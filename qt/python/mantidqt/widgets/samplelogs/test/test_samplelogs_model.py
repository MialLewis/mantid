# Mantid Repository : https://github.com/mantidproject/mantid
#
# Copyright &copy; 2018 ISIS Rutherford Appleton Laboratory UKRI,
#   NScD Oak Ridge National Laboratory, European Spallation Source,
#   Institut Laue - Langevin & CSNS, Institute of High Energy Physics, CAS
# SPDX - License - Identifier: GPL - 3.0 +
#  This file is part of the mantid workbench.
#
#
<<<<<<< HEAD
from mantid.simpleapi import Load, LoadEventNexus, CreateMDWorkspace
=======
from mantid.simpleapi import Load, CreateMDWorkspace
>>>>>>> 6deec404
from mantidqt.widgets.samplelogs.model import SampleLogsModel

import unittest


class SampleLogsModelTest(unittest.TestCase):

    def test_model(self):
        ws = Load('ENGINX00228061')
        model = SampleLogsModel(ws)

        self.assertEqual(model.get_exp(), 0)
        self.assertEqual(model.get_name(), 'ws')
        self.assertEqual(model.getNumExperimentInfo(), 0)

        log = model.get_log("w")
        self.assertEqual(log.name, "w")
        self.assertEqual(log.size(), 4)

        log_names = model.get_log_names()
        self.assertEqual(len(log_names), 58)
        self.assertIn("w", log_names)

        values = model.get_log_display_values("w")
        self.assertEqual(values[0], "w")
        self.assertEqual(values[1], "float series")
        self.assertEqual(values[2], "(4 entries)")
        self.assertEqual(values[3], "degrees")

        self.assertTrue(model.is_log_plottable("w"))
        self.assertFalse(model.is_log_plottable("dur"))
        self.assertTrue(model.are_any_logs_plottable())

        stats = model.get_statistics("w")
        self.assertAlmostEqual(0.00491808, stats.maximum, 6)
        self.assertFalse(model.isMD())

        itemModel = model.getItemModel()
        self.assertEqual(itemModel.horizontalHeaderItem(0).text(), "Name")
        self.assertEqual(itemModel.horizontalHeaderItem(1).text(), "Type")
        self.assertEqual(itemModel.horizontalHeaderItem(2).text(), "Value")
        self.assertEqual(itemModel.horizontalHeaderItem(3).text(), "Units")
        self.assertEqual(itemModel.rowCount(), 58)
        self.assertEqual(itemModel.item(0,0).text(), "C6_MASTER_FREQUENCY")
        self.assertEqual(itemModel.item(0,1).text(), "float series")
        self.assertEqual(itemModel.item(0,2).text(), "50.0 (2 entries)")
        self.assertEqual(itemModel.item(0,3).text(), "Hz")

    def test_model_no_time_series_logs(self):
        #test with some reactor based data without time series logs
        ws = Load('ILL/D22/192068.nxs')
        model = SampleLogsModel(ws)

        log_names = model.get_log_names()
        self.assertEqual(len(log_names), 293)
        self.assertIn("Beam.sample_pressure", log_names)

        values = model.get_log_display_values("Beam.sample_pressure")
        self.assertEqual(values[0], "Beam.sample_pressure")
        self.assertEqual(values[1], "number")
        self.assertEqual(values[2], 0.0)
        self.assertEqual(values[3], "Pa")

        self.assertFalse(model.is_log_plottable("Beam.sample_pressure"))
        self.assertFalse(model.are_any_logs_plottable())

    def test_model_with_filtered_data(self):
        wsTuple = Load('POLREF00014966.nxs')
        #get the first child workspace of the group
        ws = wsTuple[0]
        model = SampleLogsModel(ws)

        log_names = model.get_log_names()
        self.assertEqual(len(log_names), 152)
        self.assertIn("raw_uah_log", log_names)
        self.assertIn("current_period", log_names)
        self.assertIn("period", log_names)

        values = model.get_log_display_values("raw_uah_log")
        self.assertEqual(values[0], "raw_uah_log")
        self.assertEqual(values[1], "float series")
        self.assertEqual(values[2], "(429 entries)")
        self.assertEqual(values[3], "uAh")

        self.assertTrue(model.is_log_plottable("raw_uah_log"))
        self.assertFalse(model.is_log_plottable("current_period"))
        self.assertTrue(model.is_log_plottable("period"))

        self.assertTrue(model.get_is_log_filtered("raw_uah_log"))
        self.assertFalse(model.get_is_log_filtered("period"))
        self.assertFalse(model.get_is_log_filtered("current_period"))

        stats = model.get_statistics("raw_uah_log", filtered = True)
        self.assertAlmostEqual(stats.maximum, 193.333,3)
        stats = model.get_statistics("raw_uah_log", filtered = False)
        self.assertAlmostEqual(stats.maximum, 194.296,3)

        self.assertFalse(model.isMD())

    def test_model_MD(self):
        ws1 = Load("ILL/D22/192068.nxs")
        ws2 = Load("ENGINX00228061")
        md = CreateMDWorkspace(Dimensions=1, Extents='-1,1', Names='A', Units='U')
        md.addExperimentInfo(ws1)
        md.addExperimentInfo(ws2)
        model = SampleLogsModel(md)

        self.assertEqual(model.get_exp(), 0)
        self.assertEqual(model.get_name(), 'md')
        self.assertEqual(model.getNumExperimentInfo(), 2)

        values = model.get_log_display_values("duration")
        self.assertEqual(values[0], "duration")
        self.assertEqual(values[1], "number")
        self.assertEqual(values[2], 120.0)
        self.assertEqual(values[3], "Sec")

        # Change exp
        model.set_exp(1)
        self.assertEqual(model.get_exp(), 1)
        values = model.get_log_display_values("dur")
        self.assertEqual(values[0], "dur")
        self.assertEqual(values[1], "number")
        self.assertEqual(values[2], 12)
        self.assertEqual(values[3], "")

    def test_Invalid_data_logs(self):
        ws = Load('ENGINX00228061_log_alarm_data.nxs')

        model = SampleLogsModel(ws)
        log_names = model.get_log_names()
        self.assertEqual(len(log_names), 60)
        invalid_logs = model.get_logs_with_invalid_data()
        self.assertEqual(2, len(invalid_logs.keys()))
        self.assertIn('cryo_temp1',invalid_logs.keys())
        self.assertEqual(1, invalid_logs['cryo_temp1'])
        self.assertIn('cryo_temp2',invalid_logs.keys())
        self.assertEqual(-1, invalid_logs['cryo_temp2'])

        hidden_logs = model.get_hidden_logs()
        self.assertEqual(2, len(hidden_logs))
        self.assertIn('cryo_temp1_invalid_values',hidden_logs)
        self.assertIn('cryo_temp2_invalid_values',hidden_logs)


if __name__ == '__main__':
    unittest.main()<|MERGE_RESOLUTION|>--- conflicted
+++ resolved
@@ -7,11 +7,7 @@
 #  This file is part of the mantid workbench.
 #
 #
-<<<<<<< HEAD
-from mantid.simpleapi import Load, LoadEventNexus, CreateMDWorkspace
-=======
 from mantid.simpleapi import Load, CreateMDWorkspace
->>>>>>> 6deec404
 from mantidqt.widgets.samplelogs.model import SampleLogsModel
 
 import unittest
