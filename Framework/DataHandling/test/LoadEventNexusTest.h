// Mantid Repository : https://github.com/mantidproject/mantid
//
// Copyright &copy; 2018 ISIS Rutherford Appleton Laboratory UKRI,
//   NScD Oak Ridge National Laboratory, European Spallation Source,
//   Institut Laue - Langevin & CSNS, Institute of High Energy Physics, CAS
// SPDX - License - Identifier: GPL - 3.0 +
#pragma once

#include "MantidAPI/AlgorithmManager.h"
#include "MantidAPI/FrameworkManager.h"
#include "MantidAPI/MatrixWorkspace.h"
#include "MantidAPI/Run.h"
#include "MantidAPI/SpectrumInfo.h"
#include "MantidAPI/Workspace.h"
#include "MantidDataHandling/LoadEventNexus.h"
#include "MantidDataObjects/EventWorkspace.h"
#include "MantidGeometry/Instrument/DetectorInfo.h"
#include "MantidIndexing/IndexInfo.h"
#include "MantidIndexing/SpectrumIndexSet.h"
#include "MantidIndexing/SpectrumNumber.h"
#include "MantidKernel/Property.h"
#include "MantidKernel/TimeSeriesProperty.h"
#include "MantidNexusGeometry/Hdf5Version.h"
#include "MantidParallel/Collectives.h"
#include "MantidParallel/Communicator.h"
#include "MantidTestHelpers/ParallelAlgorithmCreation.h"
#include "MantidTestHelpers/ParallelRunner.h"

#include <cxxtest/TestSuite.h>

using namespace Mantid;
using namespace Mantid::Geometry;
using namespace Mantid::API;
using namespace Mantid::DataObjects;
using namespace Mantid::Kernel;
using namespace Mantid::DataHandling;
using Mantid::Types::Core::DateAndTime;
using Mantid::Types::Event::TofEvent;

void run_multiprocess_load(const std::string &file, bool precount) {
  Mantid::API::FrameworkManager::Instance();
  LoadEventNexus ld;
  ld.initialize();
  ld.setPropertyValue("Loadtype", "Multiprocess (experimental)");
  std::string outws_name = "multiprocess";
  ld.setPropertyValue("Filename", file);
  ld.setPropertyValue("OutputWorkspace", outws_name);
  ld.setPropertyValue("Precount", std::to_string(precount));
  ld.setProperty<bool>("LoadLogs", false); // Time-saver
  TS_ASSERT_THROWS_NOTHING(ld.execute());
  TS_ASSERT(ld.isExecuted())

  EventWorkspace_sptr ws = AnalysisDataService::Instance().retrieveWS<EventWorkspace>(outws_name);
  TS_ASSERT(ws);

  LoadEventNexus ldRef;
  ldRef.initialize();
  ldRef.setPropertyValue("Loadtype", "Default");
  outws_name = "reference";
  ldRef.setPropertyValue("Filename", file);
  ldRef.setPropertyValue("OutputWorkspace", outws_name);
  ldRef.setPropertyValue("Precount", "1");
  ldRef.setProperty<bool>("LoadLogs", false); // Time-saver
  TS_ASSERT_THROWS_NOTHING(ldRef.execute());
  TS_ASSERT(ldRef.isExecuted())

  EventWorkspace_sptr wsRef = AnalysisDataService::Instance().retrieveWS<EventWorkspace>(outws_name);
  TS_ASSERT(wsRef);

  TSM_ASSERT_EQUALS("Different spectrum number in reference ws.", wsRef->getNumberHistograms(),
                    ws->getNumberHistograms());
  if (wsRef->getNumberHistograms() != ws->getNumberHistograms())
    return;
  for (size_t i = 0; i < wsRef->getNumberHistograms(); ++i) {
    auto &eventList = ws->getSpectrum(i).getEvents();
    auto &eventListRef = wsRef->getSpectrum(i).getEvents();
    TSM_ASSERT_EQUALS("Different events number in reference spectra", eventList.size(), eventListRef.size());
    if (eventList.size() != eventListRef.size())
      return;
    for (size_t j = 0; j < eventListRef.size(); ++j) {
      TSM_ASSERT_EQUALS("Events are not equal", eventList[j].tof(), eventListRef[j].tof());
      TSM_ASSERT_EQUALS("Events are not equal", eventList[j].pulseTime(), eventListRef[j].pulseTime());
    }
  }
}

namespace {
std::shared_ptr<const EventWorkspace> load_reference_workspace(const std::string &filename) {
  // Construct default communicator *without* threading backend. In non-MPI run
  // (such as when running unit tests) this will thus just be a communicator
  // containing a single rank, independently on all ranks, which is what we want
  // for default loading bhavior.
  Parallel::Communicator comm;
  auto alg = ParallelTestHelpers::create<LoadEventNexus>(comm);
  alg->setProperty("Filename", filename);
  alg->setProperty("LoadLogs", false);
  TS_ASSERT_THROWS_NOTHING(alg->execute());
  TS_ASSERT(alg->isExecuted());
  Workspace_const_sptr out = alg->getProperty("OutputWorkspace");
  return std::dynamic_pointer_cast<const EventWorkspace>(out);
}
void run_MPI_load(const Parallel::Communicator &comm, const std::shared_ptr<std::mutex> &mutex,
                  const std::string &filename) {
  std::shared_ptr<const EventWorkspace> reference;
  std::shared_ptr<const EventWorkspace> eventWS;
  {
    std::lock_guard<std::mutex> lock(*mutex);
    reference = load_reference_workspace(filename);
    auto alg = ParallelTestHelpers::create<LoadEventNexus>(comm);
    alg->setProperty("Filename", filename);
    alg->setProperty("LoadLogs", false);
    TS_ASSERT_THROWS_NOTHING(alg->execute());
    TS_ASSERT(alg->isExecuted());
    Workspace_const_sptr out = alg->getProperty("OutputWorkspace");
    if (comm.size() != 1) {
      TS_ASSERT_EQUALS(out->storageMode(), Parallel::StorageMode::Distributed);
    }
    eventWS = std::dynamic_pointer_cast<const EventWorkspace>(out);
  }
  const size_t localSize = eventWS->getNumberHistograms();
  auto localEventCount = eventWS->getNumberEvents();
  std::vector<size_t> localSizes;
  std::vector<size_t> localEventCounts;
  Parallel::gather(comm, localSize, localSizes, 0);
  Parallel::gather(comm, localEventCount, localEventCounts, 0);
  if (comm.rank() == 0) {
    TS_ASSERT_EQUALS(std::accumulate(localSizes.begin(), localSizes.end(), static_cast<size_t>(0)),
                     reference->getNumberHistograms());
    TS_ASSERT_EQUALS(std::accumulate(localEventCounts.begin(), localEventCounts.end(), static_cast<size_t>(0)),
                     reference->getNumberEvents());
  }

  const auto &indexInfo = eventWS->indexInfo();
  size_t localCompared = 0;
  for (size_t i = 0; i < reference->getNumberHistograms(); ++i) {
    for (const auto &index :
         indexInfo.makeIndexSet({static_cast<Indexing::SpectrumNumber>(reference->getSpectrum(i).getSpectrumNo())})) {
      TS_ASSERT_EQUALS(eventWS->getSpectrum(index), reference->getSpectrum(i));
      ++localCompared;
    }
  }
  // Consistency check: Make sure we really compared all spectra (protects
  // against missing spectrum numbers or inconsistent mapping in IndexInfo).
  std::vector<size_t> compared;
  Parallel::gather(comm, localCompared, compared, 0);
  if (comm.rank() == 0) {
    TS_ASSERT_EQUALS(std::accumulate(compared.begin(), compared.end(), static_cast<size_t>(0)),
                     reference->getNumberHistograms());
  }
}
} // namespace

class LoadEventNexusTest : public CxxTest::TestSuite {
private:
  void do_test_filtering_start_and_end_filtered_loading(const bool metadataonly) {
    const std::string wsName = "test_filtering";
    const double filterStart = 1;
    const double filterEnd = 1000;

    LoadEventNexus ld;
    ld.initialize();
    ld.setPropertyValue("OutputWorkspace", wsName);
    ld.setPropertyValue("Filename", "CNCS_7860_event.nxs");
    ld.setProperty("FilterByTimeStart", filterStart);
    ld.setProperty("FilterByTimeStop", filterEnd);
    ld.setProperty("MetaDataOnly", metadataonly);

    TS_ASSERT(ld.execute());

    auto outWs = AnalysisDataService::Instance().retrieveWS<EventWorkspace>(wsName);

    Property *prop = outWs->run().getLogData("SampleTemp");
    TSM_ASSERT_EQUALS("Should have 16 elements after filtering.", 16, prop->size());
    if (prop->size() != 16)
      return;
    // Further tests
    TimeSeriesProperty<double> *sampleTemps = dynamic_cast<TimeSeriesProperty<double> *>(prop);
    auto filteredLogStartTime = sampleTemps->nthTime(0);
    auto filteredLogEndTime = sampleTemps->nthTime(sampleTemps->size() - 1);
    TS_ASSERT_EQUALS("2010-Mar-25 16:09:27.620000000", filteredLogStartTime.toSimpleString());
    TS_ASSERT_EQUALS("2010-Mar-25 16:11:51.558003540", filteredLogEndTime.toSimpleString());
  }

public:
  void test_load_event_nexus_v20_ess() {
    const std::string file = "V20_ESS_example.nxs";
    LoadEventNexus alg;
    alg.setChild(true);
    alg.setRethrows(true);
    alg.initialize();
    alg.setProperty("Filename", file);
    alg.setProperty("OutputWorkspace", "dummy_for_child");
    alg.execute();
    Workspace_sptr ws = alg.getProperty("OutputWorkspace");
    auto eventWS = std::dynamic_pointer_cast<EventWorkspace>(ws);
    TS_ASSERT(eventWS);

    TS_ASSERT_EQUALS(eventWS->getNumberEvents(), 1439);
    TS_ASSERT_EQUALS(eventWS->detectorInfo().size(),
                     (150 * 150) + 2) // Two monitors
  }

  void test_load_event_nexus_v20_ess_log_filtered() {
    const std::string file = "V20_ESS_example.nxs";
    std::vector<std::string> allowed = {"proton_charge", "S2HGap", "S2VGap"};

    LoadEventNexus alg;
    alg.setChild(true);
    alg.setRethrows(true);
    alg.initialize();
    alg.setProperty("Filename", file);
    alg.setProperty("AllowList", allowed);
    alg.setProperty("OutputWorkspace", "dummy_for_child");
    alg.execute();
    Workspace_sptr ws = alg.getProperty("OutputWorkspace");
    auto eventWS = std::dynamic_pointer_cast<EventWorkspace>(ws);
    TS_ASSERT(eventWS);

    TS_ASSERT_EQUALS(eventWS->getNumberEvents(), 1439);
    TS_ASSERT_EQUALS(eventWS->detectorInfo().size(),
                     (150 * 150) + 2) // Two monitors
  }

  void test_load_event_nexus_v20_ess_integration_2018() {
    // Only perform this test if the version of hdf5 supports vlen strings
    if (NexusGeometry::Hdf5Version::checkVariableLengthStringSupport()) {
      const std::string file = "V20_ESSIntegration_2018-12-13_0942.nxs";
      LoadEventNexus alg;
      alg.setChild(true);
      alg.setRethrows(true);
      alg.initialize();
      alg.setProperty("Filename", file);
      alg.setProperty("OutputWorkspace", "dummy_for_child");
      alg.execute();
      Workspace_sptr ws = alg.getProperty("OutputWorkspace");
      auto eventWS = std::dynamic_pointer_cast<EventWorkspace>(ws);
      TS_ASSERT(eventWS);

      TS_ASSERT_EQUALS(eventWS->getNumberEvents(), 43277);
      TS_ASSERT_EQUALS(eventWS->detectorInfo().size(),
                       (300 * 300) + 2) // Two monitors
      TS_ASSERT_DELTA(eventWS->getTofMin(), 9.815, 1.0e-3);
      TS_ASSERT_DELTA(eventWS->getTofMax(), 130748.563, 1.0e-3);
    }
  }

  void test_NumberOfBins() {
    const std::string file = "SANS2D00022048.nxs";
    int nBins = 273;
    LoadEventNexus alg;
    alg.setChild(true);
    alg.setRethrows(true);
    alg.initialize();
    alg.setProperty("Filename", file);
    alg.setProperty("OutputWorkspace", "dummy_for_child");
    alg.setProperty("NumberOfBins", nBins);
    alg.execute();
    Workspace_sptr ws = alg.getProperty("OutputWorkspace");
    auto eventWS = std::dynamic_pointer_cast<EventWorkspace>(ws);
    TS_ASSERT(eventWS);

    TS_ASSERT_EQUALS(eventWS->blocksize(), nBins);
  }

  void test_load_event_nexus_sans2d_ess() {
    const std::string file = "SANS2D_ESS_example.nxs";
    LoadEventNexus alg;
    alg.setChild(true);
    alg.setRethrows(true);
    alg.initialize();
    alg.setProperty("Filename", file);
    alg.setProperty("OutputWorkspace", "dummy_for_child");
    alg.setProperty("NumberOfBins", 1);
    alg.execute();
    Workspace_sptr ws = alg.getProperty("OutputWorkspace");
    auto eventWS = std::dynamic_pointer_cast<EventWorkspace>(ws);
    TS_ASSERT(eventWS);

    TS_ASSERT_EQUALS(eventWS->getNumberEvents(), 14258850);
    TS_ASSERT_EQUALS(eventWS->counts(0)[0], 0.0);
    TS_ASSERT_EQUALS(eventWS->counts(1)[0], 2.0);
    TS_ASSERT_EQUALS(eventWS->counts(2)[0], 1.0);
    TS_ASSERT_EQUALS(eventWS->counts(122879)[0],
                     4.0); // Regession test for miss
                           // setting max detector and
                           // subsequent incorrect event
                           // count
    TS_ASSERT_EQUALS(eventWS->indexInfo().spectrumNumber(0), 1);
    TS_ASSERT_EQUALS(eventWS->indexInfo().spectrumNumber(1), 2);
    TS_ASSERT_EQUALS(eventWS->indexInfo().spectrumNumber(2), 3);
  }

#ifdef _WIN32
  bool windows = true;
#else
  bool windows = false;
#endif // _WIN32
  void test_multiprocess_loader_precount() {
    if (!windows) {
      run_multiprocess_load("SANS2D00022048.nxs", true);
      run_multiprocess_load("LARMOR00003368.nxs", true);
    }
  }

  void test_multiprocess_loader_producer_consumer() {
    if (!windows) {
      run_multiprocess_load("SANS2D00022048.nxs", false);
      run_multiprocess_load("LARMOR00003368.nxs", false);
    }
  }

  void test_SingleBank_PixelsOnlyInThatBank() { doTestSingleBank(true, false); }

  void test_load_event_nexus_ornl_eqsans() {
    // This file has a 2D entry/sample/name
    const std::string file = "EQSANS_89157.nxs.h5";
    LoadEventNexus alg;
    alg.setChild(true);
    alg.setRethrows(true);
    alg.initialize();
    alg.setProperty("Filename", file);
    alg.setProperty("MetaDataOnly", true);
    alg.setProperty("OutputWorkspace", "dummy_for_child");
    alg.execute();
    Workspace_sptr ws = alg.getProperty("OutputWorkspace");
    auto eventWS = std::dynamic_pointer_cast<EventWorkspace>(ws);
    TS_ASSERT(eventWS);
    const double duration = eventWS->mutableRun().getPropertyValueAsType<double>("duration");
    TS_ASSERT_DELTA(duration, 7200.012, 0.01);
  }

  void test_Normal_vs_Precount() {
    Mantid::API::FrameworkManager::Instance();
    LoadEventNexus ld;
    std::string outws_name = "cncs_noprecount";
    ld.initialize();
    ld.setRethrows(true);
    ld.setPropertyValue("Filename", "CNCS_7860_event.nxs");
    ld.setPropertyValue("OutputWorkspace", outws_name);
    ld.setPropertyValue("Precount", "0");
    ld.setProperty("NumberOfBins", 1);
    ld.setProperty<bool>("LoadLogs", false); // Time-saver
    ld.execute();
    TS_ASSERT(ld.isExecuted());

    EventWorkspace_sptr WS = AnalysisDataService::Instance().retrieveWS<EventWorkspace>(outws_name);
    // Valid WS and it is an EventWorkspace
    TS_ASSERT(WS);
    // Pixels have to be padded
    TS_ASSERT_EQUALS(WS->getNumberHistograms(), 51200);
    // Events
    TS_ASSERT_EQUALS(WS->getNumberEvents(), 112266);
    // TOF limits found. There is a pad of +-1 given around the actual TOF
    // founds.
    TS_ASSERT_DELTA((*WS->refX(0))[0], 44162.6, 0.05);
    TS_ASSERT_DELTA((*WS->refX(0))[1], 60830.2, 0.05);
    // Valid spectrum info
    TS_ASSERT_EQUALS(WS->getSpectrum(0).getSpectrumNo(), 1);
    TS_ASSERT_EQUALS(WS->getSpectrum(0).getDetectorIDs().size(), 1);
    TS_ASSERT_EQUALS(*WS->getSpectrum(0).getDetectorIDs().begin(), 0);

    // Check one event from one pixel - does it have a reasonable pulse time
    TS_ASSERT(WS->getSpectrum(1000).getEvents()[0].pulseTime() > DateAndTime(int64_t(1e9 * 365 * 10)));

    // Check filename
    TS_ASSERT_EQUALS(ld.getPropertyValue("Filename"), WS->run().getProperty("Filename")->value());

    // Test that asking not to load the logs did what it should
    // Make sure that we throw if we try to read a log (that shouldn't be there)
    TS_ASSERT_THROWS(WS->getLog("proton_charge"), const std::invalid_argument &);

    //----- Now we re-load with precounting and compare memory use ----
    LoadEventNexus ld2;
    std::string outws_name2 = "cncs_precount";
    ld2.initialize();
    ld2.setPropertyValue("Filename", "CNCS_7860_event.nxs");
    ld2.setPropertyValue("OutputWorkspace", outws_name2);
    ld2.setPropertyValue("Precount", "1");
    ld2.setProperty<bool>("LoadLogs", false); // Time-saver
    ld2.setProperty("NumberOfBins", 1);
    ld2.execute();
    TS_ASSERT(ld2.isExecuted());

    EventWorkspace_sptr WS2 = AnalysisDataService::Instance().retrieveWS<EventWorkspace>(outws_name2);
    // Valid WS and it is an EventWorkspace
    TS_ASSERT(WS2);

    TS_ASSERT_EQUALS(WS->getNumberEvents(), WS2->getNumberEvents());
    // Memory used should be lower (or the same at worst)
    TS_ASSERT_LESS_THAN_EQUALS(WS2->getMemorySize(), WS->getMemorySize());

    // Longer, more thorough test
    if (false) {
      auto load = AlgorithmManager::Instance().create("LoadEventPreNexus", 1);
      load->setPropertyValue("OutputWorkspace", "cncs_pre");
      load->setPropertyValue("EventFilename", "CNCS_7860_neutron_event.dat");
      load->setPropertyValue("PulseidFilename", "CNCS_7860_pulseid.dat");
      load->setPropertyValue("MappingFilename", "CNCS_TS_2008_08_18.dat");
      load->execute();
      TS_ASSERT(load->isExecuted());
      EventWorkspace_sptr WS2 = AnalysisDataService::Instance().retrieveWS<EventWorkspace>("cncs_pre");
      // Valid WS and it is an EventWorkspace
      TS_ASSERT(WS2);

      // Let's compare the proton_charge logs
      TimeSeriesProperty<double> *log =
          dynamic_cast<TimeSeriesProperty<double> *>(WS->mutableRun().getProperty("proton_charge"));
      std::map<DateAndTime, double> logMap = log->valueAsCorrectMap();
      TimeSeriesProperty<double> *log2 =
          dynamic_cast<TimeSeriesProperty<double> *>(WS2->mutableRun().getProperty("proton_charge"));
      std::map<DateAndTime, double> logMap2 = log2->valueAsCorrectMap();
      std::map<DateAndTime, double>::iterator it, it2;

      it = logMap.begin();
      it2 = logMap2.begin();
      for (; it != logMap.end();) {
        // Same times within a millisecond
        // TS_ASSERT_DELTA( it->first, it2->first,
        // DateAndTime::durationFromSeconds(1e-3));
        // Same times?
        TS_ASSERT_LESS_THAN(fabs(DateAndTime::secondsFromDuration(it->first - it2->first)),
                            1); // TODO: Fix the nexus file times here
        // Same proton charge?
        TS_ASSERT_DELTA(it->second, it2->second, 1e-5);
        it++;
        it2++;
      }

      int pixelID = 2000;

      std::vector<TofEvent> events1 = WS->getSpectrum(pixelID).getEvents();
      std::vector<TofEvent> events2 = WS2->getSpectrum(pixelID).getEvents();

      // std::cout << events1.size() << '\n';
      TS_ASSERT_EQUALS(events1.size(), events2.size());
      if (events1.size() == events2.size()) {
        for (size_t i = 0; i < events1.size(); i++) {
          TS_ASSERT_DELTA(events1[i].tof(), events2[i].tof(), 0.05);
          TS_ASSERT_DELTA(events1[i].pulseTime(), events2[i].pulseTime(),
                          1e9); // TODO:: Fix nexus start times
          // std::cout << (events1[i].pulseTime()-start)/1e9 << " - " <<
          // (events2[i].pulseTime()-start)/1e9 << " sec\n";
          // std::cout << "Pulse time diff " << (events1[i].pulseTime() -
          // events2[i].pulseTime())/1e9 << " sec\n";
        }
      }
    }
  }

  void test_TOF_filtered_loading() {
    const std::string wsName = "test_filtering";
    const double filterStart = 45000;
    const double filterEnd = 59000;

    LoadEventNexus ld;
    ld.initialize();
    ld.setPropertyValue("OutputWorkspace", wsName);
    ld.setPropertyValue("Filename", "CNCS_7860_event.nxs");
    ld.setProperty("FilterByTofMin", filterStart);
    ld.setProperty("FilterByTofMax", filterEnd);
    ld.setProperty<bool>("LoadLogs", false); // Time-saver

    TS_ASSERT(ld.execute());

    auto outWs = AnalysisDataService::Instance().retrieveWS<EventWorkspace>(wsName);

    auto eventList = outWs->getSpectrum(4348);
    auto events = eventList.getEvents();

    double max = events.begin()->tof();
    double min = events.begin()->tof();
    for (auto &event : events) {
      max = event.tof() > max ? event.tof() : max;
      min = event.tof() < min ? event.tof() : min;
    }
    TSM_ASSERT("The max TOF in the workspace should be equal to or less than "
               "the filtered cut-off",
               max <= filterEnd);
    TSM_ASSERT("The min TOF in the workspace should be equal to or greater "
               "than the filtered cut-off",
               min >= filterStart);
  }

  void test_partial_spectra_loading() {
    std::string wsName = "test_partial_spectra_loading_SpectrumList";
    std::vector<int32_t> specList;
    specList.emplace_back(13);
    specList.emplace_back(16);
    specList.emplace_back(21);
    specList.emplace_back(28);

    // A) test SpectrumList
    LoadEventNexus ld;
    ld.initialize();
    ld.setPropertyValue("OutputWorkspace", wsName);
    ld.setPropertyValue("Filename", "CNCS_7860_event.nxs");
    ld.setProperty("SpectrumList", specList);
    ld.setProperty<bool>("LoadLogs", false); // Time-saver

    TS_ASSERT(ld.execute());

    auto outWs = AnalysisDataService::Instance().retrieveWS<EventWorkspace>(wsName);

    TSM_ASSERT("The number of spectra in the workspace should be equal to the "
               "spectra filtered",
               outWs->getNumberHistograms() == specList.size());
    // Spectrum numbers match those that same detector would have in unfiltered
    // load, in this case detID + 1 since IDs in instrument start at 0.
    TS_ASSERT_EQUALS(outWs->getSpectrum(0).getSpectrumNo(), 14);
    TS_ASSERT_EQUALS(outWs->getSpectrum(1).getSpectrumNo(), 17);
    TS_ASSERT_EQUALS(outWs->getSpectrum(2).getSpectrumNo(), 22);
    TS_ASSERT_EQUALS(outWs->getSpectrum(3).getSpectrumNo(), 29);

    // B) test SpectrumMin and SpectrumMax
    wsName = "test_partial_spectra_loading_SpectrumMin_SpectrumMax";
    const size_t specMin = 10;
    const size_t specMax = 29;
    LoadEventNexus ldMinMax;
    ldMinMax.initialize();
    ldMinMax.setPropertyValue("OutputWorkspace", wsName);
    ldMinMax.setPropertyValue("Filename", "CNCS_7860_event.nxs");
    ldMinMax.setProperty<int>("SpectrumMin", specMin);
    ldMinMax.setProperty<int>("SpectrumMax", specMax);
    ldMinMax.setProperty<bool>("LoadLogs", false); // Time-saver

    TS_ASSERT(ldMinMax.execute());

    outWs = AnalysisDataService::Instance().retrieveWS<EventWorkspace>(wsName);

    // check number and indices of spectra
    const size_t numSpecs = specMax - specMin + 1;
    TS_ASSERT_EQUALS(outWs->getNumberHistograms(), numSpecs);
    // Spectrum numbers match those that same detector would have in unfiltered
    // load, in this case detID + 1 since IDs in instrument start at 0.
    for (size_t specIdx = 0; specIdx < numSpecs; specIdx++) {
      TS_ASSERT_EQUALS(outWs->getSpectrum(specIdx).getSpectrumNo(), static_cast<int>(specMin + specIdx + 1));
    }

    // C) test SpectrumList + SpectrumMin and SpectrumMax
    // This will make: 17, 20, 21, 22, 23
    wsSpecFilterAndEventMonitors = "test_partial_spectra_loading_SpectrumList_SpectrumMin_SpectrumMax";
    const size_t sMin = 20;
    const size_t sMax = 22;
    specList.clear();
    specList.emplace_back(17);

    LoadEventNexus ldLMM;
    ldLMM.initialize();
    ldLMM.setPropertyValue("OutputWorkspace", wsSpecFilterAndEventMonitors);
    ldLMM.setPropertyValue("Filename", "CNCS_7860_event.nxs");
    ldLMM.setProperty("SpectrumList", specList);
    ldLMM.setProperty<int>("SpectrumMin", sMin);
    ldLMM.setProperty<int>("SpectrumMax", sMax);
    ldLMM.setProperty<bool>("LoadLogs", false); // Time-saver
    // Note: this is done here to avoid additional loads
    // This will produce a workspace with suffix _monitors, that is used below
    // in test_CNCSMonitors
    ldLMM.setProperty<bool>("LoadMonitors", true);

    TS_ASSERT(ldLMM.execute());

    outWs = AnalysisDataService::Instance().retrieveWS<EventWorkspace>(wsSpecFilterAndEventMonitors);

    // check number and indices of spectra
    const size_t n = sMax - sMin + 1;                      // this n is the 20...22, excluding '17'
    TS_ASSERT_EQUALS(outWs->getNumberHistograms(), n + 1); // +1 is the '17'
    // Spectrum numbers match those that same detector would have in unfiltered
    // load, in this case detID + 1 since IDs in instrument start at 0.
    // 18 should come from SpectrumList
    TS_ASSERT_EQUALS(outWs->getSpectrum(0).getSpectrumNo(), 18);
    // and then sMin(20)...sMax(22)
    for (size_t specIdx = 0; specIdx < n; specIdx++) {
      TS_ASSERT_EQUALS(outWs->getSpectrum(specIdx + 1).getSpectrumNo(), static_cast<int>(sMin + specIdx + 1));
    }
  }

  void test_partial_spectra_loading_ISIS() {
    // This is to test a specific bug where if you selected any spectra and had
    // precount on you got double the number of events
    std::string wsName = "test_partial_spectra_loading_SpectrumListISIS";
    std::string wsName2 = "test_partial_spectra_loading_SpectrumListISIS2";
    std::string filename = "OFFSPEC00036416.nxs";
    std::vector<int32_t> specList;
    specList.emplace_back(45);

    LoadEventNexus ld;
    ld.initialize();
    ld.setPropertyValue("OutputWorkspace", wsName);
    ld.setPropertyValue("Filename", filename);
    ld.setProperty("SpectrumMin", 10);
    ld.setProperty("SpectrumMax", 20);
    ld.setProperty("SpectrumList", specList);
    ld.setProperty<bool>("Precount", false);
    ld.setProperty<bool>("LoadLogs", false); // Time-saver

    TS_ASSERT(ld.execute());

    LoadEventNexus ld2;
    ld2.initialize();
    ld2.setPropertyValue("OutputWorkspace", wsName2);
    ld2.setPropertyValue("Filename", filename);
    ld2.setProperty("SpectrumMin", 10);
    ld2.setProperty("SpectrumMax", 20);
    ld2.setProperty("SpectrumList", specList);
    ld2.setProperty<bool>("Precount", true);
    ld2.setProperty<bool>("LoadLogs", false); // Time-saver

    TS_ASSERT(ld2.execute());

    auto outWs = AnalysisDataService::Instance().retrieveWS<EventWorkspace>(wsName);
    auto outWs2 = AnalysisDataService::Instance().retrieveWS<EventWorkspace>(wsName2);

    TSM_ASSERT_EQUALS("The number of spectra in the workspace should be 12", outWs->getNumberHistograms(), 12);

    TSM_ASSERT_EQUALS("The number of events in the precount and not precount "
                      "workspaces do not match",
                      outWs->getNumberEvents(), outWs2->getNumberEvents());

    TSM_ASSERT("Some spectra were not found in the workspace", outWs->getSpectrum(0).getSpectrumNo() == 10);

    TSM_ASSERT("Some spectra were not found in the workspace", outWs->getSpectrum(10).getSpectrumNo() == 20);
    TSM_ASSERT("Some spectra were not found in the workspace", outWs->getSpectrum(11).getSpectrumNo() == 45);

    AnalysisDataService::Instance().remove(wsName);
    AnalysisDataService::Instance().remove(wsName2);
  }

  void test_CNCSMonitors() {
    // Re-uses the workspace loaded in test_partial_spectra_loading to save a
    // load execution
    // This is a very simple test for performance issues. There's no real event
    // data, so this just check that the algorithm creates a consistent output
    // (monitors). Real/intensive testing happens in `LoadNexusMonitors` and
    // system
    // tests.
    const std::string mon_outws_name = wsSpecFilterAndEventMonitors + "_monitors";
    auto &ads = AnalysisDataService::Instance();

    // Valid workspace and it is an event workspace
    const auto monWS = ads.retrieveWS<MatrixWorkspace>(mon_outws_name);

    TS_ASSERT(monWS);
    TS_ASSERT_EQUALS(monWS->getTitle(), "test after manual intervention");

    // Check link data --> monitor workspaces
    TS_ASSERT_EQUALS(monWS, ads.retrieveWS<MatrixWorkspace>(wsSpecFilterAndEventMonitors)->monitorWorkspace());
  }

  void test_Load_And_CompressEvents() {
    Mantid::API::FrameworkManager::Instance();
    LoadEventNexus ld;
    std::string outws_name = "cncs_compressed";
    ld.initialize();
    ld.setPropertyValue("Filename", "CNCS_7860_event.nxs");
    ld.setPropertyValue("OutputWorkspace", outws_name);
    ld.setPropertyValue("Precount", "0");
    ld.setPropertyValue("CompressTolerance", "0.05");
    ld.setProperty<bool>("LoadMonitors",
                         true);              // For the next test, saving a load
    ld.setProperty<bool>("LoadLogs", false); // Time-saver
    ld.execute();
    TS_ASSERT(ld.isExecuted());

    EventWorkspace_sptr WS;
    TS_ASSERT_THROWS_NOTHING(WS = AnalysisDataService::Instance().retrieveWS<EventWorkspace>(outws_name));
    // Valid WS and it is an EventWorkspace
    TS_ASSERT(WS);
    // Pixels have to be padded
    TS_ASSERT_EQUALS(WS->getNumberHistograms(), 51200);
    // Events
    TS_ASSERT_EQUALS(WS->getNumberEvents(),
                     111274); // There are (slightly) fewer events
    for (size_t wi = 0; wi < WS->getNumberHistograms(); wi++) {
      // Pixels with at least one event will have switched
      if (WS->getSpectrum(wi).getNumberEvents() > 0)
        TS_ASSERT_EQUALS(WS->getSpectrum(wi).getEventType(), WEIGHTED_NOTIME)
    }
  }

  void test_Monitors() {
    // Uses the workspace loaded in the last test to save a load execution
    std::string mon_outws_name = "cncs_compressed_monitors";
    auto &ads = AnalysisDataService::Instance();
    MatrixWorkspace_sptr WS = ads.retrieveWS<MatrixWorkspace>(mon_outws_name);
    // Valid WS and it is an MatrixWorkspace
    TS_ASSERT(WS);
    // Correct number of monitors found
    TS_ASSERT_EQUALS(WS->getNumberHistograms(), 3);
    // Check some histogram data
    // TOF
    TS_ASSERT_EQUALS((*WS->refX(0)).size(), 200002);
    TS_ASSERT_DELTA((*WS->refX(0))[1], 1.0, 1e-6);
    // Data
    TS_ASSERT_EQUALS(WS->dataY(0).size(), 200001);
    TS_ASSERT_DELTA(WS->dataY(0)[12], 0.0, 1e-6);
    // Error
    TS_ASSERT_EQUALS(WS->dataE(0).size(), 200001);
    TS_ASSERT_DELTA(WS->dataE(0)[12], 0.0, 1e-6);
    // Check geometry for a monitor
    const auto &specInfo = WS->spectrumInfo();
    TS_ASSERT(specInfo.isMonitor(2));
    TS_ASSERT_EQUALS(specInfo.detector(2).getID(), -3);
    TS_ASSERT_DELTA(specInfo.samplePosition().distance(specInfo.position(2)), 1.426, 1e-6);

    // Check monitor workspace pointer held in main workspace
    TS_ASSERT_EQUALS(WS, ads.retrieveWS<MatrixWorkspace>("cncs_compressed")->monitorWorkspace());
  }

  void doTestSingleBank(bool SingleBankPixelsOnly, bool Precount, const std::string &BankName = "bank36",
                        bool willFail = false) {
    Mantid::API::FrameworkManager::Instance();
    LoadEventNexus ld;
    std::string outws_name = "cncs";
    AnalysisDataService::Instance().remove(outws_name);
    ld.initialize();
    ld.setPropertyValue("Filename", "CNCS_7860_event.nxs");
    ld.setPropertyValue("OutputWorkspace", outws_name);
    ld.setPropertyValue("BankName", BankName);
    ld.setProperty<bool>("SingleBankPixelsOnly", SingleBankPixelsOnly);
    ld.setProperty<bool>("Precount", Precount);
    ld.setProperty<bool>("LoadLogs", false); // Time-saver
    ld.execute();

    EventWorkspace_sptr WS;
    if (willFail) {
      TS_ASSERT(!ld.isExecuted());
      return;
    }

    TS_ASSERT(ld.isExecuted());
    TS_ASSERT_THROWS_NOTHING(WS = AnalysisDataService::Instance().retrieveWS<EventWorkspace>(outws_name));
    // Valid WS and it is an EventWorkspace
    TS_ASSERT(WS);

    // Pixels have to be padded
    TS_ASSERT_EQUALS(WS->getNumberHistograms(), SingleBankPixelsOnly ? 1024 : 51200);
    // Events - there are fewer now.
    TS_ASSERT_EQUALS(WS->getNumberEvents(), 7274);
  }

  void test_SingleBank_AllPixels() { doTestSingleBank(false, false); }

  void test_SingleBank_AllPixels_Precount() { doTestSingleBank(false, true); }

  void test_SingleBank_PixelsOnlyInThatBank_Precount() { doTestSingleBank(true, true); }

  void test_SingleBank_ThatDoesntExist() { doTestSingleBank(false, false, "bankDoesNotExist", true); }

  void test_SingleBank_with_no_events() {
    LoadEventNexus load;
    TS_ASSERT_THROWS_NOTHING(load.initialize());
    TS_ASSERT_THROWS_NOTHING(load.setPropertyValue("Filename", "HYSA_12509.nxs.h5"));
    TS_ASSERT_THROWS_NOTHING(load.setPropertyValue("BankName", "bank10"));
    const std::string outws("AnEmptyWS");
    TS_ASSERT_THROWS_NOTHING(load.setPropertyValue("OutputWorkspace", outws));
    if (!load.execute()) {
      TS_FAIL("LoadEventNexus shouldn't fail to load an empty bank");
      return;
    }

    auto ws = AnalysisDataService::Instance().retrieveWS<EventWorkspace>(outws);
    TS_ASSERT_EQUALS(ws->getNumberEvents(), 0);
  }

  void test_instrument_inside_nexus_file() {
    LoadEventNexus load;
    TS_ASSERT_THROWS_NOTHING(load.initialize());
    TS_ASSERT_THROWS_NOTHING(load.setPropertyValue("Filename", "HYSA_12509.nxs.h5"));
    const std::string outws("InstInNexus");
    TS_ASSERT_THROWS_NOTHING(load.setPropertyValue("OutputWorkspace", outws));
    TS_ASSERT(load.execute());

    auto ws = AnalysisDataService::Instance().retrieveWS<EventWorkspace>(outws);
    auto inst = ws->getInstrument();
    TS_ASSERT_EQUALS(inst->getName(), "HYSPECA");
    TS_ASSERT_EQUALS(inst->getValidFromDate(), std::string("2011-Jul-20 17:02:48.437294000"));
    TS_ASSERT_EQUALS(inst->getNumberDetectors(), 20483);
    TS_ASSERT_EQUALS(inst->baseInstrument()->getMonitors().size(), 3);
    auto params = inst->getParameterMap();
    // Previously this was 49. Position/rotations are now stored in
    // ComponentInfo and DetectorInfo so the following four parameters are no
    // longer in the map:
    // HYSPECA/Tank;double;rotz;0
    // HYSPECA/Tank;double;rotx;0
    // HYSPECA/Tank;Quat;rot;[1,0,0,0]
    // HYSPECA/Tank;V3D;pos;[0,0,0]
    TS_ASSERT_EQUALS(params->size(), 45);
    std::cout << params->asString();

    TS_ASSERT_EQUALS(params->getString(inst.get(), "deltaE-mode"), "direct");
  }

  void test_instrument_and_default_param_loaded_when_inst_not_in_nexus_file() {
    LoadEventNexus load;
    TS_ASSERT_THROWS_NOTHING(load.initialize());
    TS_ASSERT_THROWS_NOTHING(load.setPropertyValue("Filename", "CNCS_7860_event.nxs"));
    load.setProperty<bool>("LoadLogs", false); // Time-saver
    const std::string outws("InstNotInNexus");
    TS_ASSERT_THROWS_NOTHING(load.setPropertyValue("OutputWorkspace", outws));
    TS_ASSERT(load.execute());

    auto ws = AnalysisDataService::Instance().retrieveWS<EventWorkspace>(outws);
    auto inst = ws->getInstrument();
    TS_ASSERT(!inst->getFilename().empty()); // This is how we know we didn't
                                             // get it from inside the nexus
                                             // file
    TS_ASSERT_EQUALS(inst->getName(), "CNCS");
    TS_ASSERT_EQUALS(inst->getNumberDetectors(), 51203);
    TS_ASSERT_EQUALS(inst->baseInstrument()->getMonitors().size(), 3);

    // check that CNCS_Parameters.xml has been loaded
    auto params = inst->getParameterMap();
    TS_ASSERT_EQUALS(params->getString(inst.get(), "deltaE-mode"), "direct");
  }

  /** Test with a particular ARCS file that has 2 preprocessors,
   * meaning different-sized pulse ID files.
   * DISABLED AS THE FILE ISN'T IN THE REPOSITORY
   */
  void xtest_MultiplePreprocessors() {
    Mantid::API::FrameworkManager::Instance();
    LoadEventNexus ld;
    std::string outws_name = "arcs";
    ld.initialize();
    try {
      ld.setPropertyValue("Filename", "ARCS_12954_event.nxs");
    } catch (...) {
      std::cout << "Skipping test since file does not exist.";
      return;
    }
    ld.setPropertyValue("OutputWorkspace", outws_name);
    ld.setPropertyValue("CompressTolerance", "-1");
    ld.execute();
    TS_ASSERT(ld.isExecuted());

    EventWorkspace_sptr WS;
    TS_ASSERT_THROWS_NOTHING(WS = AnalysisDataService::Instance().retrieveWS<EventWorkspace>(outws_name));
    // Valid WS and it is an EventWorkspace
    TS_ASSERT(WS);

    TS_ASSERT_EQUALS(WS->getNumberHistograms(), 117760);
    TS_ASSERT_EQUALS(WS->getNumberEvents(), 10730347);
    for (size_t wi = 0; wi < WS->getNumberHistograms(); wi++) {
      // Times are NON-zero for ALL pixels.
      if (WS->getSpectrum(wi).getNumberEvents() > 0) {
        int64_t nanosec = WS->getSpectrum(wi).getEvents()[0].pulseTime().totalNanoseconds();
        TS_ASSERT_DIFFERS(nanosec, 0)
        if (nanosec == 0) {
          std::cout << "Failure at WI " << wi << '\n';
          return;
        }
      }
    }
  }

  void test_start_and_end_time_filtered_loading_meta_data_only() {
    const bool metadataonly = true;
    do_test_filtering_start_and_end_filtered_loading(metadataonly);
  }

  void test_start_and_end_time_filtered_loading() {
    const bool metadataonly = false;
    do_test_filtering_start_and_end_filtered_loading(metadataonly);
  }

  void testSimulatedFile() {
    Mantid::API::FrameworkManager::Instance();
    LoadEventNexus ld;
    std::string wsname = "ARCS_sim";
    ld.initialize();
    ld.setPropertyValue("Filename", "ARCS_sim_event.nxs");
    ld.setPropertyValue("OutputWorkspace", wsname);
    ld.setProperty("BankName", "bank27");
    ld.setProperty("SingleBankPixelsOnly", false);
    ld.setProperty("LoadLogs", false);
    TS_ASSERT(ld.execute());

    EventWorkspace_sptr WS;
    TS_ASSERT_THROWS_NOTHING(WS = AnalysisDataService::Instance().retrieveWS<EventWorkspace>(wsname));
    // Valid WS and it is an EventWorkspace
    TS_ASSERT(WS);

    const auto numHist = WS->getNumberHistograms();
    TS_ASSERT_EQUALS(numHist, 117760);
    TS_ASSERT_EQUALS(WS->getNumberEvents(), 2);
    for (size_t wi = 0; wi < numHist; wi += 5000) {
      // All events should be weighted events for simulated data
      TS_ASSERT_EQUALS(WS->getSpectrum(wi).getEventType(), WEIGHTED);
    }
    // Check one event
    TS_ASSERT_DELTA(WS->getSpectrum(26798).getWeightedEvents()[0].weight(), 1.8124e-11, 1.0e-4);
    TS_ASSERT_EQUALS(WS->getSpectrum(26798).getWeightedEvents()[0].tof(), 1476.0);
  }

  void test_extract_nperiod_data() {
    LoadEventNexus loader;

    loader.setChild(true);
    loader.initialize();
    loader.setPropertyValue("OutputWorkspace", "dummy");
    loader.setPropertyValue("Filename", "LARMOR00003368.nxs");
    loader.execute();
    Workspace_sptr outWS = loader.getProperty("OutputWorkspace");
    WorkspaceGroup_sptr outGroup = std::dynamic_pointer_cast<WorkspaceGroup>(outWS);
    TSM_ASSERT("Invalid Output Workspace Type", outGroup);

    IEventWorkspace_sptr firstWS = std::dynamic_pointer_cast<IEventWorkspace>(outGroup->getItem(0));
    auto run = firstWS->run();
    const int nPeriods = run.getPropertyValueAsType<int>("nperiods");
    TSM_ASSERT_EQUALS("Wrong number of periods extracted", nPeriods, 4);
    TSM_ASSERT_EQUALS("Groups size should be same as nperiods", outGroup->size(), nPeriods);
    // mean of proton charge for each period
    std::array<double, 4> protonChargeMeans = {0.00110488, 0.00110392, 0.00110343, 0.00110404};
    for (size_t i = 0; i < outGroup->size(); ++i) {
      EventWorkspace_sptr ws = std::dynamic_pointer_cast<EventWorkspace>(outGroup->getItem(i));
      TS_ASSERT(ws);
      TSM_ASSERT("Non-zero events in each period", ws->getNumberEvents() > 0);

      std::stringstream buffer;
      buffer << "period " << i + 1;
      std::string periodBoolLog = buffer.str();

      const int currentPeriod = ws->run().getPropertyValueAsType<int>("current_period");

      TSM_ASSERT("Each period should have a boolean array for masking period numbers",
                 ws->run().hasProperty(periodBoolLog));
      TSM_ASSERT_EQUALS("Current period is not what was expected.", currentPeriod, i + 1);

      // Check we have correctly filtered sample logs based on the period
      auto protonLog = ws->run().getTimeSeriesProperty<double>("proton_charge");
      TS_ASSERT(protonLog->isFiltered());
      TS_ASSERT_DELTA(protonLog->mean(), protonChargeMeans[i], 1e-8);
    }
    // Make sure that the spectraNo are equal for all child workspaces.
    auto isFirstChildWorkspace = true;
    std::vector<Mantid::specnum_t> specids;

    for (size_t i = 0; i < outGroup->size(); ++i) {
      EventWorkspace_sptr ws = std::dynamic_pointer_cast<EventWorkspace>(outGroup->getItem(i));
      if (isFirstChildWorkspace) {
        specids.reserve(ws->getNumberHistograms());
      }
      for (size_t index = 0; index < ws->getNumberHistograms(); ++index) {
        if (isFirstChildWorkspace) {
          specids.emplace_back(ws->getSpectrum(index).getSpectrumNo());
        } else {
          TSM_ASSERT_EQUALS("The spectrNo should be the same for all child workspaces.", specids[index],
                            ws->getSpectrum(index).getSpectrumNo());
        }
      }

      isFirstChildWorkspace = false;
    }
  }

  void test_MPI_load() {
    // Note that this and other MPI tests currently work only in non-MPI builds
    // with the default event loader, i.e., ParallelEventLoader is not
    // supported. The reason is the locking we need in the test for HDF5 access,
    // which implies that the communication within ParallelEventLoader will
    // simply get stuck. Additionally, it will fail for the CNCS file since
    // empty banks contain a dummy event with an invalid event ID, which
    // ParallelEventLoader does not support.
    int threads = 3; // Limited number of threads to avoid long running test.
    ParallelTestHelpers::ParallelRunner runner(threads);
    // Test reads from multiple threads, which is not supported by our HDF5
    // libraries, so we need a mutex.
    auto hdf5Mutex = std::make_shared<std::mutex>();
    runner.run(run_MPI_load, hdf5Mutex, "CNCS_7860_event.nxs");
  }

  void test_MPI_load_ISIS() {
    int threads = 3; // Limited number of threads to avoid long running test.
    ParallelTestHelpers::ParallelRunner runner(threads);
    // Test reads from multiple threads, which is not supported by our HDF5
    // libraries, so we need a mutex.
    auto hdf5Mutex = std::make_shared<std::mutex>();
    runner.run(run_MPI_load, hdf5Mutex, "SANS2D00022048.nxs");
  }

  void test_load_fails_on_corrupted_run() {
    // Some ISIS runs can be corrupted by instrument noise,
    // resulting in incorrect period numbers.
    // LoadEventNexus should fail in this case.
    LoadEventNexus loader;

    loader.setChild(true);
    loader.initialize();
    loader.setPropertyValue("OutputWorkspace", "dummy");
    loader.setPropertyValue("Filename", "SANS2D00059115_corrupted.nxs");
    TS_ASSERT_THROWS(loader.execute(), const InvalidLogPeriods &);
  }

  void test_load_ILL_no_triggers() {
    // ILL runs don't have any pulses, so in event mode, they are replaced in the event nexus by trigger signals.
    // But some of these nexuses don't have any triggers either, so they are modified to be allowed to be loaded.

    LoadEventNexus loader;

    loader.initialize();
    loader.setPropertyValue("Filename", "ILL/D22B/000242_trunc.event.nxs");
    loader.setPropertyValue("OutputWorkspace", "dummy");
    loader.setProperty("LoadAllLogs", true);
    TS_ASSERT_THROWS_NOTHING(loader.execute());

    EventWorkspace_sptr eventWS;
    TS_ASSERT_THROWS_NOTHING(eventWS = AnalysisDataService::Instance().retrieveWS<EventWorkspace>("dummy"));
    // Valid WS and it is an EventWorkspace
    TS_ASSERT(eventWS);
<<<<<<< HEAD
    if (!eventWS)
      return;
=======

>>>>>>> 677d2f45
    TS_ASSERT_EQUALS(eventWS->getNumberEvents(), 1000);
    TS_ASSERT_EQUALS(eventWS->run().startTime(), DateAndTime("2021-01-28T18:07:12"));
    TS_ASSERT_EQUALS(eventWS->getPulseTimeMin(), eventWS->getPulseTimeMax());
    TS_ASSERT_EQUALS(eventWS->getPulseTimeMin().totalNanoseconds(), 980705232000000000);
    TS_ASSERT_DELTA(eventWS->getTofMax(), 13515.0517592763, 1e-2);

    // check that the logs have been loaded by looking at some random example
    TS_ASSERT_DELTA(eventWS->run().getPropertyAsSingleValue("reactor_power"), 43.21, 1e-2);
<<<<<<< HEAD
=======

    AnalysisDataService::Instance().remove("dummy");
>>>>>>> 677d2f45
  }

  void test_load_ILL_triggers() {
    // ILL runs don't have any pulses, so in event mode, they are replaced in the event nexus by trigger signals.

    LoadEventNexus loader;

    loader.initialize();
    loader.setPropertyValue("Filename", "ILL/D22B/042730_trunc.event.nxs");
    loader.setPropertyValue("OutputWorkspace", "dummy");
    loader.setProperty("LoadAllLogs", true);
    TS_ASSERT_THROWS_NOTHING(loader.execute());

    EventWorkspace_sptr eventWS;
    TS_ASSERT_THROWS_NOTHING(eventWS = AnalysisDataService::Instance().retrieveWS<EventWorkspace>("dummy"));
    // Valid WS and it is an EventWorkspace
    TS_ASSERT(eventWS);
<<<<<<< HEAD
    if (!eventWS)
      return;
=======
>>>>>>> 677d2f45

    TS_ASSERT_EQUALS(eventWS->getNumberEvents(), 1000);
    TS_ASSERT_EQUALS(eventWS->run().startTime(), DateAndTime("2021-03-24T20:52:50"));
    TS_ASSERT_EQUALS(eventWS->getPulseTimeMin().totalNanoseconds(), 985467170046478105);
    TS_ASSERT_EQUALS(eventWS->getPulseTimeMax().totalNanoseconds(), 985467770208320643);

    // check that the logs have been loaded by looking at some random example
    TS_ASSERT_DELTA(eventWS->run().getPropertyAsSingleValue("reactor_power"), 43.2, 1e-2);
<<<<<<< HEAD
=======

    AnalysisDataService::Instance().remove("dummy");
>>>>>>> 677d2f45
  }

private:
  std::string wsSpecFilterAndEventMonitors;
};

//------------------------------------------------------------------------------
// Performance test
//------------------------------------------------------------------------------

class LoadEventNexusTestPerformance : public CxxTest::TestSuite {
public:
#ifdef _WIN32
  bool windows = true;
#else
  bool windows = false;
#endif // _WIN32
  void testMultiprocessLoadPrecount() {
    if (!windows) {
      LoadEventNexus loader;
      loader.initialize();
      loader.setPropertyValue("Filename", "SANS2D00022048.nxs");
      loader.setPropertyValue("OutputWorkspace", "ws");
      loader.setPropertyValue("Loadtype", "Multiprocess (experimental)");
      loader.setPropertyValue("Precount", std::to_string(true));
      TS_ASSERT(loader.execute());
    }
  }
  void testMultiprocessLoadProducerConsumer() {
    if (!windows) {
      LoadEventNexus loader;
      loader.initialize();
      loader.setPropertyValue("Filename", "SANS2D00022048.nxs");
      loader.setPropertyValue("OutputWorkspace", "ws");
      loader.setPropertyValue("Loadtype", "Multiprocess (experimental)");
      loader.setPropertyValue("Precount", std::to_string(false));
      TS_ASSERT(loader.execute());
    }
  }
  void testDefaultLoad() {
    LoadEventNexus loader;
    loader.initialize();
    loader.setPropertyValue("Filename", "CNCS_7860_event.nxs");
    loader.setPropertyValue("OutputWorkspace", "ws");
    TS_ASSERT(loader.execute());
  }
  void testDefaultLoadBankSplitting() {
    LoadEventNexus loader;
    loader.initialize();
    loader.setPropertyValue("Filename", "OFFSPEC00036416.nxs");
    loader.setPropertyValue("OutputWorkspace", "ws");
    TS_ASSERT(loader.execute());
  }
  void testPartialLoad() {
    LoadEventNexus loader;
    loader.initialize();
    loader.setPropertyValue("Filename", "CNCS_7860_event.nxs");
    loader.setProperty("SpectrumMin", 10);
    loader.setProperty("SpectrumMax", 20);
    loader.setPropertyValue("OutputWorkspace", "ws");
    TS_ASSERT(loader.execute());
  }
  void testPartialLoadBankSplitting() {
    LoadEventNexus loader;
    loader.initialize();
    loader.setPropertyValue("Filename", "OFFSPEC00036416.nxs");
    loader.setProperty("SpectrumMin", 10);
    loader.setProperty("SpectrumMax", 20);
    loader.setPropertyValue("OutputWorkspace", "ws");
    TS_ASSERT(loader.execute());
  }
};<|MERGE_RESOLUTION|>--- conflicted
+++ resolved
@@ -1007,12 +1007,7 @@
     TS_ASSERT_THROWS_NOTHING(eventWS = AnalysisDataService::Instance().retrieveWS<EventWorkspace>("dummy"));
     // Valid WS and it is an EventWorkspace
     TS_ASSERT(eventWS);
-<<<<<<< HEAD
-    if (!eventWS)
-      return;
-=======
-
->>>>>>> 677d2f45
+
     TS_ASSERT_EQUALS(eventWS->getNumberEvents(), 1000);
     TS_ASSERT_EQUALS(eventWS->run().startTime(), DateAndTime("2021-01-28T18:07:12"));
     TS_ASSERT_EQUALS(eventWS->getPulseTimeMin(), eventWS->getPulseTimeMax());
@@ -1021,11 +1016,8 @@
 
     // check that the logs have been loaded by looking at some random example
     TS_ASSERT_DELTA(eventWS->run().getPropertyAsSingleValue("reactor_power"), 43.21, 1e-2);
-<<<<<<< HEAD
-=======
 
     AnalysisDataService::Instance().remove("dummy");
->>>>>>> 677d2f45
   }
 
   void test_load_ILL_triggers() {
@@ -1043,11 +1035,6 @@
     TS_ASSERT_THROWS_NOTHING(eventWS = AnalysisDataService::Instance().retrieveWS<EventWorkspace>("dummy"));
     // Valid WS and it is an EventWorkspace
     TS_ASSERT(eventWS);
-<<<<<<< HEAD
-    if (!eventWS)
-      return;
-=======
->>>>>>> 677d2f45
 
     TS_ASSERT_EQUALS(eventWS->getNumberEvents(), 1000);
     TS_ASSERT_EQUALS(eventWS->run().startTime(), DateAndTime("2021-03-24T20:52:50"));
@@ -1056,11 +1043,8 @@
 
     // check that the logs have been loaded by looking at some random example
     TS_ASSERT_DELTA(eventWS->run().getPropertyAsSingleValue("reactor_power"), 43.2, 1e-2);
-<<<<<<< HEAD
-=======
 
     AnalysisDataService::Instance().remove("dummy");
->>>>>>> 677d2f45
   }
 
 private:
