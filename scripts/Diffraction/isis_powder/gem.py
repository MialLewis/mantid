from __future__ import (absolute_import, division, print_function)

from isis_powder.abstract_inst import AbstractInst
from isis_powder.gem_routines import gem_advanced_config, gem_algs, gem_param_mapping
<<<<<<< HEAD
from isis_powder.routines import absorb_corrections, common, instrument_settings, sample_details
=======
from isis_powder.routines import absorb_corrections, common, instrument_settings
>>>>>>> 2a8de7a4


class Gem(AbstractInst):
    def __init__(self, **kwargs):
        self._inst_settings = instrument_settings.InstrumentSettings(
            param_map=gem_param_mapping.attr_mapping, adv_conf_dict=gem_advanced_config.get_all_adv_variables(),
            kwargs=kwargs)

        super(Gem, self).__init__(user_name=self._inst_settings.user_name,
                                  calibration_dir=self._inst_settings.calibration_dir,
                                  output_dir=self._inst_settings.output_dir, inst_prefix="GEM")

        self._cached_run_details = {}
        self._sample_details = None

    # Public API

    def focus(self, **kwargs):
        self._inst_settings.update_attributes(kwargs=kwargs)
        return self._focus(
            run_number_string=self._inst_settings.run_number, do_van_normalisation=self._inst_settings.do_van_norm,
            do_absorb_corrections=self._inst_settings.do_absorb_corrections)

    def create_vanadium(self, **kwargs):
        self._inst_settings.update_attributes(kwargs=kwargs)

        return self._create_vanadium(run_number_string=self._inst_settings.run_in_range,
                                     do_absorb_corrections=self._inst_settings.do_absorb_corrections)

    def set_sample_details(self, **kwargs):
        kwarg_name = "sample"
        sample_details_obj = common.dictionary_key_helper(
            dictionary=kwargs, key=kwarg_name,
            exception_msg="The argument containing sample details was not found. Please"
                          " set the following argument: " + kwarg_name)
        self._sample_details = sample_details_obj

    # Private methods

    def _get_run_details(self, run_number_string):
<<<<<<< HEAD
        run_number_string_key = str(run_number_string) + str(self._inst_settings.file_extension)
=======
        run_number_string_key = self._generate_run_details_fingerprint(run_number_string,
                                                                       self._inst_settings.file_extension)
>>>>>>> 2a8de7a4
        if run_number_string_key in self._cached_run_details:
            return self._cached_run_details[run_number_string_key]

        self._cached_run_details[run_number_string_key] = gem_algs.get_run_details(
            run_number_string=run_number_string, inst_settings=self._inst_settings, is_vanadium_run=self._is_vanadium)
        return self._cached_run_details[run_number_string_key]

    def _generate_auto_vanadium_calibration(self, run_details):
        raise NotImplementedError()

    def _generate_output_file_name(self, run_number_string):
        return self._generate_input_file_name(run_number_string)

    @staticmethod
    def _generate_input_file_name(run_number):
        return _gem_generate_inst_name(run_number=run_number)

    def _apply_absorb_corrections(self, run_details, ws_to_correct):
        if self._is_vanadium:
            return gem_algs.calculate_van_absorb_corrections(
                ws_to_correct=ws_to_correct, multiple_scattering=self._inst_settings.multiple_scattering)
        else:
            return absorb_corrections.run_cylinder_absorb_corrections(
                ws_to_correct=ws_to_correct, multiple_scattering=self._inst_settings.multiple_scattering,
                sample_details_obj=self._sample_details)

    def _crop_banks_to_user_tof(self, focused_banks):
        return common.crop_banks_using_crop_list(focused_banks, self._inst_settings.focused_cropping_values)

    def _crop_raw_to_expected_tof_range(self, ws_to_crop):
        raw_cropping_values = self._inst_settings.raw_tof_cropping_values
        return common.crop_in_tof(ws_to_crop, raw_cropping_values[0], raw_cropping_values[1])

    def _crop_van_to_expected_tof_range(self, van_ws_to_crop):
        return common.crop_banks_using_crop_list(van_ws_to_crop, self._inst_settings.vanadium_cropping_values)

    def _get_input_batching_mode(self):
        return self._inst_settings.input_batching

    def _get_unit_to_keep(self):
        return self._inst_settings.unit_to_keep

    def _spline_vanadium_ws(self, focused_vanadium_banks):
        return common.spline_vanadium_workspaces(focused_vanadium_spectra=focused_vanadium_banks,
                                                 spline_coefficient=self._inst_settings.spline_coeff)


def _gem_generate_inst_name(run_number):
    if isinstance(run_number, list):
        # Use recursion on lists
        updated_list = []
        for run in run_number:
            updated_list.append(_gem_generate_inst_name(run))
        return updated_list
    else:
        # Individual entry
        return "GEM" + str(run_number)<|MERGE_RESOLUTION|>--- conflicted
+++ resolved
@@ -2,11 +2,7 @@
 
 from isis_powder.abstract_inst import AbstractInst
 from isis_powder.gem_routines import gem_advanced_config, gem_algs, gem_param_mapping
-<<<<<<< HEAD
-from isis_powder.routines import absorb_corrections, common, instrument_settings, sample_details
-=======
 from isis_powder.routines import absorb_corrections, common, instrument_settings
->>>>>>> 2a8de7a4
 
 
 class Gem(AbstractInst):
@@ -47,12 +43,8 @@
     # Private methods
 
     def _get_run_details(self, run_number_string):
-<<<<<<< HEAD
-        run_number_string_key = str(run_number_string) + str(self._inst_settings.file_extension)
-=======
         run_number_string_key = self._generate_run_details_fingerprint(run_number_string,
                                                                        self._inst_settings.file_extension)
->>>>>>> 2a8de7a4
         if run_number_string_key in self._cached_run_details:
             return self._cached_run_details[run_number_string_key]
 
