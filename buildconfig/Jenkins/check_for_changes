--- conflicted
+++ resolved
@@ -18,21 +18,6 @@
         exit $(git diff --quiet ${BRANCH_TIP} ${BRANCH_BASE} -- \*\.py)
     ;;
     cpp)
-<<<<<<< HEAD
-        git diff --quiet ${BRANCH_TIP} ${BRANCH_BASE} -- \*\.h) || exit $FOUND
-        git diff --quiet ${BRANCH_TIP} ${BRANCH_BASE} -- \*\.cpp) || exit $FOUND
-        git diff --quiet ${BRANCH_TIP} ${BRANCH_BASE} -- \*\.cxx) || exit $FOUND
-        git diff --quiet ${BRANCH_TIP} ${BRANCH_BASE} -- \*\.tcc) || exit $FOUND
-        exit $NOTFOUND
-    ;;
-    dev-docs-only)
-        git diff --quiet ${BRANCH_TIP} ${BRANCH_BASE} -- dev-docs || exit $FOUND
-        exit $NOTFOUND
-    ;;
-    user-docs-only)
-        git diff --quiet ${BRANCH_TIP} ${BRANCH_BASE} -- docs || exit $FOUND
-        exit $NOTFOUND
-=======
         git diff --quiet ${BRANCH_TIP} ${BRANCH_BASE} -- \*\.h || exit $FOUND
         git diff --quiet ${BRANCH_TIP} ${BRANCH_BASE} -- \*\.cpp || exit $FOUND
         git diff --quiet ${BRANCH_TIP} ${BRANCH_BASE} -- \*\.cxx || exit $FOUND
@@ -55,7 +40,6 @@
         else
             exit $NOTFOUND
         fi
->>>>>>> 55e5a2cc
     ;;
     docs-gui-only)
         if git diff --name-only ${BRANCH_TIP} ${BRANCH_BASE} -- | grep -q -E -v '^docs/|^dev-docs/|^qt/|^MantidPlot/'; then
