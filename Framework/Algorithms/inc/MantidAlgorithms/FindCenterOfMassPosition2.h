--- conflicted
+++ resolved
@@ -68,11 +68,6 @@
   /// Helper functions
   void findCenterOfMass(API::MatrixWorkspace_sptr inputWS, double &centerX, double &centerY, const int numSpec,
                         API::Progress &progress);
-<<<<<<< HEAD
-  API::MatrixWorkspace_sptr sumUsingSpectra(DataObjects::EventWorkspace_const_sptr inputEventWS, const int numSpec,
-                                            API::Progress &progress);
-=======
->>>>>>> bf806d79
   void storeOutputWorkspace(double centerX, double centerY);
   // Iteration cutoff
   const int m_maxIteration = 200;
