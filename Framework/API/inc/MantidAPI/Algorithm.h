#ifndef MANTID_API_ALGORITHM_H_
#define MANTID_API_ALGORITHM_H_

#include <atomic>

#include "MantidAPI/DllConfig.h"
#include "MantidAPI/IAlgorithm.h"
#include "MantidAPI/IndexTypeProperty.h"
#include "MantidKernel/PropertyManagerOwner.h"

// -- These headers will (most-likely) be used by every inheriting algorithm
#include "MantidAPI/AlgorithmFactory.h" //for the factory macro
#include "MantidAPI/IndexProperty.h"
#include "MantidAPI/IndexTypeProperty.h"
#include "MantidAPI/Progress.h"
#include "MantidAPI/WorkspaceOpOverloads.h"
#include "MantidAPI/WorkspaceProperty.h"
#include "MantidKernel/EmptyValues.h"
#include "MantidKernel/MultiThreaded.h"
#include <MantidIndexing/SpectrumIndexSet.h>

#include "MantidParallel/ExecutionMode.h"
#include "MantidParallel/StorageMode.h"

namespace boost {
template <class T> class weak_ptr;
}

namespace Poco {
template <class R, class A, class O, class S> class ActiveMethod;
template <class O> class ActiveStarter;
class NotificationCenter;
template <class C, class N> class NObserver;
class Void;
} // namespace Poco

namespace Json {
class Value;
}

namespace Mantid {
namespace Parallel {
class Communicator;
}
namespace API {
//----------------------------------------------------------------------
// Forward Declaration
//----------------------------------------------------------------------
class AlgorithmProxy;
class AlgorithmHistory;

/**
Base class from which all concrete algorithm classes should be derived.
In order for a concrete algorithm class to do anything
useful the methods init() & exec()  should be overridden.

Further text from Gaudi file.......
The base class provides utility methods for accessing
standard services (event data service etc.); for declaring
properties which may be configured by the job options
service; and for creating Child Algorithms.
The only base class functionality which may be used in the
constructor of a concrete algorithm is the declaration of
member variables as properties. All other functionality,
i.e. the use of services and the creation of Child Algorithms,
may be used only in initialise() and afterwards (see the
Gaudi user guide).

@author Russell Taylor, Tessella Support Services plc
@author Based on the Gaudi class of the same name (see
http://proj-gaudi.web.cern.ch/proj-gaudi/)
@date 12/09/2007

Copyright &copy; 2007-10 ISIS Rutherford Appleton Laboratory, NScD Oak Ridge
National Laboratory & European Spallation Source

This file is part of Mantid.

Mantid is free software; you can redistribute it and/or modify
it under the terms of the GNU General Public License as published by
the Free Software Foundation; either version 3 of the License, or
(at your option) any later version.

Mantid is distributed in the hope that it will be useful,
but WITHOUT ANY WARRANTY; without even the implied warranty of
MERCHANTABILITY or FITNESS FOR A PARTICULAR PURPOSE.  See the
GNU General Public License for more details.

You should have received a copy of the GNU General Public License
along with this program.  If not, see <http://www.gnu.org/licenses/>.

File change history is stored at: <https://github.com/mantidproject/mantid>.
Code Documentation is available at: <http://doxygen.mantidproject.org>
*/
class MANTID_API_DLL Algorithm : public IAlgorithm,
                                 public Kernel::PropertyManagerOwner {
public:
  /// Base class for algorithm notifications
  class MANTID_API_DLL AlgorithmNotification : public Poco::Notification {
  public:
    AlgorithmNotification(const Algorithm *const alg);
    const IAlgorithm *algorithm() const;

  private:
    const IAlgorithm *const m_algorithm; ///< The algorithm
  };

  /// StartedNotification is sent when the algorithm begins execution.
  class MANTID_API_DLL StartedNotification : public AlgorithmNotification {
  public:
    StartedNotification(const Algorithm *const alg);
    std::string name() const override;
  };

  /// FinishedNotification is sent after the algorithm finishes its execution
  class MANTID_API_DLL FinishedNotification : public AlgorithmNotification {
  public:
    FinishedNotification(const Algorithm *const alg, bool res);
    std::string name() const override;
    bool success; ///< true if the finished algorithm was successful or false if
                  /// it failed.
  };

  /// An algorithm can report its progress by sending ProgressNotification. Use
  /// Algorithm::progress(double) function to send a progress notification.
  class MANTID_API_DLL ProgressNotification : public AlgorithmNotification {
  public:
    /// Constructor
    ProgressNotification(const Algorithm *const alg, double p,
                         const std::string &msg, double estimatedTime,
                         int progressPrecision);
    std::string name() const override;
    double progress;       ///< Current progress. Value must be between 0 and 1.
    std::string message;   ///< Message sent with notification
    double estimatedTime;  ///<Estimated time to completion
    int progressPrecision; ///<Digits of precision to the progress (after the
                           /// decimal).
  };

  /// ErrorNotification is sent when an exception is caught during execution of
  /// the algorithm.
  class MANTID_API_DLL ErrorNotification : public AlgorithmNotification {
  public:
    /// Constructor
    ErrorNotification(const Algorithm *const alg, const std::string &str);
    std::string name() const override;
    std::string what; ///< message string
  };

  /// CancelException is thrown to cancel execution of the algorithm. Use
  /// Algorithm::cancel() to
  /// terminate an algorithm. The execution will only be stopped if
  /// Algorithm::exec() method calls
  /// periodically Algorithm::interuption_point() which checks if
  /// Algorithm::cancel() has been called
  /// and throws CancelException if needed.
  class MANTID_API_DLL CancelException : public std::exception {
  public:
    /// Returns the message string.
    const char *what() const noexcept override;
  };

  //============================================================================
  Algorithm();
  Algorithm(const Algorithm &) = delete;
  Algorithm &operator=(const Algorithm &) = delete;
  ~Algorithm() override;

  /** @name Algorithm Information */
  /// function to return a name of the algorithm, must be overridden in all
  /// algorithms
  const std::string name() const override = 0;
  /// function to return a version of the algorithm, must be overridden in all
  /// algorithms
  int version() const override = 0;
  /// function returns a summary message that will be displayed in the default
  /// GUI, and in the help.
  const std::string summary() const override = 0;
  /// function to return a category of the algorithm. A default implementation
  /// is provided
  const std::string category() const override { return "Misc"; }
  /// Function to return all of the categories that contain this algorithm
  const std::vector<std::string> categories() const override;
  /// Function to return the separator token for the category string. A default
  /// implementation ';' is provided
  const std::string categorySeparator() const override { return ";"; }
  /// function to return any aliases to the algorithm;  A default implementation
  /// is provided
  const std::string alias() const override { return ""; }

  /// function to return URL for algorithm documentation; A default
  /// implementation is provided.
  /// Override if the algorithm is not part of the Mantid distribution.
  const std::string helpURL() const override { return ""; }

  template <typename T> void checkWorkspaceType() const {
    static_assert(std::is_convertible<T *, MatrixWorkspace *>::value,
                  "Workspace type needs to be convertible to MatrixWorkspace.");
  }

  inline bool isReserved(const std::vector<std::string> &list,
                         const std::string &name) const {
    return std::find(list.cbegin(), list.cend(), name) != list.cend();
  }

  using IPropertyManager::declareProperty;
  using PropertyManagerOwner::declareProperty;
  void declareProperty(std::unique_ptr<Kernel::Property> p,
                       const std::string &doc = "") override;

  Kernel::IPropertyManager::TypedValue
  getProperty(const std::string &name) const override;

  template <typename Workspace>
  void
  declareIndexProperty(const std::string &propertyName,
                       const int allowedIndexTypes = IndexType::WorkspaceIndex,
                       const std::string &doc = "") {
    checkWorkspaceType<Workspace>();

    declareProperty(Kernel::make_unique<WorkspaceProperty<Workspace>>(
                        propertyName, "", Kernel::Direction::Input),
                    doc);

    declareProperty(Kernel::make_unique<IndexTypeProperty>(
        propertyName + "IndexType", allowedIndexTypes));

    auto *wsProp = dynamic_cast<WorkspaceProperty<Workspace> *>(
        getPointerToProperty(propertyName));
    auto *indexTypeProp = dynamic_cast<IndexTypeProperty *>(
        getPointerToProperty(propertyName + "IndexType"));

    declareProperty(Kernel::make_unique<IndexProperty>(
        propertyName + "IndexSet", *wsProp, *indexTypeProp));

    m_reservedList.push_back(propertyName);
  }

  template <typename Workspace>
  std::tuple<boost::shared_ptr<Workspace>, Indexing::SpectrumIndexSet>
  getIndexProperty(const std::string &name) const {
    checkWorkspaceType<Workspace>();

    if (!isReserved(m_reservedList, name))
      throw std::runtime_error("Algorithm::getIndexProperty can only be used "
                               "when on properties declared using "
                               "declareIndexProperty.");

    auto *wsProp = dynamic_cast<WorkspaceProperty<Workspace> *>(
        getPointerToProperty(name));
    auto *indexProp =
        dynamic_cast<IndexProperty *>(getPointerToProperty(name + "IndexSet"));

    return std::make_tuple(
        boost::dynamic_pointer_cast<Workspace>(wsProp->getWorkspace()),
        indexProp->getIndices());
  }

  template <typename Workspace>
  void setIndexProperty(const std::string &name,
                        const boost::shared_ptr<Workspace> &wksp,
                        IndexType type, const std::vector<int> &list) {
    checkWorkspaceType<Workspace>();
    if (!isReserved(m_reservedList, name))
      throw std::runtime_error("Algorithm::setIndexProperty can only be used "
                               "when on properties declared using "
                               "declareIndexProperty.");

    auto *wsProp = dynamic_cast<WorkspaceProperty<Workspace> *>(
        getPointerToProperty(name));
    auto *indexTypeProp = dynamic_cast<IndexTypeProperty *>(
        getPointerToProperty(name + "IndexType"));
    auto *indexProp =
        dynamic_cast<IndexProperty *>(getPointerToProperty(name + "IndexSet"));

    *wsProp = wksp;

    *indexTypeProp = type;

    *indexProp = list;
  }

  template <typename Workspace>
  void setIndexProperty(const std::string &name,
                        const boost::shared_ptr<Workspace> &wksp,
                        IndexType type, const std::string &list) {
    checkWorkspaceType<Workspace>();
    if (!isReserved(m_reservedList, name))
      throw std::runtime_error("Algorithm::setIndexProperty can only be used "
                               "when on properties declared using "
                               "declareIndexProperty.");

    auto *wsProp = dynamic_cast<WorkspaceProperty<Workspace> *>(
        getPointerToProperty(name));
    auto *indexTypeProp = dynamic_cast<IndexTypeProperty *>(
        getPointerToProperty(name + "IndexType"));
    auto *indexProp =
        dynamic_cast<IndexProperty *>(getPointerToProperty(name + "IndexSet"));

    *wsProp = wksp;

    *indexTypeProp = type;

    indexProp->setValue(list);
  }

  template <typename Workspace>
  void setIndexProperty(const std::string &name, const std::string &wsName,
                        IndexType type, const std::vector<int> &list) {
    checkWorkspaceType<Workspace>();
    if (!isReserved(m_reservedList, name))
      throw std::runtime_error("Algorithm::setIndexProperty can only be used "
                               "when on properties declared using "
                               "declareIndexProperty.");

    auto *wsProp = dynamic_cast<WorkspaceProperty<Workspace> *>(
        getPointerToProperty(name));
    auto *indexTypeProp = dynamic_cast<IndexTypeProperty *>(
        getPointerToProperty(name + "IndexType"));
    auto *indexProp =
        dynamic_cast<IndexProperty *>(getPointerToProperty(name + "IndexSet"));

    wsProp->setValue(wsName);

    *indexTypeProp = type;

    *indexProp = list;
  }

  template <typename Workspace>
  void setIndexProperty(const std::string &name, const std::string &wsName,
                        IndexType type, const std::string &list) {
    checkWorkspaceType<Workspace>();
    if (!isReserved(m_reservedList, name))
      throw std::runtime_error("Algorithm::setIndexProperty can only be used "
                               "when on properties declared using "
                               "declareIndexProperty.");

    auto *wsProp = dynamic_cast<WorkspaceProperty<Workspace> *>(
        getPointerToProperty(name));
    auto *indexTypeProp = dynamic_cast<IndexTypeProperty *>(
        getPointerToProperty(name + "IndexType"));
    auto *indexProp =
        dynamic_cast<IndexProperty *>(getPointerToProperty(name + "IndexSet"));

    wsProp->setValue(wsName);

    *indexTypeProp = type;

    indexProp->setValue(list);
  }

  const std::string workspaceMethodName() const override;
  const std::vector<std::string> workspaceMethodOn() const override;
  const std::string workspaceMethodInputProperty() const override;

  /// Algorithm ID. Unmanaged algorithms return 0 (or NULL?) values. Managed
  /// ones have non-zero.
  AlgorithmID getAlgorithmID() const override { return m_algorithmID; }

  /** @name IAlgorithm methods */
  void initialize() override;
  bool execute() override;
  void executeAsChildAlg() override;
  std::map<std::string, std::string> validateInputs() override;
  bool isInitialized() const override;
  bool isExecuted() const override;
  bool isRunning() const override;

  using Kernel::PropertyManagerOwner::getProperty;

  bool isChild() const override;
  void setChild(const bool isChild) override;
  void enableHistoryRecordingForChild(const bool on) override;
  bool isRecordingHistoryForChild() { return m_recordHistoryForChild; }
  void setAlwaysStoreInADS(const bool doStore) override;
  void setRethrows(const bool rethrow) override;

  /** @name Asynchronous Execution */
  Poco::ActiveResult<bool> executeAsync() override;

  /// Add an observer for a notification
  void addObserver(const Poco::AbstractObserver &observer) const override;

  /// Remove an observer
  void removeObserver(const Poco::AbstractObserver &observer) const override;

  /// Raises the cancel flag.
  void cancel() override;
  /// Returns the cancellation state
  bool getCancel() const { return m_cancel; }

  /// Returns a reference to the logger.
  Kernel::Logger &getLogger() const { return g_log; }
  /// Logging can be disabled by passing a value of false
  void setLogging(const bool value) override { g_log.setEnabled(value); }
  /// returns the status of logging, True = enabled
  bool isLogging() const override { return g_log.getEnabled(); }

  /* Sets the logging priority offset. Values are subtracted from the log level.
   *
   * Example value=1 will turn warning into notice
   * Example value=-1 will turn notice into warning
   */
  void setLoggingOffset(const int value) override {
    g_log.setLevelOffset(value);
  }
  /// returns the logging priority offset
  int getLoggingOffset() const override { return g_log.getLevelOffset(); }
  /// disable Logging of start and end messages
  void setAlgStartupLogging(const bool enabled) override;
  /// get the state of Logging of start and end messages
  bool getAlgStartupLogging() const override;

  /// setting the child start progress
  void setChildStartProgress(const double startProgress) const override {
    m_startChildProgress = startProgress;
  }
  /// setting the child end progress
  void setChildEndProgress(const double endProgress) const override {
    m_endChildProgress = endProgress;
  }

  /** @name Serialization functions */
  //@{
  /// Serialize an object to a string
  std::string toString() const override;
  /// Serialize an object to a json object
  ::Json::Value toJson() const;
  /// De-serialize an object from a string
  static IAlgorithm_sptr fromString(const std::string &input);
  /// Construct an object from a history entry
  static IAlgorithm_sptr fromHistory(const AlgorithmHistory &history);
  //@}

  virtual boost::shared_ptr<Algorithm> createChildAlgorithm(
      const std::string &name, const double startProgress = -1.,
      const double endProgress = -1., const bool enableLogging = true,
      const int &version = -1);

  /// set whether we wish to track the child algorithm's history and pass it the
  /// parent object to fill.
  void trackAlgorithmHistory(boost::shared_ptr<AlgorithmHistory> parentHist);

  typedef std::vector<boost::shared_ptr<Workspace>> WorkspaceVector;

  void findWorkspaceProperties(WorkspaceVector &inputWorkspaces,
                               WorkspaceVector &outputWorkspaces) const;

  // ------------------ For WorkspaceGroups ------------------------------------
  virtual bool checkGroups();

  virtual bool processGroups();

  void copyNonWorkspaceProperties(IAlgorithm *alg, int periodNum);

  const Parallel::Communicator &communicator() const;
  void setCommunicator(const Parallel::Communicator &communicator);

protected:
  /// Virtual method - must be overridden by concrete algorithm
  virtual void init() = 0;
  /// Virtual method - must be overridden by concrete algorithm
  virtual void exec() = 0;

  void exec(Parallel::ExecutionMode executionMode);
  virtual void execDistributed();
  virtual void execMasterOnly();
  virtual void execNonMaster();

  virtual Parallel::ExecutionMode getParallelExecutionMode(
      const std::map<std::string, Parallel::StorageMode> &storageModes) const;

  /// Returns a semi-colon separated list of workspace types to attach this
  /// algorithm
  virtual const std::string workspaceMethodOnTypes() const { return ""; }

  void cacheWorkspaceProperties();

  friend class AlgorithmProxy;
  void initializeFromProxy(const AlgorithmProxy &);

  void setInitialized();
  void setExecuted(bool state);

  void store();

  /** @name Progress Reporting functions */
  friend class Progress;
  void progress(double p, const std::string &msg = "",
                double estimatedTime = 0.0, int progressPrecision = 0);
  void interruption_point();

  /// Return a reference to the algorithm's notification dispatcher
  Poco::NotificationCenter &notificationCenter() const;

  /// Observation slot for child algorithm progress notification messages, these
  /// are scaled and then signalled for this algorithm.
  void handleChildProgressNotification(
      const Poco::AutoPtr<ProgressNotification> &pNf);
  /// Return a reference to the algorithm's object that is reporting progress
  const Poco::AbstractObserver &progressObserver() const;

  /// checks that the value was not set by users, uses the value in empty
  /// double/int.
  template <typename NumT> static bool isEmpty(const NumT toCheck);

  /// checks the property is a workspace property
  bool isWorkspaceProperty(const Kernel::Property *const prop) const;

  /// get whether we are tracking the history for this algorithm,
  bool trackingHistory();
  /// Copy workspace history for input workspaces to output workspaces and
  /// record the history for ths algorithm
  virtual void fillHistory();

  /// Set to true to stop execution
  std::atomic<bool> m_cancel;
  /// Set if an exception is thrown, and not caught, within a parallel region
  std::atomic<bool> m_parallelException;

  friend class WorkspaceHistory; // Allow workspace history loading to adjust
                                 // g_execCount
  static size_t
      g_execCount; ///< Counter to keep track of algorithm execution order

  virtual void setOtherProperties(IAlgorithm *alg,
                                  const std::string &propertyName,
                                  const std::string &propertyValue,
                                  int periodNum);

  /// All the WorkspaceProperties that are Input or InOut. Set in execute()
  std::vector<IWorkspaceProperty *> m_inputWorkspaceProps;
  /// Pointer to the history for the algorithm being executed
  boost::shared_ptr<AlgorithmHistory> m_history;

  /// Logger for this algorithm
  Kernel::Logger m_log;
  Kernel::Logger &g_log;

  /// Pointer to the parent history object (if set)
  boost::shared_ptr<AlgorithmHistory> m_parentHistory;

  /// One vector of workspaces for each input workspace property
  std::vector<WorkspaceVector> m_groups;
  /// Size of the group(s) being processed
  size_t m_groupSize;
  /// distinguish between base processGroups() and overriden/algorithm specific
  /// versions
  bool m_usingBaseProcessGroups = false;

private:
  void lockWorkspaces();
  void unlockWorkspaces();

  void linkHistoryWithLastChild();

  void logAlgorithmInfo() const;

  bool executeAsyncImpl(const Poco::Void &i);

  bool doCallProcessGroups(Mantid::Kernel::DateAndTime &start_time);

  // Report that the algorithm has completed.
  void reportCompleted(const double &duration,
                       const bool groupProcessing = false);

  void registerFeatureUsage() const;

  Parallel::ExecutionMode getExecutionMode() const;
  std::map<std::string, Parallel::StorageMode>
  getInputWorkspaceStorageModes() const;
  void setupSkipValidationMasterOnly();

  // --------------------- Private Members -----------------------------------
  /// Poco::ActiveMethod used to implement asynchronous execution.
  Poco::ActiveMethod<bool, Poco::Void, Algorithm,
                     Poco::ActiveStarter<Algorithm>> *m_executeAsync;

  /// Sends notifications to observers. Observers can subscribe to
  /// notificationCenter
  /// using Poco::NotificationCenter::addObserver(...);
  mutable Poco::NotificationCenter *m_notificationCenter;
  /// Child algorithm progress observer
  mutable Poco::NObserver<Algorithm, ProgressNotification> *m_progressObserver;

  bool m_isInitialized;         ///< Algorithm has been initialized flag
  bool m_isExecuted;            ///< Algorithm is executed flag
  bool m_isChildAlgorithm;      ///< Algorithm is a child algorithm
  bool m_recordHistoryForChild; ///< Flag to indicate whether history should be
                                /// recorded. Applicable to child algs only
  bool m_alwaysStoreInADS; ///< Always store in the ADS, even for child algos
  bool m_runningAsync;     ///< Algorithm is running asynchronously
  std::atomic<bool> m_running; ///< Algorithm is running
  bool m_rethrow; ///< Algorithm should rethrow exceptions while executing
  bool m_isAlgStartupLoggingEnabled; /// Whether to log alg startup and
                                     /// closedown messages from the base class
                                     /// (default = true)
  mutable double m_startChildProgress; ///< Keeps value for algorithm's progress
                                       /// at start of an Child Algorithm
  mutable double m_endChildProgress;   ///< Keeps value for algorithm's progress
                                       /// at Child Algorithm's finish
  AlgorithmID m_algorithmID;           ///< Algorithm ID for managed algorithms
  std::vector<boost::weak_ptr<IAlgorithm>> m_ChildAlgorithms; ///< A list of
                                                              /// weak pointers
                                                              /// to any child
                                                              /// algorithms
                                                              /// created

  /// Vector of all the workspaces that have been read-locked
  WorkspaceVector m_readLockedWorkspaces;
  /// Vector of all the workspaces that have been write-locked
  WorkspaceVector m_writeLockedWorkspaces;

  /// All the WorkspaceProperties that are Output or InOut. Set in execute()
  std::vector<IWorkspaceProperty *> m_outputWorkspaceProps;
  /// All the WorkspaceProperties that are Output (not inOut). Set in execute()
  std::vector<IWorkspaceProperty *> m_pureOutputWorkspaceProps;

  /// Pointer to the WorkspaceGroup (if any) for each input workspace property
  std::vector<boost::shared_ptr<WorkspaceGroup>> m_groupWorkspaces;
  /// If only one input is a group, this is its index. -1 if they are all groups
  int m_singleGroup;
  /// All the groups have similar names (group_1, group_2 etc.)
  bool m_groupsHaveSimilarNames;

<<<<<<< HEAD
  std::vector<std::string> m_reservedList;
=======
  /// (MPI) communicator used when executing the algorithm.
  std::unique_ptr<Parallel::Communicator> m_communicator;
>>>>>>> ed951944
};

/// Typedef for a shared pointer to an Algorithm
typedef boost::shared_ptr<Algorithm> Algorithm_sptr;

} // namespace API
} // namespace Mantid

/* Used to register classes into the factory. creates a global object in an
 * anonymous namespace. The object itself does nothing, but the comma operator
 * is used in the call to its constructor to effect a call to the factory's
 * subscribe method.
 */
#define DECLARE_ALGORITHM(classname)                                           \
  namespace {                                                                  \
  Mantid::Kernel::RegistrationHelper register_alg_##classname((                \
      (Mantid::API::AlgorithmFactory::Instance().subscribe<classname>()), 0)); \
  }

#endif /*MANTID_API_ALGORITHM_H_*/<|MERGE_RESOLUTION|>--- conflicted
+++ resolved
@@ -624,12 +624,10 @@
   /// All the groups have similar names (group_1, group_2 etc.)
   bool m_groupsHaveSimilarNames;
 
-<<<<<<< HEAD
   std::vector<std::string> m_reservedList;
-=======
+
   /// (MPI) communicator used when executing the algorithm.
   std::unique_ptr<Parallel::Communicator> m_communicator;
->>>>>>> ed951944
 };
 
 /// Typedef for a shared pointer to an Algorithm
