--- conflicted
+++ resolved
@@ -24,11 +24,7 @@
  */
 bool typeHasAttribute(PyObject *obj, const char *attr) {
   PyObject *cls_dict = obj->ob_type->tp_dict;
-<<<<<<< HEAD
-  return PyDict_Contains(cls_dict, PyString_FromString(attr)) > 0;
-=======
-  return PyDict_Contains(cls_dict, PyBytes_FromString(attr)) > 0 ? true : false;
->>>>>>> 064e81ac
+  return PyDict_Contains(cls_dict, PyBytes_FromString(attr)) > 0;
 }
 
 /** Same as above but taking a wrapper reference instead
