--- conflicted
+++ resolved
@@ -135,7 +135,6 @@
 //----------------------------------------------------------------------------------------------
 /** Compare the dimensions etc. of two MDWorkspaces
  */
-<<<<<<< HEAD
 void CompareMDWorkspaces::compareMDHistoWorkspaces(
     const Mantid::DataObjects::MDHistoWorkspace_sptr &ws1,
     const Mantid::DataObjects::MDHistoWorkspace_sptr &ws2) {
@@ -155,12 +154,6 @@
   double max_sig2 = 0;
   size_t max_sig_index2 = 0;
 
-=======
-void CompareMDWorkspaces::compareMDHistoWorkspaces(const Mantid::DataObjects::MDHistoWorkspace_sptr &ws1,
-                                                   const Mantid::DataObjects::MDHistoWorkspace_sptr &ws2) {
-  compare(ws1->getNumDims(), ws2->getNumDims(), "Workspaces have a different number of dimensions");
-  compare(ws1->getNPoints(), ws2->getNPoints(), "Workspaces have a different number of points");
->>>>>>> 22ea46e6
   for (size_t i = 0; i < ws1->getNPoints(); i++) {
     double diff = fabs(ws1->getSignalAt(i) - ws2->getSignalAt(i));
 
@@ -178,7 +171,6 @@
     }
 
     if (diff > m_tolerance)
-<<<<<<< HEAD
     {
 //      throw CompareFailsException(
 //          "MDHistoWorkspaces have a different signal at index " +
@@ -203,15 +195,6 @@
         // continue;
         differr = true;
     }
-=======
-      throw CompareFailsException("MDHistoWorkspaces have a different signal at index " + Strings::toString(i) + " " +
-                                  versus(ws1->getSignalAt(i), ws2->getSignalAt(i)));
-
-    double diffErr = fabs(ws1->getErrorAt(i) - ws2->getErrorAt(i));
-    if (diffErr > m_tolerance)
-      throw CompareFailsException("MDHistoWorkspaces have a different error at index " + Strings::toString(i) + " " +
-                                  versus(ws1->getErrorAt(i), ws2->getErrorAt(i)));
->>>>>>> 22ea46e6
   }
 
   if (diffsig)
