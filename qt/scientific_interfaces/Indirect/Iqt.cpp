// Mantid Repository : https://github.com/mantidproject/mantid
//
// Copyright &copy; 2018 ISIS Rutherford Appleton Laboratory UKRI,
//     NScD Oak Ridge National Laboratory, European Spallation Source
//     & Institut Laue - Langevin
// SPDX - License - Identifier: GPL - 3.0 +
#include "Iqt.h"

#include "MantidAPI/ITableWorkspace.h"
#include "MantidAPI/MatrixWorkspace.h"
#include "MantidGeometry/Instrument.h"
#include "MantidQtWidgets/Common/SignalBlocker.h"
#include "MantidQtWidgets/Plotting/RangeSelector.h"

#include "MantidQtWidgets/Common/UserInputValidator.h"

#include <qwt_plot.h>

#include <tuple>

using namespace Mantid::API;
using namespace Mantid::Geometry;
using namespace MantidQt::CustomInterfaces;

namespace {
Mantid::Kernel::Logger g_log("Iqt");

MatrixWorkspace_sptr getADSMatrixWorkspace(std::string const &workspaceName) {
  return AnalysisDataService::Instance().retrieveWS<MatrixWorkspace>(
      workspaceName);
}

std::size_t getWsNumberOfSpectra(std::string const &workspaceName) {
  return getADSMatrixWorkspace(workspaceName)->getNumberHistograms();
}

bool isWorkspacePlottable(MatrixWorkspace_sptr workspace) {
  return workspace->y(0).size() > 1;
}

std::string
checkInstrumentParametersMatch(Instrument_const_sptr sampleInstrument,
                               Instrument_const_sptr resolutionInstrument,
                               std::string const &parameter) {
  if (!sampleInstrument->hasParameter(parameter))
    return "Could not find the " + parameter + " for the sample workspace.";
  if (!resolutionInstrument->hasParameter(parameter))
    return "Could not find the " + parameter +
           " for the resolution workspaces.";
  if (sampleInstrument->getStringParameter(parameter)[0] !=
      resolutionInstrument->getStringParameter(parameter)[0])
    return "The sample and resolution must have matching " + parameter + "s.";
  return "";
}

std::string checkParametersMatch(MatrixWorkspace_const_sptr sampleWorkspace,
                                 MatrixWorkspace_const_sptr resolutionWorkspace,
                                 std::string const &parameter) {
  auto const sampleInstrument = sampleWorkspace->getInstrument();
  auto const resolutionInstrument = resolutionWorkspace->getInstrument();
  return checkInstrumentParametersMatch(sampleInstrument, resolutionInstrument,
                                        parameter);
}

std::string checkParametersMatch(std::string const &sampleName,
                                 std::string const &resolutionName,
                                 std::string const &parameter) {
  auto const sampleWorkspace = getADSMatrixWorkspace(sampleName);
  auto const resolutionWorkspace = getADSMatrixWorkspace(resolutionName);
  return checkParametersMatch(sampleWorkspace, resolutionWorkspace, parameter);
}

std::string
checkInstrumentsMatch(MatrixWorkspace_const_sptr sampleWorkspace,
                      MatrixWorkspace_const_sptr resolutionWorkspace) {
  auto const sampleInstrument = sampleWorkspace->getInstrument();
  auto const resolutionInstrument = resolutionWorkspace->getInstrument();
  if (sampleInstrument->getName() != resolutionInstrument->getName())
    return "The sample and resolution must have matching instruments.";
  return "";
}

std::string
validateNumberOfHistograms(MatrixWorkspace_const_sptr sampleWorkspace,
                           MatrixWorkspace_const_sptr resolutionWorkspace) {
  auto const sampleSize = sampleWorkspace->getNumberHistograms();
  auto const resolutionSize = resolutionWorkspace->getNumberHistograms();
  if (resolutionSize > 1 && sampleSize != resolutionSize)
    return "Resolution must have either one or as many spectra as the sample.";
  return "";
}

void addErrorMessage(UserInputValidator &uiv, std::string const &message) {
  if (!message.empty())
    uiv.addErrorMessage(QString::fromStdString(message) + "\n");
}

void cloneWorkspace(std::string const &workspaceName,
                    std::string const &cloneName) {
  auto cloner = AlgorithmManager::Instance().create("CloneWorkspace");
  cloner->initialize();
  cloner->setProperty("InputWorkspace", workspaceName);
  cloner->setProperty("OutputWorkspace", cloneName);
  cloner->execute();
}

void cropWorkspace(std::string const &name, std::string const &newName,
                   double const &cropValue) {
  auto croper = AlgorithmManager::Instance().create("CropWorkspace");
  croper->initialize();
  croper->setProperty("InputWorkspace", name);
  croper->setProperty("OutputWorkspace", newName);
  croper->setProperty("XMin", cropValue);
  croper->execute();
}

/**
 * Calculate the number of bins in the sample & resolution workspaces
 * @param wsName The sample workspace name
 * @param resName the resolution woskapce name
 * @param energyMin Minimum energy for chosen bin range
 * @param energyMax Maximum energy for chosen bin range
 * @param binReductionFactor The factor by which to reduce the number of bins
 * @return A 4-tuple where the first entry denotes whether the
 * calculation was successful or not. The final 3 values
 * are EWidth, SampleBins, ResolutionBins if the calculation succeeded,
 * otherwise they are undefined.
 */
std::tuple<bool, float, int, int>
calculateBinParameters(std::string const &wsName, std::string const &resName,
                       double energyMin, double energyMax,
                       double binReductionFactor) {
  ITableWorkspace_sptr propsTable;
  const auto paramTableName = "__IqtProperties_temp";
  try {
    auto toIqt = AlgorithmManager::Instance().createUnmanaged("TransformToIqt");
    toIqt->initialize();
    toIqt->setChild(true); // record this as internal
    toIqt->setProperty("SampleWorkspace", wsName);
    toIqt->setProperty("ResolutionWorkspace", resName);
    toIqt->setProperty("ParameterWorkspace", paramTableName);
    toIqt->setProperty("EnergyMin", energyMin);
    toIqt->setProperty("EnergyMax", energyMax);
    toIqt->setProperty("BinReductionFactor", binReductionFactor);
    toIqt->setProperty("DryRun", true);
    toIqt->execute();
    propsTable = toIqt->getProperty("ParameterWorkspace");
    // the algorithm can create output even if it failed...
    auto deleter = AlgorithmManager::Instance().create("DeleteWorkspace");
    deleter->initialize();
    deleter->setChild(true);
    deleter->setProperty("Workspace", paramTableName);
    deleter->execute();
  } catch (std::exception &) {
    return std::make_tuple(false, 0.0f, 0, 0);
  }
  assert(propsTable);
  return std::make_tuple(
      true, propsTable->getColumn("EnergyWidth")->cell<float>(0),
      propsTable->getColumn("SampleOutputBins")->cell<int>(0),
      propsTable->getColumn("ResolutionBins")->cell<int>(0));
}
} // namespace

namespace MantidQt {
namespace CustomInterfaces {
namespace IDA {
Iqt::Iqt(QWidget *parent)
    : IndirectDataAnalysisTab(parent), m_iqtTree(nullptr), m_iqtResFileType() {
  m_uiForm.setupUi(parent);
}

void Iqt::setup() {
  m_iqtTree = new QtTreePropertyBrowser();
  m_uiForm.properties->addWidget(m_iqtTree);

  // Create and configure properties
  m_properties["ELow"] = m_dblManager->addProperty("ELow");
  m_dblManager->setDecimals(m_properties["ELow"], NUM_DECIMALS);

  m_properties["EWidth"] = m_dblManager->addProperty("EWidth");
  m_dblManager->setDecimals(m_properties["EWidth"], NUM_DECIMALS);
  m_properties["EWidth"]->setEnabled(false);

  m_properties["EHigh"] = m_dblManager->addProperty("EHigh");
  m_dblManager->setDecimals(m_properties["EHigh"], NUM_DECIMALS);

  m_properties["SampleBinning"] = m_dblManager->addProperty("SampleBinning");
  m_dblManager->setDecimals(m_properties["SampleBinning"], 0);

  m_properties["SampleBins"] = m_dblManager->addProperty("SampleBins");
  m_dblManager->setDecimals(m_properties["SampleBins"], 0);
  m_properties["SampleBins"]->setEnabled(false);

  m_properties["ResolutionBins"] = m_dblManager->addProperty("ResolutionBins");
  m_dblManager->setDecimals(m_properties["ResolutionBins"], 0);
  m_properties["ResolutionBins"]->setEnabled(false);

  m_iqtTree->addProperty(m_properties["ELow"]);
  m_iqtTree->addProperty(m_properties["EWidth"]);
  m_iqtTree->addProperty(m_properties["EHigh"]);
  m_iqtTree->addProperty(m_properties["SampleBinning"]);
  m_iqtTree->addProperty(m_properties["SampleBins"]);
  m_iqtTree->addProperty(m_properties["ResolutionBins"]);

  m_dblManager->setValue(m_properties["SampleBinning"], 10);

  m_iqtTree->setFactoryForManager(m_dblManager, m_dblEdFac);

  // Format the tree widget so its easier to read the contents
  m_iqtTree->setIndentation(0);
  for (auto const &item : m_properties)
    m_iqtTree->setBackgroundColor(m_iqtTree->topLevelItem(item),
                                  QColor(246, 246, 246));

<<<<<<< HEAD
=======
  setPreviewSpectrumMaximum(0);

>>>>>>> 58f71eeb
  auto xRangeSelector = m_uiForm.ppPlot->addRangeSelector("IqtRange");

  // signals / slots & validators
  connect(xRangeSelector, SIGNAL(selectionChangedLazy(double, double)), this,
          SLOT(rsRangeChangedLazy(double, double)));
  connect(m_dblManager, SIGNAL(valueChanged(QtProperty *, double)), this,
          SLOT(updateRS(QtProperty *, double)));
  connect(m_dblManager, SIGNAL(valueChanged(QtProperty *, double)), this,
          SLOT(updatePropertyValues(QtProperty *, double)));
  connect(m_uiForm.dsInput, SIGNAL(dataReady(const QString &)), this,
          SLOT(plotInput(const QString &)));
  connect(m_uiForm.dsResolution, SIGNAL(dataReady(const QString &)), this,
          SLOT(updateDisplayedBinParameters()));
  connect(m_batchAlgoRunner, SIGNAL(batchComplete(bool)), this,
          SLOT(algorithmComplete(bool)));
  connect(m_uiForm.pbRun, SIGNAL(clicked()), this, SLOT(runClicked()));
  connect(m_uiForm.pbSave, SIGNAL(clicked()), this, SLOT(saveClicked()));
  connect(m_uiForm.pbPlot, SIGNAL(clicked()), this, SLOT(plotClicked()));
  connect(m_uiForm.pbTile, SIGNAL(clicked()), this, SLOT(plotTiled()));
  connect(m_uiForm.pbPlotPreview, SIGNAL(clicked()), this,
          SLOT(plotCurrentPreview()));
  connect(m_uiForm.cbCalculateErrors, SIGNAL(clicked()), this,
          SLOT(errorsClicked()));
  connect(m_uiForm.spTiledPlotFirst, SIGNAL(valueChanged(int)), this,
          SLOT(setTiledPlotFirstPlot(int)));
  connect(m_uiForm.spTiledPlotLast, SIGNAL(valueChanged(int)), this,
          SLOT(setTiledPlotLastPlot(int)));
  connect(m_uiForm.spPreviewSpec, SIGNAL(valueChanged(int)), this,
          SLOT(setSelectedSpectrum(int)));
  connect(m_uiForm.spPreviewSpec, SIGNAL(valueChanged(int)), this,
          SLOT(plotInput()));

  connect(m_uiForm.ckSymmetricEnergy, SIGNAL(stateChanged(int)), this,
          SLOT(updateEnergyRange(int)));
}

void Iqt::run() {
  setRunIsRunning(true);

  updateDisplayedBinParameters();

  // Construct the result workspace for Python script export
  QString const sampleName = m_uiForm.dsInput->getCurrentDataName();
  m_pythonExportWsName =
      sampleName.left(sampleName.lastIndexOf("_")).toStdString() + "_iqt";

  QString const wsName = m_uiForm.dsInput->getCurrentDataName();
  QString const resName = m_uiForm.dsResolution->getCurrentDataName();
  QString const nIterations = m_uiForm.spIterations->cleanText();
  bool const calculateErrors = m_uiForm.cbCalculateErrors->isChecked();

  double const energyMin = m_dblManager->value(m_properties["ELow"]);
  double const energyMax = m_dblManager->value(m_properties["EHigh"]);
  double const numBins = m_dblManager->value(m_properties["SampleBinning"]);

  auto IqtAlg = AlgorithmManager::Instance().create("TransformToIqt");
  IqtAlg->initialize();

  IqtAlg->setProperty("SampleWorkspace", wsName.toStdString());
  IqtAlg->setProperty("ResolutionWorkspace", resName.toStdString());
  IqtAlg->setProperty("NumberOfIterations", nIterations.toStdString());
  IqtAlg->setProperty("CalculateErrors", calculateErrors);

  IqtAlg->setProperty("EnergyMin", energyMin);
  IqtAlg->setProperty("EnergyMax", energyMax);
  IqtAlg->setProperty("BinReductionFactor", numBins);
  IqtAlg->setProperty("OutputWorkspace", m_pythonExportWsName);

  IqtAlg->setProperty("DryRun", false);

  m_batchAlgoRunner->addAlgorithm(IqtAlg);
  m_batchAlgoRunner->executeBatchAsync();
}

/**
 * Handle algorithm completion.
 *
 * @param error If the algorithm failed
 */
void Iqt::algorithmComplete(bool error) {
  setRunIsRunning(false);
  if (error) {
    setPlotSpectrumEnabled(false);
    setTiledPlotEnabled(false);
    setSaveResultEnabled(false);
  } else {
    auto const lastSpectrumIndex =
        static_cast<int>(getWsNumberOfSpectra(m_pythonExportWsName)) - 1;
    auto const selectedSpec = selectedSpectrum();

    setPlotSpectrumIndexMax(lastSpectrumIndex);
    setPlotSpectrumIndex(selectedSpec);
    setMinMaxOfTiledPlotFirstIndex(0, lastSpectrumIndex);
    setMinMaxOfTiledPlotLastIndex(0, lastSpectrumIndex);
    setTiledPlotFirstIndex(selectedSpec);
    setTiledPlotLastIndex(lastSpectrumIndex);
  }
} // namespace IDA
/**
 * Handle saving of workspace
 */
void Iqt::saveClicked() {
  checkADSForPlotSaveWorkspace(m_pythonExportWsName, false);
  addSaveWorkspaceToQueue(QString::fromStdString(m_pythonExportWsName));
  m_batchAlgoRunner->executeBatchAsync();
}

/**
 * Handle mantid plotting
 */
void Iqt::plotClicked() {
  setPlotSpectrumIsPlotting(true);

  plotResult(QString::fromStdString(m_pythonExportWsName));

  setPlotSpectrumIsPlotting(false);
}

void Iqt::plotResult(QString const &workspaceName) {
  auto const name = workspaceName.toStdString();
  if (checkADSForPlotSaveWorkspace(name, true)) {
    if (isWorkspacePlottable(getADSMatrixWorkspace(name)))
      plotSpectrum(workspaceName, getPlotSpectrumIndex());
    else
      showMessageBox("Plotting a spectrum of the workspace " + workspaceName +
                     " failed : Workspace only has one data point");
  }
}

void Iqt::runClicked() { runTab(); }

void Iqt::errorsClicked() {
  m_uiForm.spIterations->setEnabled(isErrorsEnabled());
}

bool Iqt::isErrorsEnabled() { return m_uiForm.cbCalculateErrors->isChecked(); }

std::size_t Iqt::getXMinIndex(Mantid::MantidVec const &yData,
                              std::vector<double>::const_iterator iter) {
  auto cropIndex = 0;
  if (iter != yData.end()) {
    auto const index = static_cast<int>(iter - yData.begin());
    cropIndex = index > 0 ? index - 1 : index;
  } else
    showMessageBox(
        "Incorrect data provided for Tiled Plot: y values are out of range");
  return cropIndex;
}

double Iqt::getXMinValue(MatrixWorkspace_const_sptr workspace,
                         std::size_t const &index) {
  auto const firstSpectraYData = workspace->dataY(index);
  auto const positionIter =
      std::find_if(firstSpectraYData.begin(), firstSpectraYData.end(),
                   [&](double const &value) { return value < 1.0; });
  auto const cropIndex = getXMinIndex(firstSpectraYData, positionIter);
  return workspace->dataX(index)[cropIndex];
}

void Iqt::plotTiled() {
  setTiledPlotIsPlotting(true);

  auto const outWs = getADSMatrixWorkspace(m_pythonExportWsName);

  auto const tiledPlotWsName = outWs->getName() + "_tiled";
  auto const firstTiledPlot = m_uiForm.spTiledPlotFirst->text().toInt();
  auto const lastTiledPlot = m_uiForm.spTiledPlotLast->text().toInt();

  // Clone workspace before cropping to keep in ADS
  if (!AnalysisDataService::Instance().doesExist(tiledPlotWsName))
    cloneWorkspace(outWs->getName(), tiledPlotWsName);

  // Get first x value which corresponds to a y value below 1
  auto const cropValue =
      getXMinValue(outWs, static_cast<std::size_t>(firstTiledPlot));
  cropWorkspace(tiledPlotWsName, tiledPlotWsName, cropValue);

  auto const tiledPlotWs = getADSMatrixWorkspace(tiledPlotWsName);

  // Plot tiledwindow
  std::size_t const numberOfPlots = lastTiledPlot - firstTiledPlot + 1;
  if (numberOfPlots != 0) {
    QString pyInput = "from mantidplot import newTiledWindow\n";
    pyInput += "newTiledWindow(sources=[";
    for (auto index = firstTiledPlot; index <= lastTiledPlot; ++index) {
      if (index > firstTiledPlot) {
        pyInput += ",";
      }
      std::string const pyInStr =
          "(['" + tiledPlotWsName + "'], " + std::to_string(index) + ")";
      pyInput += QString::fromStdString(pyInStr);
    }
    pyInput += "])\n";
    runPythonCode(pyInput);
  }
  setTiledPlotIsPlotting(false);
}

/**
 * Ensure we have present and valid file/ws inputs.
 *
 * The underlying Fourier transform of Iqt
 * also means we must enforce several rules on the parameters.
 */
bool Iqt::validate() {
  UserInputValidator uiv;

  uiv.checkDataSelectorIsValid("Sample", m_uiForm.dsInput);
  uiv.checkDataSelectorIsValid("Resolution", m_uiForm.dsResolution);

  auto const eLow = m_dblManager->value(m_properties["ELow"]);
  auto const eHigh = m_dblManager->value(m_properties["EHigh"]);

  if (eLow >= eHigh)
    uiv.addErrorMessage("ELow must be less than EHigh.\n");

  auto const sampleName = m_uiForm.dsInput->getCurrentDataName().toStdString();
  auto const resolutionName =
      m_uiForm.dsResolution->getCurrentDataName().toStdString();

  auto &ads = AnalysisDataService::Instance();
  if (ads.doesExist(sampleName) && ads.doesExist(resolutionName)) {
    auto const sampleWorkspace = getADSMatrixWorkspace(sampleName);
    auto const resWorkspace = getADSMatrixWorkspace(resolutionName);

    addErrorMessage(uiv, checkInstrumentsMatch(sampleWorkspace, resWorkspace));
    addErrorMessage(
        uiv, checkParametersMatch(sampleWorkspace, resWorkspace, "analyser"));
    addErrorMessage(
        uiv, checkParametersMatch(sampleWorkspace, resWorkspace, "reflection"));
    addErrorMessage(uiv,
                    validateNumberOfHistograms(sampleWorkspace, resWorkspace));
  }

  auto const message = uiv.generateErrorMessage();
  showMessageBox(message);

  return message.isEmpty();
}

/**
 * Ensures that the min energy is below zero and the max energy is above zero
 *
 * @param prop Qt property that was changed
 * @param val New value of that property
 */
void Iqt::updatePropertyValues(QtProperty *prop, double val) {
  disconnect(m_dblManager, SIGNAL(valueChanged(QtProperty *, double)), this,
             SLOT(updatePropertyValues(QtProperty *, double)));

  if (prop == m_properties["EHigh"]) {
    if (val < 0) {
      val = -val;
      m_dblManager->setValue(m_properties["EHigh"], val);
    }

    if (m_uiForm.ckSymmetricEnergy->isChecked())
      m_dblManager->setValue(m_properties["ELow"], -val);
  } else if (prop == m_properties["ELow"]) {
    if (val > 0) {
      val = -val;
      m_dblManager->setValue(m_properties["ELow"], val);
    }

    if (m_uiForm.ckSymmetricEnergy->isChecked())
      m_dblManager->setValue(m_properties["EHigh"], -val);
  }

  connect(m_dblManager, SIGNAL(valueChanged(QtProperty *, double)), this,
          SLOT(updatePropertyValues(QtProperty *, double)));

  updateDisplayedBinParameters();
}

/**
 * Calculates binning parameters.
 */
void Iqt::updateDisplayedBinParameters() {
  auto const sampleName = m_uiForm.dsInput->getCurrentDataName().toStdString();
  auto const resolutionName =
      m_uiForm.dsResolution->getCurrentDataName().toStdString();

  auto &ads = AnalysisDataService::Instance();
  if (!ads.doesExist(sampleName) || !ads.doesExist(resolutionName))
    return;

  if (!checkParametersMatch(sampleName, resolutionName, "analyser").empty() ||
      !checkParametersMatch(sampleName, resolutionName, "reflection").empty())
    return;

  double energyMin = m_dblManager->value(m_properties["ELow"]);
  double energyMax = m_dblManager->value(m_properties["EHigh"]);
  double numBins = m_dblManager->value(m_properties["SampleBinning"]);

  if (numBins == 0)
    return;
  if (energyMin == 0 && energyMax == 0)
    return;

  bool success(false);
  float energyWidth(0.0f);
  int resolutionBins(0), sampleBins(0);
  std::tie(success, energyWidth, sampleBins, resolutionBins) =
      calculateBinParameters(sampleName, resolutionName, energyMin, energyMax,
                             numBins);
  if (success) {
    disconnect(m_dblManager, SIGNAL(valueChanged(QtProperty *, double)), this,
               SLOT(updatePropertyValues(QtProperty *, double)));
    // Update data in property editor
    m_dblManager->setValue(m_properties["EWidth"], energyWidth);
    m_dblManager->setValue(m_properties["ResolutionBins"], resolutionBins);
    m_dblManager->setValue(m_properties["SampleBins"], sampleBins);
    connect(m_dblManager, SIGNAL(valueChanged(QtProperty *, double)), this,
            SLOT(updatePropertyValues(QtProperty *, double)));

    // Warn for low number of resolution bins
    if (resolutionBins < 5)
      showMessageBox("Results may be inaccurate as ResolutionBins is "
                     "less than 5.\nLower the SampleBinning.");
  }
}

void Iqt::loadSettings(const QSettings &settings) {
  m_uiForm.dsInput->readSettings(settings.group());
  m_uiForm.dsResolution->readSettings(settings.group());
}

void Iqt::plotInput() { IndirectDataAnalysisTab::plotInput(m_uiForm.ppPlot); }

void Iqt::plotInput(const QString &wsname) {
  disconnect(m_dblManager, SIGNAL(valueChanged(QtProperty *, double)), this,
             SLOT(updatePropertyValues(QtProperty *, double)));

  MatrixWorkspace_sptr workspace;
  try {
    workspace = AnalysisDataService::Instance().retrieveWS<MatrixWorkspace>(
        wsname.toStdString());
    setInputWorkspace(workspace);
  } catch (Mantid::Kernel::Exception::NotFoundError &) {
    showMessageBox(QString("Unable to retrieve workspace: " + wsname));
    setPreviewSpectrumMaximum(0);
    return;
  }

  setPreviewSpectrumMaximum(
      static_cast<int>(inputWorkspace()->getNumberHistograms()) - 1);

  IndirectDataAnalysisTab::plotInput(m_uiForm.ppPlot);
  auto xRangeSelector = m_uiForm.ppPlot->getRangeSelector("IqtRange");

  try {
    QPair<double, double> range = m_uiForm.ppPlot->getCurveRange("Sample");
    double rounded_min(range.first);
    double rounded_max(range.second);
    const std::string instrName(workspace->getInstrument()->getName());
    if (instrName == "BASIS") {
      xRangeSelector->setRange(range.first, range.second);
      m_dblManager->setValue(m_properties["ELow"], rounded_min);
      m_dblManager->setValue(m_properties["EHigh"], rounded_max);
      m_dblManager->setValue(m_properties["EWidth"], 0.0004);
      m_dblManager->setValue(m_properties["SampleBinning"], 1);
    } else {
      rounded_min = floor(rounded_min * 10 + 0.5) / 10.0;
      rounded_max = floor(rounded_max * 10 + 0.5) / 10.0;

      // corrections for if nearest value is outside of range
      if (rounded_max > range.second) {
        rounded_max -= 0.1;
      }

      if (rounded_min < range.first) {
        rounded_min += 0.1;
      }

      // check incase we have a really small range
      if (fabs(rounded_min) > 0 && fabs(rounded_max) > 0) {
        xRangeSelector->setRange(rounded_min, rounded_max);
        m_dblManager->setValue(m_properties["ELow"], rounded_min);
        m_dblManager->setValue(m_properties["EHigh"], rounded_max);
      } else {
        xRangeSelector->setRange(range.first, range.second);
        m_dblManager->setValue(m_properties["ELow"], range.first);
        m_dblManager->setValue(m_properties["EHigh"], range.second);
      }
      // set default value for width
      m_dblManager->setValue(m_properties["EWidth"], 0.005);
    }
  } catch (std::invalid_argument &exc) {
    showMessageBox(exc.what());
  }

  connect(m_dblManager, SIGNAL(valueChanged(QtProperty *, double)), this,
          SLOT(updatePropertyValues(QtProperty *, double)));

  updateDisplayedBinParameters();
}

void Iqt::setPreviewSpectrumMaximum(int value) {
  m_uiForm.spPreviewSpec->setMaximum(value);
}

/**
 * Updates the range selectors and properties when range selector is moved.
 *
 * @param min Range selector min value
 * @param max Range selector max value
 */
void Iqt::rsRangeChangedLazy(double min, double max) {
  double oldMin = m_dblManager->value(m_properties["ELow"]);
  double oldMax = m_dblManager->value(m_properties["EHigh"]);

  if (fabs(oldMin - min) > 0.0000001)
    m_dblManager->setValue(m_properties["ELow"], min);

  if (fabs(oldMax - max) > 0.0000001)
    m_dblManager->setValue(m_properties["EHigh"], max);
}

void Iqt::updateRS(QtProperty *prop, double val) {
  auto xRangeSelector = m_uiForm.ppPlot->getRangeSelector("IqtRange");

  if (prop == m_properties["ELow"])
    xRangeSelector->setMinimum(val);
  else if (prop == m_properties["EHigh"])
    xRangeSelector->setMaximum(val);
}

void Iqt::updateEnergyRange(int state) {
  if (state != 0) {
    auto const value = m_dblManager->value(m_properties["ELow"]);
    m_dblManager->setValue(m_properties["EHigh"], -value);
  }
}

void Iqt::setTiledPlotFirstPlot(int value) {
  MantidQt::API::SignalBlocker<QObject> blocker(m_uiForm.spTiledPlotFirst);
  auto const lastPlotIndex = m_uiForm.spTiledPlotLast->text().toInt();
  auto const rangeSize = lastPlotIndex - value;
  if (value > lastPlotIndex)
    setTiledPlotFirstIndex(lastPlotIndex);
  else if (rangeSize > m_maxTiledPlots) {
    auto const lastSpectrumIndex =
        static_cast<int>(getWsNumberOfSpectra(m_pythonExportWsName)) - 1;
    auto const lastIndex = value + m_maxTiledPlots <= lastSpectrumIndex
                               ? value + m_maxTiledPlots
                               : lastSpectrumIndex;
    setTiledPlotLastIndex(lastIndex);
  }
}

void Iqt::setTiledPlotLastPlot(int value) {
  MantidQt::API::SignalBlocker<QObject> blocker(m_uiForm.spTiledPlotLast);
  auto const firstPlotIndex = m_uiForm.spTiledPlotFirst->text().toInt();
  auto const rangeSize = value - firstPlotIndex;
  if (value < firstPlotIndex)
    setTiledPlotLastIndex(firstPlotIndex);
  else if (rangeSize > m_maxTiledPlots) {
    auto const firstIndex =
        value - m_maxTiledPlots >= 0 ? value - m_maxTiledPlots : 0;
    setTiledPlotFirstIndex(firstIndex);
  }
}

void Iqt::setMinMaxOfTiledPlotFirstIndex(int minimum, int maximum) {
  m_uiForm.spTiledPlotFirst->setMinimum(minimum);
  m_uiForm.spTiledPlotFirst->setMaximum(maximum);
}

void Iqt::setMinMaxOfTiledPlotLastIndex(int minimum, int maximum) {
  m_uiForm.spTiledPlotLast->setMinimum(minimum);
  m_uiForm.spTiledPlotLast->setMaximum(maximum);
}

void Iqt::setTiledPlotFirstIndex(int value) {
  MantidQt::API::SignalBlocker<QObject> blocker(m_uiForm.spTiledPlotFirst);
  m_uiForm.spTiledPlotFirst->setValue(value);
}

void Iqt::setTiledPlotLastIndex(int value) {
  MantidQt::API::SignalBlocker<QObject> blocker(m_uiForm.spTiledPlotLast);
  auto const firstPlotIndex = m_uiForm.spTiledPlotFirst->text().toInt();
  auto const lastPlotIndex = value - m_maxTiledPlots > firstPlotIndex
                                 ? firstPlotIndex + m_maxTiledPlots
                                 : value;
  m_uiForm.spTiledPlotLast->setValue(lastPlotIndex);
}

void Iqt::setPlotSpectrumIndexMax(int maximum) {
  MantidQt::API::SignalBlocker<QObject> blocker(m_uiForm.spSpectrum);
  m_uiForm.spSpectrum->setMaximum(maximum);
}

void Iqt::setPlotSpectrumIndex(int spectrum) {
  MantidQt::API::SignalBlocker<QObject> blocker(m_uiForm.spSpectrum);
  m_uiForm.spSpectrum->setValue(spectrum);
}

int Iqt::getPlotSpectrumIndex() { return m_uiForm.spSpectrum->text().toInt(); }

void Iqt::setRunEnabled(bool enabled) { m_uiForm.pbRun->setEnabled(enabled); }

void Iqt::setPlotSpectrumEnabled(bool enabled) {
  m_uiForm.pbPlot->setEnabled(enabled);
  m_uiForm.spSpectrum->setEnabled(enabled);
}

void Iqt::setTiledPlotEnabled(bool enabled) {
  m_uiForm.pbTile->setEnabled(enabled);
  m_uiForm.spTiledPlotFirst->setEnabled(enabled);
  m_uiForm.spTiledPlotLast->setEnabled(enabled);
}

void Iqt::setSaveResultEnabled(bool enabled) {
  m_uiForm.pbSave->setEnabled(enabled);
}

void Iqt::setButtonsEnabled(bool enabled) {
  setRunEnabled(enabled);
  setPlotSpectrumEnabled(enabled);
  setSaveResultEnabled(enabled);
  setTiledPlotEnabled(enabled);
}

void Iqt::setRunIsRunning(bool running) {
  m_uiForm.pbRun->setText(running ? "Running..." : "Run");
  setButtonsEnabled(!running);
}

void Iqt::setPlotSpectrumIsPlotting(bool plotting) {
  m_uiForm.pbPlot->setText(plotting ? "Plotting..." : "Plot Spectrum");
  setButtonsEnabled(!plotting);
}

void Iqt::setTiledPlotIsPlotting(bool plotting) {
  m_uiForm.pbTile->setText(plotting ? "Plotting..." : "Tiled Plot");
  setButtonsEnabled(!plotting);
}

} // namespace IDA
} // namespace CustomInterfaces
} // namespace MantidQt<|MERGE_RESOLUTION|>--- conflicted
+++ resolved
@@ -213,11 +213,8 @@
     m_iqtTree->setBackgroundColor(m_iqtTree->topLevelItem(item),
                                   QColor(246, 246, 246));
 
-<<<<<<< HEAD
-=======
   setPreviewSpectrumMaximum(0);
 
->>>>>>> 58f71eeb
   auto xRangeSelector = m_uiForm.ppPlot->addRangeSelector("IqtRange");
 
   // signals / slots & validators
