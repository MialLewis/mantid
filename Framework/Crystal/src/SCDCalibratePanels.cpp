#include "MantidCrystal/SCDCalibratePanels.h"
#include "MantidAPI/AnalysisDataService.h"
#include "MantidAPI/ConstraintFactory.h"
#include "MantidKernel/BoundedValidator.h"
#include "MantidKernel/EnabledWhenProperty.h"
#include "MantidKernel/ListValidator.h"
#include "MantidAPI/FileProperty.h"
#include "MantidAPI/WorkspaceFactory.h"
#include "MantidCrystal/CalibrationHelpers.h"
#include "MantidCrystal/SelectCellWithForm.h"
#include "MantidAPI/IFunction.h"
#include "MantidAPI/FunctionFactory.h"
#include "MantidAPI/IFunction1D.h"
#include "MantidCrystal/SCDPanelErrors.h"
#include "MantidAPI/AlgorithmManager.h"
#include "MantidAPI/Sample.h"
#include <fstream>
#include "MantidGeometry/Crystal/IndexingUtils.h"
#include "MantidGeometry/Crystal/OrientedLattice.h"
#include "MantidGeometry/Crystal/ReducedCell.h"
#include <boost/math/special_functions/round.hpp>
#include <boost/container/flat_set.hpp>
#include <Poco/File.h>
#include <sstream>

using namespace Mantid::DataObjects;
using namespace Mantid::API;
using namespace std;
using namespace Mantid::Geometry;
using namespace Mantid::Kernel;

namespace Mantid {
namespace Crystal {

DECLARE_ALGORITHM(SCDCalibratePanels)

const std::string SCDCalibratePanels::name() const {
  return "SCDCalibratePanels";
}

int SCDCalibratePanels::version() const { return 1; }

const std::string SCDCalibratePanels::category() const {
  return "Crystal\\Corrections";
}

//-----------------------------------------------------------------------------------------
/**
  @param  ws           Name of workspace containing peaks
  @param  bankName     Name of bank containing peak
  @param  col          Column number containing peak
  @param  row          Row number containing peak
  @param  Edge         Number of edge points for each bank
  @return True if peak is on edge
*/
bool SCDCalibratePanels::edgePixel(const PeaksWorkspace &ws,
                                   const std::string &bankName, int col,
                                   int row, int Edge) {
  if (bankName.compare("None") == 0)
    return false;
  auto Iptr = ws.getInstrument();
  auto parent = Iptr->getComponentByName(bankName);
  if (parent->type().compare("RectangularDetector") == 0) {
    auto RDet = boost::dynamic_pointer_cast<const RectangularDetector>(parent);
    return col < Edge || col >= (RDet->xpixels() - Edge) || row < Edge ||
           row >= (RDet->ypixels() - Edge);
  } else {
    std::vector<Geometry::IComponent_const_sptr> children;
    auto asmb =
        boost::dynamic_pointer_cast<const Geometry::ICompAssembly>(parent);
    asmb->getChildren(children, false);
    int startI = 1;
    if (children[0]->getName() == "sixteenpack") {
      startI = 0;
      parent = children[0];
      children.clear();
      auto asmb =
          boost::dynamic_pointer_cast<const Geometry::ICompAssembly>(parent);
      asmb->getChildren(children, false);
    }
    auto asmb2 =
        boost::dynamic_pointer_cast<const Geometry::ICompAssembly>(children[0]);
    std::vector<Geometry::IComponent_const_sptr> grandchildren;
    asmb2->getChildren(grandchildren, false);
    int NROWS = static_cast<int>(grandchildren.size());
    int NCOLS = static_cast<int>(children.size());
    // Wish pixels and tubes start at 1 not 0
    return col - startI < Edge || col - startI >= (NCOLS - Edge) ||
           row - startI < Edge || row - startI >= (NROWS - Edge);
  }
  return false;
}

void SCDCalibratePanels::exec() {
  PeaksWorkspace_sptr peaksWs = getProperty("PeakWorkspace");
  // We must sort the peaks
  std::vector<std::pair<std::string, bool>> criteria{{"BankName", true}};
  peaksWs->sort(criteria);
  // Remove peaks on edge
  int edge = this->getProperty("EdgePixels");
  if (edge > 0) {
    std::vector<Peak> &peaks = peaksWs->getPeaks();
    auto it = std::remove_if(
        peaks.begin(), peaks.end(), [&peaksWs, edge, this](const Peak &pk) {
          return this->edgePixel(*peaksWs, pk.getBankName(), pk.getCol(),
                                 pk.getRow(), edge);
        });
    peaks.erase(it, peaks.end());
  }
  findU(peaksWs);

  std::vector<Peak> &peaks = peaksWs->getPeaks();
  auto it = std::remove_if(peaks.begin(), peaks.end(), [](const Peak &pk) {
    return pk.getHKL() == V3D(0, 0, 0);
  });
  peaks.erase(it, peaks.end());

  int nPeaks = static_cast<int>(peaksWs->getNumberPeaks());
  bool changeL1 = getProperty("ChangeL1");
  bool changeSize = getProperty("ChangePanelSize");

  if (changeL1)
    findL1(nPeaks, peaksWs);
  boost::container::flat_set<string> MyBankNames;
  for (int i = 0; i < nPeaks; ++i) {
    MyBankNames.insert(peaksWs->getPeak(i).getBankName());
  }

  std::vector<std::string> fit_workspaces(MyBankNames.size(), "fit_");
  std::vector<std::string> parameter_workspaces(MyBankNames.size(), "params_");

  PARALLEL_FOR_IF(Kernel::threadSafe(*peaksWs))
  for (int i = 0; i < static_cast<int>(MyBankNames.size()); ++i) {
    PARALLEL_START_INTERUPT_REGION
    const std::string &iBank = *std::next(MyBankNames.begin(), i);
    const std::string bankName = "__PWS_" + iBank;
    PeaksWorkspace_sptr local = peaksWs->clone();
    AnalysisDataService::Instance().addOrReplace(bankName, local);
    std::vector<Peak> &localPeaks = local->getPeaks();
    auto lit = std::remove_if(
        localPeaks.begin(), localPeaks.end(),
        [&iBank](const Peak &pk) { return pk.getBankName() != iBank; });
    localPeaks.erase(lit, localPeaks.end());

    int nBankPeaks = local->getNumberPeaks();
    if (nBankPeaks < 6) {
      g_log.notice() << "Too few peaks for " << iBank << "\n";
      continue;
    }

    MatrixWorkspace_sptr q3DWS = boost::dynamic_pointer_cast<MatrixWorkspace>(
        API::WorkspaceFactory::Instance().create(
            "Workspace2D", 1, 3 * nBankPeaks, 3 * nBankPeaks));

    auto &outSpec = q3DWS->getSpectrum(0);
    auto &yVec = outSpec.mutableY();
    auto &eVec = outSpec.mutableE();
    auto &xVec = outSpec.mutableX();
    yVec = 0.0;

    for (int i = 0; i < nBankPeaks; i++) {
      const DataObjects::Peak &peak = local->getPeak(i);
      // 1/sigma is considered the weight for the fit
      double weight = 1.;                // default is even weighting
      if (peak.getSigmaIntensity() > 0.) // prefer weight by sigmaI
        weight = 1.0 / peak.getSigmaIntensity();
      else if (peak.getIntensity() > 0.) // next favorite weight by I
        weight = 1.0 / peak.getIntensity();
      else if (peak.getBinCount() > 0.) // then by counts in peak centre
        weight = 1.0 / peak.getBinCount();
      for (int j = 0; j < 3; j++) {
        int k = i * 3 + j;
        xVec[k] = k;
        eVec[k] = weight;
      }
    }

    IAlgorithm_sptr fit_alg;
    try {
      fit_alg = createChildAlgorithm("Fit", -1, -1, false);
    } catch (Exception::NotFoundError &) {
      g_log.error("Can't locate Fit algorithm");
      throw;
    }
    std::ostringstream fun_str;
    fun_str << "name=SCDPanelErrors,Workspace=" + bankName << ",Bank=" << iBank;
    fit_alg->setPropertyValue("Function", fun_str.str());
    std::ostringstream tie_str;
    tie_str << "ScaleWidth=1.0,ScaleHeight=1.0";
    fit_alg->setProperty("Ties", tie_str.str());
    fit_alg->setProperty("InputWorkspace", q3DWS);
    fit_alg->setProperty("CreateOutput", true);
    fit_alg->setProperty("Output", "fit");
    fit_alg->executeAsChildAlg();
    std::string fitStatus = fit_alg->getProperty("OutputStatus");
    double chisq = fit_alg->getProperty("OutputChi2overDoF");
    g_log.notice() << iBank << "  " << fitStatus << " Chi2overDoF " << chisq
                   << "\n";
    MatrixWorkspace_sptr fitWS = fit_alg->getProperty("OutputWorkspace");
    AnalysisDataService::Instance().addOrReplace("fit_" + iBank, fitWS);
    ITableWorkspace_sptr paramsWS = fit_alg->getProperty("OutputParameters");
    AnalysisDataService::Instance().addOrReplace("params_" + iBank, paramsWS);
    double xShift = paramsWS->getRef<double>("Value", 0);
    double yShift = paramsWS->getRef<double>("Value", 1);
    double zShift = paramsWS->getRef<double>("Value", 2);
    double xRotate = paramsWS->getRef<double>("Value", 3);
    double yRotate = paramsWS->getRef<double>("Value", 4);
    double zRotate = paramsWS->getRef<double>("Value", 5);
    double scaleWidth = 1.0;
    double scaleHeight = 1.0;
    // Scaling only implemented for Rectangular Detectors
    Geometry::IComponent_const_sptr comp =
        peaksWs->getInstrument()->getComponentByName(iBank);
    boost::shared_ptr<const Geometry::RectangularDetector> rectDet =
        boost::dynamic_pointer_cast<const Geometry::RectangularDetector>(comp);
    if (rectDet && changeSize) {
      IAlgorithm_sptr fit2_alg;
      try {
        fit2_alg = createChildAlgorithm("Fit", -1, -1, false);
      } catch (Exception::NotFoundError &) {
        g_log.error("Can't locate Fit algorithm");
        throw;
      }
      fit2_alg->setPropertyValue("Function", fun_str.str());
      std::ostringstream tie_str2;
      tie_str2 << "XShift=" << xShift << ",YShift=" << yShift
               << ",ZShift=" << zShift << ",XRotate=" << xRotate
               << ",YRotate=" << yRotate << ",ZRotate=" << zRotate;
      fit2_alg->setProperty("Ties", tie_str2.str());
      fit2_alg->setProperty("InputWorkspace", q3DWS);
      fit2_alg->setProperty("CreateOutput", true);
      fit2_alg->setProperty("Output", "fit");
      fit2_alg->executeAsChildAlg();
      std::string fitStatus = fit2_alg->getProperty("OutputStatus");
      double chisq = fit2_alg->getProperty("OutputChi2overDoF");
      g_log.notice() << iBank << "  " << fitStatus << " Chi2overDoF " << chisq
                     << "\n";
      fitWS = fit2_alg->getProperty("OutputWorkspace");
      AnalysisDataService::Instance().addOrReplace("fit_" + iBank, fitWS);
      paramsWS = fit2_alg->getProperty("OutputParameters");
      AnalysisDataService::Instance().addOrReplace("params_" + iBank, paramsWS);
      scaleWidth = paramsWS->getRef<double>("Value", 6);
      scaleHeight = paramsWS->getRef<double>("Value", 7);
    }
    AnalysisDataService::Instance().remove(bankName);
    SCDPanelErrors det;
    det.moveDetector(xShift, yShift, zShift, xRotate, yRotate, zRotate,
                     scaleWidth, scaleHeight, iBank, peaksWs);
    parameter_workspaces[i] += iBank;
    fit_workspaces[i] += iBank;
    PARALLEL_END_INTERUPT_REGION
  }
  PARALLEL_CHECK_INTERUPT_REGION

  // remove skipped banks
  fit_workspaces.erase(
      std::remove(fit_workspaces.begin(), fit_workspaces.end(), "fit_"),
      fit_workspaces.end());
  parameter_workspaces.erase(std::remove(parameter_workspaces.begin(),
                                         parameter_workspaces.end(), "params_"),
                             parameter_workspaces.end());

  // Try again to optimize L1
  if (changeL1) {
    findL1(nPeaks, peaksWs);
    parameter_workspaces.push_back("params_L1");
    fit_workspaces.push_back("fit_L1");
  }
  std::sort(parameter_workspaces.begin(), parameter_workspaces.end());
  std::sort(fit_workspaces.begin(), fit_workspaces.end());

  // collect output of fit for each spectrum into workspace groups
  API::IAlgorithm_sptr groupAlg =
      AlgorithmManager::Instance().createUnmanaged("GroupWorkspaces");
  groupAlg->initialize();
  groupAlg->setProperty("InputWorkspaces", parameter_workspaces);
  groupAlg->setProperty("OutputWorkspace", "Fit_Parameters");
  groupAlg->execute();

  groupAlg = AlgorithmManager::Instance().createUnmanaged("GroupWorkspaces");
  groupAlg->initialize();
  groupAlg->setProperty("InputWorkspaces", fit_workspaces);
  groupAlg->setProperty("OutputWorkspace", "Fit_Residuals");
  groupAlg->execute();

  // Use new instrument for PeaksWorkspace
  Geometry::Instrument_sptr inst =
      boost::const_pointer_cast<Geometry::Instrument>(peaksWs->getInstrument());
  Geometry::OrientedLattice lattice0 =
      peaksWs->mutableSample().getOrientedLattice();
  PARALLEL_FOR_IF(Kernel::threadSafe(*peaksWs))
  for (int i = 0; i < nPeaks; i++) {
    PARALLEL_START_INTERUPT_REGION
    DataObjects::Peak &peak = peaksWs->getPeak(i);
    V3D hkl =
        V3D(boost::math::iround(peak.getH()), boost::math::iround(peak.getK()),
            boost::math::iround(peak.getL()));
    V3D Q2 = lattice0.qFromHKL(hkl);
    peak.setInstrument(inst);
    peak.setQSampleFrame(Q2);
    peak.setHKL(hkl);
    PARALLEL_END_INTERUPT_REGION
  }
  PARALLEL_CHECK_INTERUPT_REGION
  // Find U again for optimized geometry and index peaks
  findU(peaksWs);
  // Save as DetCal and XML if requested
  string DetCalFileName = getProperty("DetCalFilename");
  saveIsawDetCal(inst, MyBankNames, 0.0, DetCalFileName);
  string XmlFileName = getProperty("XmlFilename");
  saveXmlFile(XmlFileName, MyBankNames, *inst);
  // create table of theoretical vs calculated
  //----------------- Calculate & Create Calculated vs Theoretical
  // workspaces------------------,);
  MatrixWorkspace_sptr ColWksp =
      Mantid::API::WorkspaceFactory::Instance().create(
          "Workspace2D", MyBankNames.size(), nPeaks, nPeaks);
  ColWksp->setInstrument(inst);
  MatrixWorkspace_sptr RowWksp =
      Mantid::API::WorkspaceFactory::Instance().create(
          "Workspace2D", MyBankNames.size(), nPeaks, nPeaks);
  RowWksp->setInstrument(inst);
  MatrixWorkspace_sptr TofWksp =
      Mantid::API::WorkspaceFactory::Instance().create(
          "Workspace2D", MyBankNames.size(), nPeaks, nPeaks);
  TofWksp->setInstrument(inst);
  OrientedLattice lattice = peaksWs->mutableSample().getOrientedLattice();
  const DblMatrix &UB = lattice.getUB();
  // sort again since edge peaks can trace to other banks
  peaksWs->sort(criteria);
  PARALLEL_FOR_IF(Kernel::threadSafe(*ColWksp, *RowWksp, *TofWksp))
  for (int i = 0; i < static_cast<int>(MyBankNames.size()); ++i) {
    PARALLEL_START_INTERUPT_REGION
    const std::string &bankName = *std::next(MyBankNames.begin(), i);
    size_t k = bankName.find_last_not_of("0123456789");
    int bank = 0;
    if (k < bankName.length())
      bank = boost::lexical_cast<int>(bankName.substr(k + 1));
    ColWksp->getSpectrum(i).setSpectrumNo(specnum_t(bank));
    RowWksp->getSpectrum(i).setSpectrumNo(specnum_t(bank));
    TofWksp->getSpectrum(i).setSpectrumNo(specnum_t(bank));
    auto &ColX = ColWksp->mutableX(i);
    auto &ColY = ColWksp->mutableY(i);
    auto &RowX = RowWksp->mutableX(i);
    auto &RowY = RowWksp->mutableY(i);
    auto &TofX = TofWksp->mutableX(i);
    auto &TofY = TofWksp->mutableY(i);
    int icount = 0;
    for (int j = 0; j < nPeaks; j++) {
      Peak peak = peaksWs->getPeak(j);
      if (peak.getBankName() == bankName) {
        try {
          V3D q_lab =
              (peak.getGoniometerMatrix() * UB) * peak.getHKL() * M_2_PI;
          Peak theoretical(peak.getInstrument(), q_lab);
          ColX[icount] = peak.getCol();
          ColY[icount] = theoretical.getCol();
          RowX[icount] = peak.getRow();
          RowY[icount] = theoretical.getRow();
          TofX[icount] = peak.getTOF();
          TofY[icount] = theoretical.getTOF();
        } catch (...) {
          // g_log.debug() << "Problem only in printing peaks\n";
        }
        icount++;
      }
    }
    PARALLEL_END_INTERUPT_REGION
  }
  PARALLEL_CHECK_INTERUPT_REGION

  string colFilename = getProperty("ColFilename");
  string rowFilename = getProperty("RowFilename");
  string tofFilename = getProperty("TofFilename");
  saveNexus(colFilename, ColWksp);
  saveNexus(rowFilename, RowWksp);
  saveNexus(tofFilename, TofWksp);
}

void SCDCalibratePanels::saveNexus(std::string outputFile,
                                   MatrixWorkspace_sptr outputWS) {
  IAlgorithm_sptr save = this->createChildAlgorithm("SaveNexus");
  save->setProperty("InputWorkspace", outputWS);
  save->setProperty("FileName", outputFile);
  save->execute();
}

void SCDCalibratePanels::findL1(int nPeaks,
                                DataObjects::PeaksWorkspace_sptr peaksWs) {
  MatrixWorkspace_sptr L1WS = boost::dynamic_pointer_cast<MatrixWorkspace>(
      API::WorkspaceFactory::Instance().create("Workspace2D", 1, 3 * nPeaks,
                                               3 * nPeaks));

  auto &outSp = L1WS->getSpectrum(0);
  auto &yVec = outSp.mutableY();
  auto &eVec = outSp.mutableE();
  auto &xVec = outSp.mutableX();
  yVec = 0.0;

  for (int i = 0; i < nPeaks; i++) {
    const DataObjects::Peak &peak = peaksWs->getPeak(i);

    // 1/sigma is considered the weight for the fit
    double weight = 1.;                // default is even weighting
    if (peak.getSigmaIntensity() > 0.) // prefer weight by sigmaI
      weight = 1.0 / peak.getSigmaIntensity();
    else if (peak.getIntensity() > 0.) // next favorite weight by I
      weight = 1.0 / peak.getIntensity();
    else if (peak.getBinCount() > 0.) // then by counts in peak centre
      weight = 1.0 / peak.getBinCount();
    for (int j = 0; j < 3; j++) {
      int k = i * 3 + j;
      xVec[k] = k;
      eVec[k] = weight;
    }
  }
  IAlgorithm_sptr fitL1_alg;
  try {
    fitL1_alg = createChildAlgorithm("Fit", -1, -1, false);
  } catch (Exception::NotFoundError &) {
    g_log.error("Can't locate Fit algorithm");
    throw;
  }
  std::ostringstream fun_str;
  fun_str << "name=SCDPanelErrors,Workspace=" << peaksWs->getName()
          << ",Bank=moderator";
  std::ostringstream tie_str;
  tie_str << "XShift=0.0,YShift=0.0,XRotate=0.0,YRotate=0.0,ZRotate=0.0,"
             "ScaleWidth=1.0,ScaleHeight=1.0";
  fitL1_alg->setPropertyValue("Function", fun_str.str());
  fitL1_alg->setProperty("Ties", tie_str.str());
  fitL1_alg->setProperty("InputWorkspace", L1WS);
  fitL1_alg->setProperty("CreateOutput", true);
  fitL1_alg->setProperty("Output", "fit");
  fitL1_alg->executeAsChildAlg();
  std::string fitL1Status = fitL1_alg->getProperty("OutputStatus");
  double chisqL1 = fitL1_alg->getProperty("OutputChi2overDoF");
  MatrixWorkspace_sptr fitL1 = fitL1_alg->getProperty("OutputWorkspace");
  AnalysisDataService::Instance().addOrReplace("fit_L1", fitL1);
  ITableWorkspace_sptr paramsL1 = fitL1_alg->getProperty("OutputParameters");
  AnalysisDataService::Instance().addOrReplace("params_L1", paramsL1);
  double deltaL1 = paramsL1->getRef<double>("Value", 2);
  SCDPanelErrors com;
  com.moveDetector(0.0, 0.0, deltaL1, 0.0, 0.0, 0.0, 1.0, 1.0, "moderator",
                   peaksWs);
  g_log.notice() << "L1 = "
                 << -peaksWs->getInstrument()->getSource()->getPos().Z() << "  "
                 << fitL1Status << " Chi2overDoF " << chisqL1 << "\n";
}

void SCDCalibratePanels::findU(DataObjects::PeaksWorkspace_sptr peaksWs) {
  IAlgorithm_sptr ub_alg;
  try {
    ub_alg = createChildAlgorithm("CalculateUMatrix", -1, -1, false);
  } catch (Exception::NotFoundError &) {
    g_log.error("Can't locate CalculateUMatrix algorithm");
    throw;
  }
  double a = getProperty("a");
  double b = getProperty("b");
  double c = getProperty("c");
  double alpha = getProperty("alpha");
  double beta = getProperty("beta");
  double gamma = getProperty("gamma");
  if ((a == EMPTY_DBL() || b == EMPTY_DBL() || c == EMPTY_DBL() ||
       alpha == EMPTY_DBL() || beta == EMPTY_DBL() || gamma == EMPTY_DBL()) &&
      peaksWs->sample().hasOrientedLattice()) {
    OrientedLattice latt = peaksWs->mutableSample().getOrientedLattice();
    a = latt.a();
    b = latt.b();
    c = latt.c();
    alpha = latt.alpha();
    beta = latt.beta();
    gamma = latt.gamma();
  }
  ub_alg->setProperty("PeaksWorkspace", peaksWs);
  ub_alg->setProperty("a", a);
  ub_alg->setProperty("b", b);
  ub_alg->setProperty("c", c);
  ub_alg->setProperty("alpha", alpha);
  ub_alg->setProperty("beta", beta);
  ub_alg->setProperty("gamma", gamma);
  ub_alg->executeAsChildAlg();

  // Reindex peaks with new UB
  Mantid::API::IAlgorithm_sptr alg = createChildAlgorithm("IndexPeaks");
  alg->setPropertyValue("PeaksWorkspace", peaksWs->getName());
  alg->setProperty("Tolerance", 0.15);
  alg->executeAsChildAlg();
  g_log.notice() << peaksWs->sample().getOrientedLattice().getUB() << "\n";
}
<<<<<<< HEAD
/**
 *  This is part of the algorithm, LoadIsawDetCal, starting with an existing
 *instrument
 *  to be modified.  Only banks in AllBankName are affected.
 *
 *  @param instrument   The instrument to be modified
 *  @param AllBankName  The bank names in this instrument that will be modified
 *  @param T0           The time offset from the DetCal file
 *  @param L0           The length offset from the DetCal file
 *  @param filename       The DetCal file name
 *  @param bankPrefixName   The prefix to the bank names.
 */
void SCDCalibratePanels::LoadISawDetCal(
    boost::shared_ptr<const Instrument> &instrument,
    boost::container::flat_set<string> &AllBankName, double &T0, double &L0,
    string filename, string bankPrefixName) {

  V3D beamline, samplePos;
  double beamlineLen;
  instrument->getInstrumentParameters(L0, beamline, beamlineLen, samplePos);
  int count, id, nrows, ncols;
  double width, height, depth, detd, x, y, z, base_x, base_y, base_z, up_x,
      up_y, up_z;

  ifstream input(filename.c_str(), ios_base::in);
  string line;

  boost::shared_ptr<Mantid::Geometry::ParameterMap> pmap =
      instrument->getParameterMap();
  while (getline(input, line)) {
    if (line[0] == '7') {
      double mL1;
      stringstream(line) >> count >> mL1 >> T0;
      double scaleL0 = .01 * mL1 / beamlineLen;
      const IComponent_const_sptr source = instrument->getSource();
      V3D NewSourcePos =
          samplePos - beamline * scaleL0 * 2.0; // beamLine is 2*length.
      L0 = beamline.norm() * scaleL0 * 2.0;
      V3D RelSourcePos =
          source->getRelativePos() + NewSourcePos - source->getPos();
      pmap->addPositionCoordinate(source.get(), "x", RelSourcePos.X());
      pmap->addPositionCoordinate(source.get(), "y", RelSourcePos.Y());
      pmap->addPositionCoordinate(source.get(), "z", RelSourcePos.Z());
    }

    if (line[0] != '5')
      continue;
    stringstream(line) >> count >> id >> nrows >> ncols >> width >> height >>
        depth >> detd >> x >> y >> z >> base_x >> base_y >> base_z >> up_x >>
        up_y >> up_z;

    string bankName = bankPrefixName + std::to_string(id);

    if (!AllBankName.empty() && AllBankName.find(bankName) == AllBankName.end())
      continue;
    boost::shared_ptr<const RectangularDetector> det =
        boost::dynamic_pointer_cast<const RectangularDetector>(
            instrument->getComponentByName(bankName, 3));
    if (!det)
      continue;

    // Adjust pmap to the new scaling
    double scalex = 1.0; // previous scale factor on this detector
    double scaley = 1.0;
    if (pmap->contains(det.get(), "scalex"))
      scalex = pmap->getDouble(det->getName(), "scalex")[0];
    if (pmap->contains(det.get(), "scaley"))
      scaley = pmap->getDouble(det->getName(), "scaley")[0];
    double ScaleX = scalex * 0.01 * width / det->xsize();
    double ScaleY = scaley * 0.01 * height / det->ysize();
    pmap->addDouble(det.get(), "scalex", ScaleX);
    pmap->addDouble(det.get(), "scaley", ScaleY);

    // Adjust pmap to the new center position. Note:in pmap the pos values
    //                                          are rel positions to parent
    x *= 0.01;
    y *= 0.01;
    z *= 0.01;
    V3D pos = det->getPos();
    V3D RelPos = V3D(x, y, z) - pos;
    if (pmap->contains(det.get(), "pos"))
      RelPos += pmap->getV3D(det->getName(), "pos")[0];
    pmap->addPositionCoordinate(det.get(), "x", RelPos.X());
    pmap->addPositionCoordinate(det.get(), "y", RelPos.Y());
    pmap->addPositionCoordinate(det.get(), "z", RelPos.Z());

    // Adjust pmap to the orientation of the panel
    V3D rX = V3D(base_x, base_y, base_z);
    rX.normalize();
    V3D rY = V3D(up_x, up_y, up_z);
    rY.normalize();
    // V3D rZ=rX.cross_prod(rY);

    // These are the original axes
    V3D oX = V3D(1., 0., 0.);
    V3D oY = V3D(0., 1., 0.);

    // Axis that rotates X
    V3D ax1 = oX.cross_prod(rX);
    // Rotation angle from oX to rX
    double angle1 = oX.angle(rX);
    angle1 *= 180.0 / M_PI;
    // Create the first quaternion
    Quat Q1(angle1, ax1);

    // Now we rotate the original Y using Q1
    V3D roY = oY;
    Q1.rotate(roY);
    // Find the axis that rotates oYr onto rY
    V3D ax2 = roY.cross_prod(rY);
    double angle2 = roY.angle(rY);
    angle2 *= 180.0 / M_PI;
    Quat Q2(angle2, ax2);

    // Final = those two rotations in succession; Q1 is done first.
    Quat Rot = Q2 * Q1;

    // Then find the corresponding relative position
    // boost::shared_ptr<const IComponent> comp =
    // instrument->getComponentByName(detname);
    boost::shared_ptr<const IComponent> parent = det->getParent();
    if (parent) {
      Quat rot0 = parent->getRelativeRot();
      rot0.inverse();
      Rot = Rot * rot0;
    }
    boost::shared_ptr<const IComponent> grandparent = parent->getParent();
    if (grandparent) // Why this is not correct but most Rectangular detectors
                     // have no grandparent.
    {
      Quat rot0 = grandparent->getRelativeRot();
      rot0.inverse();
      Rot = Rot * rot0;
    }

    // Set or overwrite "rot" instrument parameter.
    pmap->addQuat(det.get(), "rot", Rot);

  } // While reading thru file
}

void SCDCalibratePanels::createResultWorkspace(const int numGroups,
                                               const int colNum,
                                               const vector<string> &names,
                                               const vector<double> &params,
                                               const vector<double> &errs) {
  // make the table the correct size
  int nn(0);
  if (getProperty("AllowSampleShift"))
    nn = 3;
  if (!Result) {
    // create the results table
    Result =
        Mantid::API::WorkspaceFactory::Instance().createTable("TableWorkspace");

    // column for the field names
    Result->addColumn("str", "Field");
    // and one for each group
    for (int g = 0; g < numGroups; ++g) {
      string GroupName = string("Group") + std::to_string(g);
      Result->addColumn("double", GroupName);
    }
    Result->setRowCount(2 * (10 + nn));
    Result->setComment(
        string("t0(microseconds),l0 & offsets(meters),rot(degrees"));
  }

  // determine the field names, the leading '_' is the break point
  vector<string> TableFieldNames;
  for (auto fieldName : names) {
    size_t dotPos = fieldName.find('_');
    if (dotPos < fieldName.size())
      fieldName = fieldName.substr(dotPos + 1);

    if (std::find(TableFieldNames.begin(), TableFieldNames.end(), fieldName) ==
        TableFieldNames.end())
      TableFieldNames.push_back(fieldName);
  }

  // create the row labels
  for (size_t p = 0; p < TableFieldNames.size(); p++) {
    Result->cell<string>(p, 0) = TableFieldNames[p];
    Result->cell<string>(TableFieldNames.size() + p, 0) =
        "Err_" + TableFieldNames[p];
  }

  // put in the data
  for (size_t p = 0; p < names.size(); ++p) {
    // get the column to update and the name of the field
    string fieldName = names[p];
    size_t dotPos = fieldName.find('_');
    if (dotPos < fieldName.size()) {
      // the 1 is to skip the leading 'f'
      // everything after is the field name
      fieldName = fieldName.substr(dotPos + 1);
    }

    // find the row
    int rowNum = 0;
    auto fieldIter =
        std::find(TableFieldNames.begin(), TableFieldNames.end(), fieldName);
    if (fieldIter != TableFieldNames.end()) {
      rowNum = static_cast<int>(fieldIter - TableFieldNames.begin());
    }

    // fill in the values
    Result->cell<double>(rowNum, colNum) = params[p];
    Result->cell<double>(rowNum + 10 + nn, colNum) = errs[p];
  }

  // setProperty("ResultWorkspace", Result);
}
=======
>>>>>>> 98d62c6a

/**
 * Really this is the operator SaveIsawDetCal but only the results of the given
 * banks are saved.  L0 and T0 are also saved.
 *
 * @param instrument   -The instrument with the correct panel geometries
 *                         and initial path length
 * @param AllBankName  -the set of the NewInstrument names of the banks(panels)
 * @param T0           -The time offset from the DetCal file
 * @param filename     -The name of the DetCal file to save the results to
 */
void SCDCalibratePanels::saveIsawDetCal(
    boost::shared_ptr<Instrument> &instrument,
    boost::container::flat_set<string> &AllBankName, double T0,
    string filename) {
  // having a filename triggers doing the work
  if (filename.empty())
    return;

  g_log.notice() << "Saving DetCal file in " << filename << "\n";

  // create a workspace to pass to SaveIsawDetCal
  const size_t number_spectra = instrument->getNumberDetectors();
  DataObjects::Workspace2D_sptr wksp =
      boost::dynamic_pointer_cast<DataObjects::Workspace2D>(
          WorkspaceFactory::Instance().create("Workspace2D", number_spectra, 2,
                                              1));
  wksp->setInstrument(instrument);
  wksp->rebuildSpectraMapping(true /* include monitors */);

  // convert the bank names into a vector
  std::vector<string> banknames(AllBankName.begin(), AllBankName.end());

  // call SaveIsawDetCal
  API::IAlgorithm_sptr alg = createChildAlgorithm("SaveIsawDetCal");
  alg->setProperty("InputWorkspace", wksp);
  alg->setProperty("Filename", filename);
  alg->setProperty("TimeOffset", T0);
  alg->setProperty("BankNames", banknames);
  alg->executeAsChildAlg();
}

void SCDCalibratePanels::init() {
  declareProperty(Kernel::make_unique<WorkspaceProperty<PeaksWorkspace>>(
                      "PeakWorkspace", "", Kernel::Direction::InOut),
                  "Workspace of Indexed Peaks");

  auto mustBePositive = boost::make_shared<BoundedValidator<double>>();
  mustBePositive->setLower(0.0);

  declareProperty("a", EMPTY_DBL(), mustBePositive,
                  "Lattice Parameter a (Leave empty to use lattice constants "
                  "in peaks workspace)");
  declareProperty("b", EMPTY_DBL(), mustBePositive,
                  "Lattice Parameter b (Leave empty to use lattice constants "
                  "in peaks workspace)");
  declareProperty("c", EMPTY_DBL(), mustBePositive,
                  "Lattice Parameter c (Leave empty to use lattice constants "
                  "in peaks workspace)");
  declareProperty("alpha", EMPTY_DBL(), mustBePositive,
                  "Lattice Parameter alpha in degrees (Leave empty to use "
                  "lattice constants in peaks workspace)");
  declareProperty("beta", EMPTY_DBL(), mustBePositive,
                  "Lattice Parameter beta in degrees (Leave empty to use "
                  "lattice constants in peaks workspace)");
  declareProperty("gamma", EMPTY_DBL(), mustBePositive,
                  "Lattice Parameter gamma in degrees (Leave empty to use "
                  "lattice constants in peaks workspace)");
  declareProperty("ChangeL1", true, "Change the L1(source to sample) distance");
  declareProperty("ChangePanelSize", true, "Change the height and width of the "
                                           "detectors.  Implemented only for "
                                           "RectangularDetectors.");

  declareProperty("EdgePixels", 0,
                  "Remove peaks that are at pixels this close to edge. ");

  // ---------- outputs
  const std::vector<std::string> detcalExts{".DetCal", ".Det_Cal"};
  declareProperty(
      Kernel::make_unique<FileProperty>("DetCalFilename", "SCDCalibrate.DetCal",
                                        FileProperty::Save, detcalExts),
      "Path to an ISAW-style .detcal file to save.");

  declareProperty(
      Kernel::make_unique<FileProperty>("XmlFilename", "",
                                        FileProperty::OptionalSave, ".xml"),
      "Path to an Mantid .xml description(for LoadParameterFile) file to "
      "save.");

  declareProperty(Kernel::make_unique<FileProperty>("ColFilename",
                                                    "ColCalcvsTheor.nxs",
                                                    FileProperty::Save, ".nxs"),
                  "Path to a NeXus file comparing calculated and theoretical "
                  "column of each peak.");

  declareProperty(Kernel::make_unique<FileProperty>("RowFilename",
                                                    "RowCalcvsTheor.nxs",
                                                    FileProperty::Save, ".nxs"),
                  "Path to a NeXus file comparing calculated and theoretical "
                  "row of each peak.");

  declareProperty(Kernel::make_unique<FileProperty>("TofFilename",
                                                    "TofCalcvsTheor.nxs",
                                                    FileProperty::Save, ".nxs"),
                  "Path to a NeXus file comparing calculated and theoretical "
                  "TOF of each peak.");

  const string OUTPUTS("Outputs");
  setPropertyGroup("DetCalFilename", OUTPUTS);
  setPropertyGroup("XmlFilename", OUTPUTS);
  setPropertyGroup("ColFilename", OUTPUTS);
  setPropertyGroup("RowFilename", OUTPUTS);
  setPropertyGroup("TofFilename", OUTPUTS);
}

void writeXmlParameter(ofstream &ostream, const string &name,
                       const double value) {
  ostream << "  <parameter name =\"" << name << "\"><value val=\"" << value
          << "\" /> </parameter>\n";
}

void SCDCalibratePanels::saveXmlFile(
    const string &FileName,
    const boost::container::flat_set<string> &AllBankNames,
    const Instrument &instrument) const {
  if (FileName.empty())
    return;

  g_log.notice() << "Saving parameter file as " << FileName << "\n";

  // create the file and add the header
  ofstream oss3(FileName.c_str());
  oss3 << "<?xml version=\"1.0\" encoding=\"UTF-8\" ?>\n";
  oss3 << " <parameter-file instrument=\"" << instrument.getName()
       << "\" valid-from=\"" << instrument.getValidFromDate().toISO8601String()
       << "\">\n";
  ParameterMap_sptr pmap = instrument.getParameterMap();

  // write out the detector banks
  for (auto bankName : AllBankNames) {
    if (instrument.getName().compare("CORELLI") == 0.0)
      bankName.append("/sixteenpack");
    oss3 << "<component-link name=\"" << bankName << "\">\n";
    boost::shared_ptr<const IComponent> bank =
        instrument.getComponentByName(bankName);

    Quat relRot = bank->getRelativeRot();

    std::vector<double> relRotAngles = relRot.getEulerAngles("XYZ");

    writeXmlParameter(oss3, "rotx", relRotAngles[0]);
    writeXmlParameter(oss3, "roty", relRotAngles[1]);
    writeXmlParameter(oss3, "rotz", relRotAngles[2]);

    V3D pos1 = bank->getRelativePos();
    writeXmlParameter(oss3, "x", pos1.X());
    writeXmlParameter(oss3, "y", pos1.Y());
    writeXmlParameter(oss3, "z", pos1.Z());

    vector<double> oldScalex =
        pmap->getDouble(bank->getName(), string("scalex"));
    vector<double> oldScaley =
        pmap->getDouble(bank->getName(), string("scaley"));

    double scalex, scaley;
    if (!oldScalex.empty())
      scalex = oldScalex[0];
    else
      scalex = 1.;

    if (!oldScaley.empty())
      scaley = oldScaley[0];
    else
      scaley = 1.;

    oss3 << "  <parameter name =\"scalex\"><value val=\"" << scalex
         << "\" /> </parameter>\n";
    oss3 << "  <parameter name =\"scaley\"><value val=\"" << scaley
         << "\" /> </parameter>\n";
    oss3 << "</component-link>\n";
  } // for each bank in the group

  // write out the source
  IComponent_const_sptr source = instrument.getSource();

  oss3 << "<component-link name=\"" << source->getName() << "\">\n";
  IComponent_const_sptr sample = instrument.getSample();
  V3D sourceRelPos = source->getRelativePos();

  writeXmlParameter(oss3, "x", sourceRelPos.X());
  writeXmlParameter(oss3, "y", sourceRelPos.Y());
  writeXmlParameter(oss3, "z", sourceRelPos.Z());
  oss3 << "</component-link>\n";
  oss3 << "</parameter-file>\n";

  // flush and close the file
  oss3.flush();
  oss3.close();
}

} // namespace Crystal
} // namespace Mantid<|MERGE_RESOLUTION|>--- conflicted
+++ resolved
@@ -489,221 +489,6 @@
   alg->executeAsChildAlg();
   g_log.notice() << peaksWs->sample().getOrientedLattice().getUB() << "\n";
 }
-<<<<<<< HEAD
-/**
- *  This is part of the algorithm, LoadIsawDetCal, starting with an existing
- *instrument
- *  to be modified.  Only banks in AllBankName are affected.
- *
- *  @param instrument   The instrument to be modified
- *  @param AllBankName  The bank names in this instrument that will be modified
- *  @param T0           The time offset from the DetCal file
- *  @param L0           The length offset from the DetCal file
- *  @param filename       The DetCal file name
- *  @param bankPrefixName   The prefix to the bank names.
- */
-void SCDCalibratePanels::LoadISawDetCal(
-    boost::shared_ptr<const Instrument> &instrument,
-    boost::container::flat_set<string> &AllBankName, double &T0, double &L0,
-    string filename, string bankPrefixName) {
-
-  V3D beamline, samplePos;
-  double beamlineLen;
-  instrument->getInstrumentParameters(L0, beamline, beamlineLen, samplePos);
-  int count, id, nrows, ncols;
-  double width, height, depth, detd, x, y, z, base_x, base_y, base_z, up_x,
-      up_y, up_z;
-
-  ifstream input(filename.c_str(), ios_base::in);
-  string line;
-
-  boost::shared_ptr<Mantid::Geometry::ParameterMap> pmap =
-      instrument->getParameterMap();
-  while (getline(input, line)) {
-    if (line[0] == '7') {
-      double mL1;
-      stringstream(line) >> count >> mL1 >> T0;
-      double scaleL0 = .01 * mL1 / beamlineLen;
-      const IComponent_const_sptr source = instrument->getSource();
-      V3D NewSourcePos =
-          samplePos - beamline * scaleL0 * 2.0; // beamLine is 2*length.
-      L0 = beamline.norm() * scaleL0 * 2.0;
-      V3D RelSourcePos =
-          source->getRelativePos() + NewSourcePos - source->getPos();
-      pmap->addPositionCoordinate(source.get(), "x", RelSourcePos.X());
-      pmap->addPositionCoordinate(source.get(), "y", RelSourcePos.Y());
-      pmap->addPositionCoordinate(source.get(), "z", RelSourcePos.Z());
-    }
-
-    if (line[0] != '5')
-      continue;
-    stringstream(line) >> count >> id >> nrows >> ncols >> width >> height >>
-        depth >> detd >> x >> y >> z >> base_x >> base_y >> base_z >> up_x >>
-        up_y >> up_z;
-
-    string bankName = bankPrefixName + std::to_string(id);
-
-    if (!AllBankName.empty() && AllBankName.find(bankName) == AllBankName.end())
-      continue;
-    boost::shared_ptr<const RectangularDetector> det =
-        boost::dynamic_pointer_cast<const RectangularDetector>(
-            instrument->getComponentByName(bankName, 3));
-    if (!det)
-      continue;
-
-    // Adjust pmap to the new scaling
-    double scalex = 1.0; // previous scale factor on this detector
-    double scaley = 1.0;
-    if (pmap->contains(det.get(), "scalex"))
-      scalex = pmap->getDouble(det->getName(), "scalex")[0];
-    if (pmap->contains(det.get(), "scaley"))
-      scaley = pmap->getDouble(det->getName(), "scaley")[0];
-    double ScaleX = scalex * 0.01 * width / det->xsize();
-    double ScaleY = scaley * 0.01 * height / det->ysize();
-    pmap->addDouble(det.get(), "scalex", ScaleX);
-    pmap->addDouble(det.get(), "scaley", ScaleY);
-
-    // Adjust pmap to the new center position. Note:in pmap the pos values
-    //                                          are rel positions to parent
-    x *= 0.01;
-    y *= 0.01;
-    z *= 0.01;
-    V3D pos = det->getPos();
-    V3D RelPos = V3D(x, y, z) - pos;
-    if (pmap->contains(det.get(), "pos"))
-      RelPos += pmap->getV3D(det->getName(), "pos")[0];
-    pmap->addPositionCoordinate(det.get(), "x", RelPos.X());
-    pmap->addPositionCoordinate(det.get(), "y", RelPos.Y());
-    pmap->addPositionCoordinate(det.get(), "z", RelPos.Z());
-
-    // Adjust pmap to the orientation of the panel
-    V3D rX = V3D(base_x, base_y, base_z);
-    rX.normalize();
-    V3D rY = V3D(up_x, up_y, up_z);
-    rY.normalize();
-    // V3D rZ=rX.cross_prod(rY);
-
-    // These are the original axes
-    V3D oX = V3D(1., 0., 0.);
-    V3D oY = V3D(0., 1., 0.);
-
-    // Axis that rotates X
-    V3D ax1 = oX.cross_prod(rX);
-    // Rotation angle from oX to rX
-    double angle1 = oX.angle(rX);
-    angle1 *= 180.0 / M_PI;
-    // Create the first quaternion
-    Quat Q1(angle1, ax1);
-
-    // Now we rotate the original Y using Q1
-    V3D roY = oY;
-    Q1.rotate(roY);
-    // Find the axis that rotates oYr onto rY
-    V3D ax2 = roY.cross_prod(rY);
-    double angle2 = roY.angle(rY);
-    angle2 *= 180.0 / M_PI;
-    Quat Q2(angle2, ax2);
-
-    // Final = those two rotations in succession; Q1 is done first.
-    Quat Rot = Q2 * Q1;
-
-    // Then find the corresponding relative position
-    // boost::shared_ptr<const IComponent> comp =
-    // instrument->getComponentByName(detname);
-    boost::shared_ptr<const IComponent> parent = det->getParent();
-    if (parent) {
-      Quat rot0 = parent->getRelativeRot();
-      rot0.inverse();
-      Rot = Rot * rot0;
-    }
-    boost::shared_ptr<const IComponent> grandparent = parent->getParent();
-    if (grandparent) // Why this is not correct but most Rectangular detectors
-                     // have no grandparent.
-    {
-      Quat rot0 = grandparent->getRelativeRot();
-      rot0.inverse();
-      Rot = Rot * rot0;
-    }
-
-    // Set or overwrite "rot" instrument parameter.
-    pmap->addQuat(det.get(), "rot", Rot);
-
-  } // While reading thru file
-}
-
-void SCDCalibratePanels::createResultWorkspace(const int numGroups,
-                                               const int colNum,
-                                               const vector<string> &names,
-                                               const vector<double> &params,
-                                               const vector<double> &errs) {
-  // make the table the correct size
-  int nn(0);
-  if (getProperty("AllowSampleShift"))
-    nn = 3;
-  if (!Result) {
-    // create the results table
-    Result =
-        Mantid::API::WorkspaceFactory::Instance().createTable("TableWorkspace");
-
-    // column for the field names
-    Result->addColumn("str", "Field");
-    // and one for each group
-    for (int g = 0; g < numGroups; ++g) {
-      string GroupName = string("Group") + std::to_string(g);
-      Result->addColumn("double", GroupName);
-    }
-    Result->setRowCount(2 * (10 + nn));
-    Result->setComment(
-        string("t0(microseconds),l0 & offsets(meters),rot(degrees"));
-  }
-
-  // determine the field names, the leading '_' is the break point
-  vector<string> TableFieldNames;
-  for (auto fieldName : names) {
-    size_t dotPos = fieldName.find('_');
-    if (dotPos < fieldName.size())
-      fieldName = fieldName.substr(dotPos + 1);
-
-    if (std::find(TableFieldNames.begin(), TableFieldNames.end(), fieldName) ==
-        TableFieldNames.end())
-      TableFieldNames.push_back(fieldName);
-  }
-
-  // create the row labels
-  for (size_t p = 0; p < TableFieldNames.size(); p++) {
-    Result->cell<string>(p, 0) = TableFieldNames[p];
-    Result->cell<string>(TableFieldNames.size() + p, 0) =
-        "Err_" + TableFieldNames[p];
-  }
-
-  // put in the data
-  for (size_t p = 0; p < names.size(); ++p) {
-    // get the column to update and the name of the field
-    string fieldName = names[p];
-    size_t dotPos = fieldName.find('_');
-    if (dotPos < fieldName.size()) {
-      // the 1 is to skip the leading 'f'
-      // everything after is the field name
-      fieldName = fieldName.substr(dotPos + 1);
-    }
-
-    // find the row
-    int rowNum = 0;
-    auto fieldIter =
-        std::find(TableFieldNames.begin(), TableFieldNames.end(), fieldName);
-    if (fieldIter != TableFieldNames.end()) {
-      rowNum = static_cast<int>(fieldIter - TableFieldNames.begin());
-    }
-
-    // fill in the values
-    Result->cell<double>(rowNum, colNum) = params[p];
-    Result->cell<double>(rowNum + 10 + nn, colNum) = errs[p];
-  }
-
-  // setProperty("ResultWorkspace", Result);
-}
-=======
->>>>>>> 98d62c6a
 
 /**
  * Really this is the operator SaveIsawDetCal but only the results of the given
