// Mantid Repository : https://github.com/mantidproject/mantid
//
// Copyright &copy; 2018 ISIS Rutherford Appleton Laboratory UKRI,
//   NScD Oak Ridge National Laboratory, European Spallation Source,
//   Institut Laue - Langevin & CSNS, Institute of High Energy Physics, CAS
// SPDX - License - Identifier: GPL - 3.0 +
#pragma once

#include "MantidQtWidgets/InstrumentView/ColorMap.h"
#include "MantidQtWidgets/InstrumentView/DllOption.h"
#include "MantidQtWidgets/InstrumentView/GLColor.h"

#include "MantidAPI/MatrixWorkspace_fwd.h"
#include "MantidAPI/SpectraDetectorTypes.h"
#include "MantidGeometry/IComponent.h"
#include "MantidGeometry/Rendering/OpenGL_Headers.h"
#include "MaskBinsData.h"

#include <QObject>

#include <limits>
#include <memory>
#include <vector>

//------------------------------------------------------------------
// Forward declarations
//------------------------------------------------------------------
namespace Mantid {
namespace API {
class MatrixWorkspace;
class IMaskWorkspace;
} // namespace API
namespace Geometry {
class Instrument;
class ComponentInfo;
class DetectorInfo;
} // namespace Geometry
} // namespace Mantid

namespace MantidQt {
namespace MantidWidgets {

class InstrumentRenderer;

/**
\class  InstrumentActor
\brief  InstrumentActor class is wrapper actor for the instrument.
\author Srikanth Nagella
\date   March 2009
\version 1.0

This class has the implementation for rendering Instrument. it provides the
interface for picked ObjComponent and other
operation for selective rendering of the instrument

*/
class EXPORT_OPT_MANTIDQT_INSTRUMENTVIEW InstrumentActor : public QObject {
  Q_OBJECT
public:
  /// Invalid workspace index in detector index to workspace index lookup
  static constexpr size_t INVALID_INDEX = std::numeric_limits<size_t>::max();
  /// Value that indicates this pixel data is invalid
  static constexpr double INVALID_VALUE = std::numeric_limits<double>::lowest();

  /// Constructor
  InstrumentActor(const QString &wsName, bool autoscaling = true, double scaleMin = 0.0, double scaleMax = 0.0);
  ///< Destructor
  ~InstrumentActor();
  /// Draw the instrument in 3D
  void draw(bool picking = false) const;
  /// Return the bounding box in 3D
<<<<<<< HEAD
  void getBoundingBox(Mantid::Kernel::V3D &minBound, Mantid::Kernel::V3D &maxBound) const;
=======
  void getBoundingBox(Mantid::Kernel::V3D &minBound, Mantid::Kernel::V3D &maxBound, const bool excludeMonitors) const;
>>>>>>> 107e7fea
  /// Set a component (and all its children) visible.
  void setComponentVisible(size_t componentIndex);
  /// Set visibilit of all components.
  void setAllComponentsVisibility(bool /*on*/);
  /// Check if any child is visible
  bool hasChildVisible() const;
  /// Get the underlying instrument
  std::vector<size_t> getMonitors() const;
  std::shared_ptr<const Mantid::Geometry::Instrument> getInstrument() const;
  /// Get the associated data workspace
  std::shared_ptr<const Mantid::API::MatrixWorkspace> getWorkspace() const;
  const Mantid::Geometry::ComponentInfo &componentInfo() const;
  const Mantid::Geometry::DetectorInfo &detectorInfo() const;
  /// Get the mask displayed but not yet applied as a MatrxWorkspace
  std::shared_ptr<Mantid::API::MatrixWorkspace> getMaskMatrixWorkspace() const;
  /// set the mask workspace
  void setMaskMatrixWorkspace(Mantid::API::MatrixWorkspace_sptr wsMask) const;
  /// inverts the internal mask workspace
  void invertMaskWorkspace() const;
  /// Get the mask displayed but not yet applied as a IMaskWorkspace
  std::shared_ptr<Mantid::API::IMaskWorkspace> getMaskWorkspace() const;
  std::shared_ptr<Mantid::API::IMaskWorkspace> getMaskWorkspaceIfExists() const;
  /// Apply the mask in the attached mask workspace to the data.
  void applyMaskWorkspace();
  /// Add a range of bins for masking
  void addMaskBinsData(const std::vector<size_t> &indices);
  /// Remove the attached mask workspace without applying the mask.
  /// Remove the bin masking data.
  void clearMasks();

  /// Get the color map.
  const ColorMap &getColorMap() const;
  /// Load a new color map from a file
  void loadColorMap(const QString & /*fname*/, bool reset_colors = true);
  /// Change the colormap scale type.
  void changeScaleType(int /*type*/);
  /// Change the colormap power scale exponent.
  void changeNthPower(double /*nth_power*/);
  /// Get the file name of the current color map.
  QString getCurrentColorMap() const { return m_currentCMap; }
  /// Toggle colormap scale autoscaling.
  void setAutoscaling(bool /*on*/);
  /// extracts a mask workspace from the visualised workspace
  Mantid::API::MatrixWorkspace_sptr extractCurrentMask() const;

  /// Get colormap scale autoscaling status.
  bool autoscaling() const { return m_autoscaling; }

  /// Set the integration range.
  void setIntegrationRange(const double &xmin, const double &xmax);
  /// Get the minimum data value on the color map scale.
  double minValue() const { return m_DataMinScaleValue; }
  /// Get the maximum data value on the color map scale.
  double maxValue() const { return m_DataMaxScaleValue; }
  /// Set the minimum data value on the color map scale.
  void setMinValue(double value);
  /// Set the maximum data value on the color map scale.
  void setMaxValue(double value);
  /// Set both the minimum and the maximum data values on the color map scale.
  void setMinMaxRange(double vmin, double vmax);
  /// Get the smallest positive data value in the data. Used by the log20 scale.
  double minPositiveValue() const { return m_DataPositiveMinValue; }
  /// Get the lower bound of the integration range.
  double minBinValue() const { return m_BinMinValue; }
  /// Get the upper bound of the integration range.
  double maxBinValue() const { return m_BinMaxValue; }
  /// Get the workspace min bin
  double minWkspBinValue() const { return m_WkspBinMinValue; }
  /// Get the workspace max bin
  double maxWkspBinValue() const { return m_WkspBinMaxValue; }
  /// Return true if the integration range covers the whole of the x-axis in the
  /// data workspace.
  bool wholeRange() const;

  /// Get the number of detectors in the instrument.
  size_t ndetectors() const;
  /// Get a detector index by a detector ID.
  size_t getDetectorByDetID(Mantid::detid_t detID) const;
  /// Get a detector ID by a pick ID converted form a color in the pick image.
  Mantid::detid_t getDetID(size_t pickID) const;
  QList<Mantid::detid_t> getDetIDs(const std::vector<size_t> &dets) const;
  /// Get a component ID for a non-detector.
  Mantid::Geometry::ComponentID getComponentID(size_t pickID) const;
  /// Get position of a detector by a pick ID converted form a color in the pick
  /// image.
  const Mantid::Kernel::V3D getDetPos(size_t pickID) const;
  /// Get a vector of IDs of all detectors in the instrument.
  const std::vector<Mantid::detid_t> &getAllDetIDs() const;
  /// Get displayed color of a detector by its index.
  GLColor getColor(size_t index) const;
  /// Get the workspace index of a detector by its detector Index.
  size_t getWorkspaceIndex(size_t index) const;
  /// Get the integrated counts of a detector by its detector Index.
  double getIntegratedCounts(size_t index) const;
  /// Sum the counts in detectors
  void sumDetectors(const std::vector<size_t> &dets, std::vector<double> &x, std::vector<double> &y, size_t size) const;
  /// Sum the counts in detectors.
  void sumDetectors(const std::vector<size_t> &dets, std::vector<double> &x, std::vector<double> &y) const;
  /// Calc indexes for min and max bin values
  void getBinMinMaxIndex(size_t wi, size_t &imin, size_t &imax) const;

  /// Update the detector colors to match the integrated counts within the
  /// current integration range.
  void updateColors();
  /// Toggle display of the guide and other non-detector instrument components
  void showGuides(bool /*on*/);
  /// Get the guide visibility status
  bool areGuidesShown() const { return m_showGuides; }

  static void BasisRotation(const Mantid::Kernel::V3D &Xfrom, const Mantid::Kernel::V3D &Yfrom,
                            const Mantid::Kernel::V3D &Zfrom, const Mantid::Kernel::V3D &Xto,
                            const Mantid::Kernel::V3D &Yto, const Mantid::Kernel::V3D &Zto, Mantid::Kernel::Quat &R,
                            bool out = false);

  static void rotateToLookAt(const Mantid::Kernel::V3D &eye, const Mantid::Kernel::V3D &up, Mantid::Kernel::Quat &R);

  /* Masking */

  void initMaskHelper() const;
  bool hasMaskWorkspace() const;
  bool hasBinMask() const;
  QString getParameterInfo(size_t index) const;
  std::string getDefaultAxis() const;
  std::string getDefaultView() const;
  std::string getInstrumentName() const;
  std::vector<std::string> getStringParameter(const std::string &name, bool recursive = true) const;
  /// Load the state of the actor from a Mantid project file.
  void loadFromProject(const std::string &lines);
  /// Save the state of the actor to a Mantid project file.
  std::string saveToProject() const;
  /// Returns indices of all non-detector components in Instrument.
  const std::vector<size_t> &components() const { return m_components; }

  bool hasGridBank() const;
  size_t getNumberOfGridLayers() const;
  void setGridLayer(bool isUsingLayer, int layer) const;
  const InstrumentRenderer &getInstrumentRenderer() const;

signals:
  void colorMapChanged() const;

private:
  static constexpr double TOLERANCE = 0.00001;

  void setUpWorkspace(const std::shared_ptr<const Mantid::API::MatrixWorkspace> &sharedWorkspace, double scaleMin,
                      double scaleMax);
  void setupPhysicalInstrumentIfExists();
  void resetColors();
  void loadSettings();
  void saveSettings();
  void setDataMinMaxRange(double vmin, double vmax);
  void setDataIntegrationRange(const double &xmin, const double &xmax);
  void calculateIntegratedSpectra(const Mantid::API::MatrixWorkspace &workspace);
  /// Sum the counts in detectors if the workspace has equal bins for all
  /// spectra
  void sumDetectorsUniform(const std::vector<size_t> &dets, std::vector<double> &x, std::vector<double> &y) const;
  /// Sum the counts in detectors if the workspace is ragged
  void sumDetectorsRagged(const std::vector<size_t> &dets, std::vector<double> &x, std::vector<double> &y,
                          size_t size) const;

  /// The workspace whose data are shown
  const std::weak_ptr<const Mantid::API::MatrixWorkspace> m_workspace;
  /// The helper masking workspace keeping the mask build in the mask tab but
  /// not applied to the data workspace.
  mutable std::shared_ptr<Mantid::API::MatrixWorkspace> m_maskWorkspace;
  /// A helper object that keeps bin masking data.
  mutable MaskBinsData m_maskBinsData;
  QString m_currentCMap;
  /// integrated spectra
  std::vector<double> m_specIntegrs;
  /// The workspace data and bin range limits
  double m_WkspBinMinValue, m_WkspBinMaxValue;
  // The user requested data and bin ranges
  /// y-values min and max for current bin (x integration) range
  double m_DataMinValue, m_DataMaxValue, m_DataPositiveMinValue;
  /// min and max of the color map scale
  double m_DataMinScaleValue, m_DataMaxScaleValue;
  /// x integration range
  double m_BinMinValue, m_BinMaxValue;
  /// Hint on whether the workspace is ragged or not
  bool m_ragged;
  /// Flag to rescale the colormap axis automatically when the data or
  /// integration range change
  bool m_autoscaling;
  /// Flag to show the guide and other components. Loaded and saved in settings.
  bool m_showGuides;
  /// Color map scale type: linear or log
  ColorMap::ScaleType m_scaleType;
  /// Position to refer to when detector not found
  const Mantid::Kernel::V3D m_defaultPos;
  /// Flag which stores whether or not a 3D GridBank is present
  bool m_hasGrid;
  /// Stores the number of grid Layers
  size_t m_numGridLayers;

  /// Colors in order of component info
  std::vector<size_t> m_monitors;
  std::vector<size_t> m_components;
  std::vector<bool> m_isCompVisible;
  std::vector<size_t> m_detIndex2WsIndex;

  bool m_isPhysicalInstrument;
  std::unique_ptr<Mantid::Geometry::ComponentInfo> m_physicalComponentInfo;
  std::unique_ptr<Mantid::Geometry::DetectorInfo> m_physicalDetectorInfo;
  std::unique_ptr<InstrumentRenderer> m_renderer;

  friend class InstrumentWidgetEncoder;
  friend class InstrumentWidgetDecoder;
};

} // namespace MantidWidgets
} // namespace MantidQt<|MERGE_RESOLUTION|>--- conflicted
+++ resolved
@@ -69,11 +69,7 @@
   /// Draw the instrument in 3D
   void draw(bool picking = false) const;
   /// Return the bounding box in 3D
-<<<<<<< HEAD
-  void getBoundingBox(Mantid::Kernel::V3D &minBound, Mantid::Kernel::V3D &maxBound) const;
-=======
   void getBoundingBox(Mantid::Kernel::V3D &minBound, Mantid::Kernel::V3D &maxBound, const bool excludeMonitors) const;
->>>>>>> 107e7fea
   /// Set a component (and all its children) visible.
   void setComponentVisible(size_t componentIndex);
   /// Set visibilit of all components.
