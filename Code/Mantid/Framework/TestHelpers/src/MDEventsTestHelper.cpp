--- conflicted
+++ resolved
@@ -126,16 +126,11 @@
  * @param fileBacked :: true for file-backed
  * @param numEvents :: number of events in the target workspace distributed
  *randomly if numEvents>0 or regularly & homogeneously if numEvents<0
+ * coord :: Required coordinate system
  * @return MDEW sptr
  */
-<<<<<<< HEAD
 MDEventWorkspace3Lean::sptr makeFakeMDEventWorkspace(const std::string &wsName,
-                                                     long numEvents) {
-=======
-MDEventWorkspace3Lean::sptr
-makeFileBackedMDEW(std::string wsName, bool fileBacked, long numEvents,
-                   Kernel::SpecialCoordinateSystem coord) {
->>>>>>> a0d243f9
+                                                     long numEvents, Kernel::SpecialCoordinateSystem coord) {
   // ---------- Make a file-backed MDEventWorkspace -----------------------
   std::string snEvents = boost::lexical_cast<std::string>(numEvents);
   MDEventWorkspace3Lean::sptr ws1 =
