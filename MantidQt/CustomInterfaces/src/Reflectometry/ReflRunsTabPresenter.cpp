--- conflicted
+++ resolved
@@ -342,30 +342,10 @@
   }
 }
 
-<<<<<<< HEAD
 /** Used to tell the presenter something has changed in the ADS
 *
 * @param workspaceList :: the list of table workspaces in the ADS that could be
 * loaded into the interface
-=======
-/**
-Used to tell the presenter something has changed
-*/
-void ReflRunsTabPresenter::notify(DataProcessorMainPresenter::Flag flag) {
-
-  switch (flag) {
-  case DataProcessorMainPresenter::Flag::ADSChangedFlag:
-    pushCommands();
-    break;
-  }
-  // Not having a 'default' case is deliberate. gcc issues a warning if there's
-  // a flag we aren't handling.
-}
-
-/** Requests pre-processing values. Values are supplied by the main
-* presenter
-* @return :: Pre-processing values
->>>>>>> bdc3e364
 */
 void ReflRunsTabPresenter::notifyADSChanged(
     const QSet<QString> &workspaceList) {
@@ -391,8 +371,8 @@
 QString ReflRunsTabPresenter::getPreprocessingOptionsAsString() const {
 
   std::string optionsStr =
-      "Transmission Run(s), " +
-      m_mainPresenter->getTransmissionOptions(m_view->getSelectedGroup());
+      "Transmission Run(s)," +
+      m_mainPresenter->getTransmissionRuns(m_view->getSelectedGroup());
 
   return QString::fromStdString(optionsStr);
 }
@@ -428,13 +408,9 @@
 /** Requests time-slicing type. Type is supplied by the main presenter
 * @return :: Time-slicing values
 */
-<<<<<<< HEAD
 QString ReflRunsTabPresenter::getTimeSlicingType() const {
   return QString::fromStdString(
       m_mainPresenter->getTimeSlicingType(m_view->getSelectedGroup()));
-=======
-std::string ReflRunsTabPresenter::getTimeSlicingType() const {
-  return m_mainPresenter->getTimeSlicingType(m_view->getSelectedGroup());
 }
 
 /** Tells view to enable the 'process' button and disable the 'pause' button
@@ -469,66 +445,6 @@
 
   m_mainPresenter->notify(
       IReflMainWindowPresenter::Flag::ConfirmReductionResumedFlag);
-}
-
-/**
-Tells the view to show an critical error dialog
-@param prompt : The prompt to appear on the dialog
-@param title : The text for the title bar of the dialog
-*/
-void ReflRunsTabPresenter::giveUserCritical(std::string prompt,
-                                            std::string title) {
-
-  m_mainPresenter->giveUserCritical(prompt, title);
-}
-
-/**
-Tells the view to show a warning dialog
-@param prompt : The prompt to appear on the dialog
-@param title : The text for the title bar of the dialog
-*/
-void ReflRunsTabPresenter::giveUserWarning(std::string prompt,
-                                           std::string title) {
-
-  m_mainPresenter->giveUserWarning(prompt, title);
-}
-
-/**
-Tells the view to ask the user a Yes/No question
-@param prompt : The prompt to appear on the dialog
-@param title : The text for the title bar of the dialog
-@returns a boolean true if Yes, false if No
-*/
-bool ReflRunsTabPresenter::askUserYesNo(std::string prompt, std::string title) {
-
-  return m_mainPresenter->askUserYesNo(prompt, title);
-}
-
-/**
-Tells the view to ask the user to enter a string.
-@param prompt : The prompt to appear on the dialog
-@param title : The text for the title bar of the dialog
-@param defaultValue : The default value entered.
-@returns The user's string if submitted, or an empty string
-*/
-std::string
-ReflRunsTabPresenter::askUserString(const std::string &prompt,
-                                    const std::string &title,
-                                    const std::string &defaultValue) {
-
-  return m_mainPresenter->askUserString(prompt, title, defaultValue);
-}
-
-/**
-Tells the main presenter to run an algorithm as python code
-* @param pythonCode : [input] The algorithm as python code
-* @return : The result of the execution
-*/
-std::string
-ReflRunsTabPresenter::runPythonAlgorithm(const std::string &pythonCode) {
-
-  return m_mainPresenter->runPythonAlgorithm(pythonCode);
->>>>>>> bdc3e364
 }
 
 /** Changes the current instrument in the data processor widget. Also updates
