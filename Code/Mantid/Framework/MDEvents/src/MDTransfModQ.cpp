--- conflicted
+++ resolved
@@ -361,9 +361,7 @@
 
     /// constructor;
     MDTransfModQ::MDTransfModQ():
-<<<<<<< HEAD
       m_DetDirecton(NULL)//,m_NMatrixDim(-1)
-=======
       m_ex(0),m_ey(0),m_ez(1), 
       m_Det(NULL),
       m_NMatrixDim(0), //uninitialized
@@ -371,7 +369,6 @@
       m_Ki(1.),m_Ei(1.),
       m_pEfixedArray(NULL),
       m_pDetMasks(NULL)
->>>>>>> 2eda20cd
     {}    
 
     std::vector<std::string> MDTransfModQ::getEmodes()const
