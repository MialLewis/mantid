--- conflicted
+++ resolved
@@ -83,13 +83,8 @@
     from a workspace. It allows for removal and replacement of said artists
 
     """
-<<<<<<< HEAD
-
-    def __init__(self, artists, data_replace_cb, spec_num=None):
-=======
     def __init__(self, artists, data_replace_cb, is_normalized,
                  spec_num=None):
->>>>>>> 8459f0e1
         """
         Initialize an instance
         :param artists: A reference to a list of artists "attached" to a workspace
