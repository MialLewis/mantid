# Mantid Repository : https://github.com/mantidproject/mantid
#
# Copyright &copy; 2018 ISIS Rutherford Appleton Laboratory UKRI,
#     NScD Oak Ridge National Laboratory, European Spallation Source
#     & Institut Laue - Langevin
# SPDX - License - Identifier: GPL - 3.0 +
# pylint: disable=too-few-public-methods

""" Finds the beam centre for SANS"""

from __future__ import (absolute_import, division, print_function)
from mantid.api import (DataProcessorAlgorithm, MatrixWorkspaceProperty, AlgorithmFactory, PropertyMode, Progress,
                        IEventWorkspace)
from mantid.kernel import (Direction, PropertyManagerProperty, StringListValidator)
<<<<<<< HEAD
from sans.algorithm_detail.crop_helper import get_component_name
=======
from sans.algorithm_detail.mask_sans_workspace import mask_workspace
>>>>>>> 4e6a3a43
from sans.algorithm_detail.move_sans_instrument_component import move_component, MoveTypes
from sans.common.constants import EMPTY_NAME
from sans.common.general_functions import create_child_algorithm, append_to_sans_file_tag
from sans.state.state_base import create_deserialized_sans_state_from_property_manager
from sans.common.enums import (DetectorType)


class SANSBeamCentreFinderMassMethod(DataProcessorAlgorithm):
    def category(self):
        return 'SANS\\BeamCentreFinder'

    def summary(self):
        return 'Finds the position of the beam centre'

    def PyInit(self):
        # ----------
        # INPUT
        # ----------
        # Workspace which is to be cropped
        self.declareProperty(PropertyManagerProperty('SANSState'),
                             doc='A property manager which fulfills the SANSState contract.')

        self.declareProperty(MatrixWorkspaceProperty("SampleScatterWorkspace", '',
                                                     optional=PropertyMode.Mandatory, direction=Direction.Input),
                             doc='The sample scatter data')

        self.declareProperty(MatrixWorkspaceProperty('SampleScatterMonitorWorkspace', '',
                                                     optional=PropertyMode.Mandatory, direction=Direction.Input),
                             doc='The scatter monitor workspace. This workspace only condtains monitors.')

        self.declareProperty("Centre1", 0.0, direction=Direction.InOut)
        self.declareProperty("Centre2", 0.0, direction=Direction.InOut)

        self.declareProperty("RMin", 0.06, direction=Direction.Input)

        self.declareProperty('Tolerance', 0.0001251, direction=Direction.Input)

        self.declareProperty('Iterations', 10, direction=Direction.Input)

        allowed_detectors = StringListValidator([DetectorType.to_string(DetectorType.LAB),
                                                 DetectorType.to_string(DetectorType.HAB)])
        self.declareProperty("Component", DetectorType.to_string(DetectorType.LAB),
                             validator=allowed_detectors, direction=Direction.Input,
                             doc="The component of the instrument which is to be reduced.")

    def PyExec(self):
        # --------
        # Clone the input workspaces
        # --------
        # Get the input
        state = self._get_state()
        # --------
        # Change cloned state
        # --------
        # Remove phi Masking
        if state.mask.phi_min:
            state.mask.phi_min = -90.0
        if state.mask.phi_max:
            state.mask.phi_max = 90.0

        component_as_string = self.getProperty("Component").value

        # Set test centre
        state.move.detectors[component_as_string].sample_centre_pos1 = self.getProperty(
            "Centre1").value
        state.move.detectors[component_as_string].sample_centre_pos2 = self.getProperty(
            "Centre2").value

        state_serialized = state.property_manager

        progress = self._get_progress()

        # --------------------------------------------------------------------------------------------------------------
        # 1. Crop workspace by detector name
        #    This will create a reduced copy of the original workspace with only those spectra which are relevant
        #    for this particular reduction.
        # --------------------------------------------------------------------------------------------------------------
        progress.report("Cropping ...")
        scatter_data = self._get_cropped_workspace(component_as_string)

        # --------------------------------------------------------------------------------------------
        # 2. Perform dark run subtraction
        #    This will subtract a dark background from the scatter workspace. Note that dark background subtraction
        #    will also affect the transmission calculation later on.
        # --------------------------------------------------------------------------------------------------------------

        # --------------------------------------------------------------------------------------------------------------
        # 3. Create event slice
        #    If we are dealing with an event workspace as input, this will cut out a time-based (user-defined) slice.
        #    In case of a histogram workspace, nothing happens.
        # --------------------------------------------------------------------------------------------------------------
        progress.report("Event slicing ...")
        monitor_scatter_date = self._get_monitor_workspace()
        scatter_data, monitor_scatter_date, slice_event_factor = self._slice(state_serialized, scatter_data,
                                                                             monitor_scatter_date,
                                                                             'Sample')

        # !!!!!!!!!!!!!!!!!!!!!!!!!!!!!!!!!!!!!!!!!!!!!!!!!!!!!!!!!!!!!!!!!!!!!!!!!!!!!!!!!!!!!!!!!!!!!!!!!!!!!!!!!!!!!!
        # COMPATIBILITY BEGIN
        # IMPORTANT: This section of the code should only be temporary. It allows us to convert to histogram
        # early on and hence compare the new reduction results with the output of the new reduction chain.
        # Once the new reduction chain is established, we should remove the compatibility feature.
        # !!!!!!!!!!!!!!!!!!!!!!!!!!!!!!!!!!!!!!!!!!!!!!!!!!!!!!!!!!!!!!!!!!!!!!!!!!!!!!!!!!!!!!!!!!!!!!!!!!!!!!!!!!!!!!
        compatibility = state.compatibility
        is_event_workspace = isinstance(scatter_data, IEventWorkspace)
        if compatibility.use_compatibility_mode and is_event_workspace:
            # We convert the workspace here to a histogram workspace, since we cannot otherwise
            # compare the results between the old and the new reduction workspace in a meaningful manner.
            # The old one is histogram and the new one is event.
            # Rebin to monitor workspace
            if compatibility.time_rebin_string:
                rebin_name = "Rebin"
                rebin_option = {"InputWorkspace": scatter_data,
                                "Params": compatibility.time_rebin_string,
                                "OutputWorkspace": EMPTY_NAME,
                                "PreserveEvents": False}
                rebin_alg = create_child_algorithm(self, rebin_name, **rebin_option)
                rebin_alg.execute()
                scatter_data = rebin_alg.getProperty("OutputWorkspace").value
            else:
                rebin_name = "RebinToWorkspace"
                rebin_option = {"WorkspaceToRebin": scatter_data,
                                "WorkspaceToMatch": monitor_scatter_date,
                                "OutputWorkspace": EMPTY_NAME,
                                "PreserveEvents": False}
                rebin_alg = create_child_algorithm(self, rebin_name, **rebin_option)
                rebin_alg.execute()
                scatter_data = rebin_alg.getProperty("OutputWorkspace").value
        # !!!!!!!!!!!!!!!!!!!!!!!!!!!!!!!!!!!!!!!!!!!!!!!!!!!!!!!!!!!!!!!!!!!!!!!!!!!!!!!!!!!!!!!!!!!!!!!!!!!!!!!!!!!!!!
        # COMPATIBILITY END
        # !!!!!!!!!!!!!!!!!!!!!!!!!!!!!!!!!!!!!!!!!!!!!!!!!!!!!!!!!!!!!!!!!!!!!!!!!!!!!!!!!!!!!!!!!!!!!!!!!!!!!!!!!!!!!!
        # ------------------------------------------------------------
        # 4. Move the workspace into the correct position
        #    The detectors in the workspaces are set such that the beam centre is at (0,0). The position is
        #    a user-specified value which can be obtained with the help of the beam centre finder.
        # ------------------------------------------------------------
        scatter_data = self._move(state=state, workspace=scatter_data, component=component_as_string)

        # --------------------------------------------------------------------------------------------------------------
        # 5. Apply masking (pixel masking and time masking)
        # --------------------------------------------------------------------------------------------------------------
        progress.report("Masking ...")
        scatter_data = self._mask(state=state, workspace=scatter_data, component=component_as_string)

        # --------------------------------------------------------------------------------------------------------------
        # 6. Convert to Wavelength
        # --------------------------------------------------------------------------------------------------------------
        progress.report("Converting to wavelength ...")
        scatter_data = self._convert_to_wavelength(state_serialized, scatter_data)

        centre1 = self.getProperty("Centre1").value
        centre2 = self.getProperty("Centre2").value
        r_min = self.getProperty("RMin").value
        tolerance = self.getProperty("Tolerance").value
        output_table = self._run_center_of_mass_position(scatter_data, centre1, centre2, r_min, tolerance)

        centre1_out = output_table[0]
        centre2_out = output_table[1]

        self.setProperty("Centre1", centre1_out + centre1)
        self.setProperty("Centre2", centre2_out + centre2)

    def _run_center_of_mass_position(self, scatter_workspace, centre1, centre2, r_min, tolerance):
        algorithm_name = "FindCenterOfMassPosition"
        alg_options = {"InputWorkspace": scatter_workspace,
                       "CenterX": centre1,
                       "CenterY": centre2,
                       "BeamRadius": r_min,
                       "Tolerance": tolerance,
                       "DirectBeam": False}
        alg = create_child_algorithm(self, algorithm_name, **alg_options)
        alg.execute()

        return alg.getProperty("CenterOfMass").value

    def _get_cropped_workspace(self, component):
        scatter_workspace = self.getProperty("SampleScatterWorkspace").value
        alg_name = "CropToComponent"

        component_to_crop = DetectorType.from_string(component)
        component_to_crop = get_component_name(scatter_workspace, component_to_crop)

        crop_options = {"InputWorkspace": scatter_workspace,
                        "OutputWorkspace": EMPTY_NAME,
                        "ComponentNames": component_to_crop}

        crop_alg = create_child_algorithm(self, alg_name, **crop_options)
        crop_alg.execute()

        output_workspace = crop_alg.getProperty("OutputWorkspace").value
        return output_workspace

    def _slice(self, state_serialized, workspace, monitor_workspace, data_type_as_string):
        slice_name = "SANSSliceEvent"
        slice_options = {"SANSState": state_serialized,
                         "InputWorkspace": workspace,
                         "InputWorkspaceMonitor": monitor_workspace,
                         "OutputWorkspace": EMPTY_NAME,
                         "OutputWorkspaceMonitor": "dummy2",
                         "DataType": data_type_as_string}
        slice_alg = create_child_algorithm(self, slice_name, **slice_options)
        slice_alg.execute()

        workspace = slice_alg.getProperty("OutputWorkspace").value
        monitor_workspace = slice_alg.getProperty("OutputWorkspaceMonitor").value
        slice_event_factor = slice_alg.getProperty("SliceEventFactor").value
        return workspace, monitor_workspace, slice_event_factor

    def _move(self, state, workspace, component, is_transmission=False):
        # First we set the workspace to zero, since it might have been moved around by the user in the ADS
        # Second we use the initial move to bring the workspace into the correct position
        move_component(move_info=state.move, component_name='',
                       workspace=workspace, move_type=MoveTypes.RESET_POSITION)

        move_component(component_name=component, move_info=state.move, workspace=workspace,
                       is_transmission_workspace=is_transmission, move_type=MoveTypes.INITIAL_MOVE)
        return workspace

    def _mask(self, state, workspace, component):
        output_ws = mask_workspace(component_as_string=component, workspace=workspace, state=state)
        return output_ws

    def _convert_to_wavelength(self, state_serialized, workspace):
        wavelength_name = "SANSConvertToWavelength"
        wavelength_options = {"SANSState": state_serialized,
                              "InputWorkspace": workspace}
        wavelength_alg = create_child_algorithm(self, wavelength_name, **wavelength_options)
        wavelength_alg.setPropertyValue("OutputWorkspace", EMPTY_NAME)
        wavelength_alg.setProperty("OutputWorkspace", workspace)
        wavelength_alg.execute()
        return wavelength_alg.getProperty("OutputWorkspace").value

    def _scale(self, state_serialized, workspace):
        scale_name = "SANSScale"
        scale_options = {"SANSState": state_serialized,
                         "InputWorkspace": workspace,
                         "OutputWorkspace": EMPTY_NAME}
        scale_alg = create_child_algorithm(self, scale_name, **scale_options)
        scale_alg.execute()
        return scale_alg.getProperty("OutputWorkspace").value

    def _convert_to_histogram(self, workspace):
        if isinstance(workspace, IEventWorkspace):
            convert_name = "RebinToWorkspace"
            convert_options = {"WorkspaceToRebin": workspace,
                               "WorkspaceToMatch": workspace,
                               "OutputWorkspace": "OutputWorkspace",
                               "PreserveEvents": False}
            convert_alg = create_child_algorithm(self, convert_name, **convert_options)
            convert_alg.execute()
            workspace = convert_alg.getProperty("OutputWorkspace").value
            append_to_sans_file_tag(workspace, "_histogram")

        return workspace

    def _get_state(self):
        state_property_manager = self.getProperty("SANSState").value
        state = create_deserialized_sans_state_from_property_manager(state_property_manager)
        state.property_manager = state_property_manager
        return state

    def _get_monitor_workspace(self):
        monitor_workspace = self.getProperty("SampleScatterMonitorWorkspace").value
        return self._get_cloned_workspace(monitor_workspace)

    def _get_cloned_workspace(self, workspace):
        clone_name = "CloneWorkspace"
        clone_options = {"InputWorkspace": workspace,
                         "OutputWorkspace": EMPTY_NAME}
        clone_alg = create_child_algorithm(self, clone_name, **clone_options)
        clone_alg.execute()
        return clone_alg.getProperty("OutputWorkspace").value

    def _get_progress(self):
        return Progress(self, start=0.0, end=1.0, nreports=10)


# Register algorithm with Mantid
AlgorithmFactory.subscribe(SANSBeamCentreFinderMassMethod)<|MERGE_RESOLUTION|>--- conflicted
+++ resolved
@@ -12,11 +12,8 @@
 from mantid.api import (DataProcessorAlgorithm, MatrixWorkspaceProperty, AlgorithmFactory, PropertyMode, Progress,
                         IEventWorkspace)
 from mantid.kernel import (Direction, PropertyManagerProperty, StringListValidator)
-<<<<<<< HEAD
 from sans.algorithm_detail.crop_helper import get_component_name
-=======
 from sans.algorithm_detail.mask_sans_workspace import mask_workspace
->>>>>>> 4e6a3a43
 from sans.algorithm_detail.move_sans_instrument_component import move_component, MoveTypes
 from sans.common.constants import EMPTY_NAME
 from sans.common.general_functions import create_child_algorithm, append_to_sans_file_tag
