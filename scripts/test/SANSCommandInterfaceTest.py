--- conflicted
+++ resolved
@@ -389,7 +389,6 @@
         self.assertEqual(delta_r_stored, delta_r_expected)
 
 
-<<<<<<< HEAD
 class TestLARMORCommand(unittest.TestCase):
     def test_that_default_idf_is_being_selected(self):
         command_iface.Clean()
@@ -428,7 +427,7 @@
 
         expected_name = "LARMOR_Definition.xml"
         self.assertEqual(file_name, expected_name)
-=======
+
 class TestMaskFile(unittest.TestCase):
     def test_throws_for_user_file_with_invalid_extension(self):
         # Arrange
@@ -438,7 +437,7 @@
         # Act + Assert
         args = [file_name]
         self.assertRaises(RuntimeError, command_iface.MaskFile, *args)
->>>>>>> 1477440e
+
 
 if __name__ == "__main__":
     unittest.main()