--- conflicted
+++ resolved
@@ -39,33 +39,22 @@
 }
 
 std::string createGroupingString(std::size_t const &groupSize,
-<<<<<<< HEAD
-                                 std::size_t const &numberOfGroups) {
-  auto groupingString = createRangeString(0, groupSize - 1);
-  for (auto i = groupSize; i < groupSize * numberOfGroups; i += groupSize)
-=======
                                  std::size_t const &numberOfGroups,
                                  std::size_t const &spectraMin) {
   auto groupingString =
       createRangeString(spectraMin, spectraMin + groupSize - 1);
   for (auto i = spectraMin + groupSize;
        i < spectraMin + groupSize * numberOfGroups; i += groupSize)
->>>>>>> 669cf056
     groupingString += "," + createGroupString(i, groupSize);
   return groupingString;
 }
 
 std::string createDetectorGroupingString(std::size_t const &groupSize,
                                          std::size_t const &numberOfGroups,
-<<<<<<< HEAD
-                                         std::size_t const &numberOfDetectors) {
-  const auto groupingString = createGroupingString(groupSize, numberOfGroups);
-=======
                                          std::size_t const &numberOfDetectors,
                                          std::size_t const &spectraMin) {
   const auto groupingString =
       createGroupingString(groupSize, numberOfGroups, spectraMin);
->>>>>>> 669cf056
   const auto remainder = numberOfDetectors % numberOfGroups;
   if (remainder == 0)
     return groupingString;
@@ -75,12 +64,8 @@
 }
 
 std::string createDetectorGroupingString(std::size_t const &numberOfDetectors,
-<<<<<<< HEAD
-                                         std::size_t const &numberOfGroups) {
-=======
                                          std::size_t const &numberOfGroups,
                                          std::size_t const &spectraMin) {
->>>>>>> 669cf056
   const auto groupSize = numberOfDetectors / numberOfGroups;
   if (groupSize == 0)
     return createRangeString(spectraMin, spectraMin + numberOfDetectors - 1);
