# Mantid Repository : https://github.com/mantidproject/mantid
#
# Copyright &copy; 2018 ISIS Rutherford Appleton Laboratory UKRI,
#     NScD Oak Ridge National Laboratory, European Spallation Source
#     & Institut Laue - Langevin
# SPDX - License - Identifier: GPL - 3.0 +
""" The run tab presenter.

This presenter is essentially the brain of the reduction gui. It controls other presenters and is mainly responsible
for presenting and generating the reduction settings.
"""

from __future__ import (absolute_import, division, print_function)

import os
import copy
import time
from mantid.kernel import Logger, ConfigService
from mantid.api import (FileFinder)

from ui.sans_isis.sans_data_processor_gui import SANSDataProcessorGui
from sans.gui_logic.models.state_gui_model import StateGuiModel
from sans.gui_logic.models.batch_process_runner import BatchProcessRunner
from sans.gui_logic.models.table_model import TableModel, TableIndexModel
from sans.gui_logic.presenter.settings_diagnostic_presenter import (SettingsDiagnosticPresenter)
from sans.gui_logic.presenter.masking_table_presenter import (MaskingTablePresenter)
from sans.gui_logic.presenter.beam_centre_presenter import BeamCentrePresenter
from sans.gui_logic.presenter.add_runs_presenter import OutputDirectoryObserver as SaveDirectoryObserver
from sans.gui_logic.gui_common import (get_reduction_mode_strings_for_gui, get_string_for_gui_from_instrument)
from sans.common.enums import (BatchReductionEntry, RangeStepType, SampleShape, FitType, RowState, SANSInstrument)
from sans.user_file.user_file_reader import UserFileReader
from sans.command_interface.batch_csv_file_parser import BatchCsvParser
from sans.common.constants import ALL_PERIODS
from sans.gui_logic.models.beam_centre_model import BeamCentreModel
from sans.gui_logic.presenter.diagnostic_presenter import DiagnosticsPagePresenter
from sans.gui_logic.models.diagnostics_page_model import run_integral, create_state
from sans.sans_batch import SANSCentreFinder
from sans.gui_logic.models.create_state import create_states
from ui.sans_isis.work_handler import WorkHandler

try:
    import mantidplot
except (Exception, Warning):
    mantidplot = None
    # this should happen when this is called from outside Mantidplot and only then,
    # the result is that attempting to plot will raise an exception

row_state_to_colour_mapping = {RowState.Unprocessed: '#FFFFFF', RowState.Processed: '#d0f4d0',
                               RowState.Error: '#accbff'}


def log_times(func):
    """
    Generic decorator to time the execution of the function and
    print it to the logger.
    """

    def run(*args, **kwargs):
        t0 = time.time()
        result = func(*args, **kwargs)
        t1 = time.time()
        time_taken = t1 - t0
        # args[0] is the self parameter
        args[0].sans_logger.information("The generation of all states took {}s".format(time_taken))
        return result

    return run


class RunTabPresenter(object):
    class ConcreteRunTabListener(SANSDataProcessorGui.RunTabListener):
        def __init__(self, presenter):
            super(RunTabPresenter.ConcreteRunTabListener, self).__init__()
            self._presenter = presenter

        def on_user_file_load(self):
            self._presenter.on_user_file_load()

        def on_mask_file_add(self):
            self._presenter.on_mask_file_add()

        def on_batch_file_load(self):
            self._presenter.on_batch_file_load()

        def on_process_selected_clicked(self):
            self._presenter.on_process_selected_clicked()

        def on_process_all_clicked(self):
            self._presenter.on_process_all_clicked()

        def on_load_clicked(self):
            self._presenter.on_load_clicked()

        def on_multi_period_selection(self, show_periods):
            self._presenter.on_multiperiod_changed(show_periods)

        def on_data_changed(self, row, column, new_value, old_value):
            self._presenter.on_data_changed(row, column, new_value, old_value)

        def on_manage_directories(self):
            self._presenter.on_manage_directories()

        def on_instrument_changed(self):
            self._presenter.on_instrument_changed()

        def on_row_inserted(self, index, row):
            self._presenter.on_row_inserted(index, row)

        def on_rows_removed(self, rows):
            self._presenter.on_rows_removed(rows)

        def on_copy_rows_requested(self):
            self._presenter.on_copy_rows_requested()

        def on_paste_rows_requested(self):
            self._presenter.on_paste_rows_requested()

        def on_insert_row(self):
            self._presenter.on_insert_row()

        def on_erase_rows(self):
            self._presenter.on_erase_rows()

        def on_cut_rows(self):
            self._presenter.on_cut_rows_requested()

        def on_sample_geometry_selection(self, show_geometry):
            self._presenter.on_sample_geometry_view_changed(show_geometry)

    class ProcessListener(WorkHandler.WorkListener):
        def __init__(self, presenter):
            super(RunTabPresenter.ProcessListener, self).__init__()
            self._presenter = presenter

        def on_processing_finished(self, result):
            self._presenter.on_processing_finished(result)

        def on_processing_error(self, error):
            self._presenter.on_processing_error(error)

    def __init__(self, facility, view=None):
        super(RunTabPresenter, self).__init__()
        self._facility = facility
        # Logger
        self.sans_logger = Logger("SANS")
        # Name of graph to output to
        self.output_graph = 'SANS-Latest'
        self.progress = 0

        # Models that are being used by the presenter
        self._state_model = None
        self._table_model = TableModel()
        self._table_model.subscribe_to_model_changes(self)

        # Presenter needs to have a handle on the view since it delegates it
        self._view = None
        self.set_view(view)
        self._processing = False
        self.work_handler = WorkHandler()
        self.batch_process_runner = BatchProcessRunner(self.notify_progress,
                                                       self.on_processing_finished,
                                                       self.on_processing_error)

        # File information for the first input
        self._file_information = None
        self._clipboard = []

        # Settings diagnostic tab presenter
        self._settings_diagnostic_tab_presenter = SettingsDiagnosticPresenter(self)

        # Masking table presenter
        self._masking_table_presenter = MaskingTablePresenter(self)
        self._table_model.subscribe_to_model_changes(self._masking_table_presenter)

        # Beam centre presenter
        self._beam_centre_presenter = BeamCentrePresenter(self, WorkHandler, BeamCentreModel,
                                                          SANSCentreFinder)
        self._table_model.subscribe_to_model_changes(self._beam_centre_presenter)

        # Workspace Diagnostic page presenter
        self._workspace_diagnostic_presenter = DiagnosticsPagePresenter(self, WorkHandler,
                                                                        run_integral, create_state,
                                                                        self._facility)

        # Check save dir for display
        self._save_directory_observer = \
            SaveDirectoryObserver(self._handle_output_directory_changed)

    def _default_gui_setup(self):
        """
        Provides a default setup of the GUI. This is important for the initial start up, when the view is being set.
        """
        # Set the possible reduction modes
        reduction_mode_list = get_reduction_mode_strings_for_gui()
        self._view.set_reduction_modes(reduction_mode_list)

        # Set the step type options for wavelength
        range_step_types = [RangeStepType.to_string(RangeStepType.Lin),
                            RangeStepType.to_string(RangeStepType.Log),
                            RangeStepType.to_string(RangeStepType.RangeLog),
                            RangeStepType.to_string(RangeStepType.RangeLin)]
        self._view.wavelength_step_type = range_step_types

        # Set the geometry options. This needs to include the option to read the sample shape from file.
        sample_shape = ["Read from file",
                        SampleShape.Cylinder,
                        SampleShape.FlatPlate,
                        SampleShape.Disc]
        self._view.sample_shape = sample_shape

        # Set the q range
        self._view.q_1d_step_type = [RangeStepType.to_string(RangeStepType.Lin),
                                     RangeStepType.to_string(RangeStepType.Log)]
        self._view.q_xy_step_type = [RangeStepType.to_string(RangeStepType.Lin)]

        # Set the fit options
        fit_types = [FitType.to_string(FitType.Linear),
                     FitType.to_string(FitType.Logarithmic),
                     FitType.to_string(FitType.Polynomial)]
        self._view.transmission_sample_fit_type = fit_types
        self._view.transmission_can_fit_type = fit_types

    def _handle_output_directory_changed(self, new_directory):
        """
        Update the gui to display the new save location for workspaces
        :param new_directory: string. Current save directory for files
        :return:
        """
        self._view.set_out_file_directory(new_directory)

    # ------------------------------------------------------------------------------------------------------------------
    # Table + Actions
    # ------------------------------------------------------------------------------------------------------------------
    def set_view(self, view):
        """
        Sets the view
        :param view: the view is the SANSDataProcessorGui. The presenter needs to access some of the API
        """
        if view is not None:
            self._view = view

            # Add a listener to the view
            listener = RunTabPresenter.ConcreteRunTabListener(self)
            self._view.add_listener(listener)

            # Default gui setup
            self._default_gui_setup()
            self._view.disable_process_buttons()

            # Set appropriate view for the state diagnostic tab presenter
            self._settings_diagnostic_tab_presenter.set_view(self._view.settings_diagnostic_tab)

            # Set appropriate view for the masking table presenter
            self._masking_table_presenter.set_view(self._view.masking_table)

            # Set the appropriate view for the beam centre presenter
            self._beam_centre_presenter.set_view(self._view.beam_centre)

            # Set the appropriate view for the diagnostic page
            self._workspace_diagnostic_presenter.set_view(self._view.diagnostic_page,
                                                          self._view.instrument)

            self._view.setup_layout()

            self._view.set_out_file_directory(ConfigService.Instance().getString("defaultsave.directory"))

            self._view.set_out_default_user_file()

            self._view.set_hinting_line_edit_for_column(
                self._table_model.column_name_converter.index('options_column_model'),
                self._table_model.get_options_hint_strategy())

    def on_user_file_load(self):
        """
        Loads the user file. Populates the models and the view.
        """
        try:
            # 1. Get the user file path from the view
            user_file_path = self._view.get_user_file_path()

            if not user_file_path:
                return
            # 2. Get the full file path
            user_file_path = FileFinder.getFullPath(user_file_path)
            if not os.path.exists(user_file_path):
                raise RuntimeError(
                    "The user path {} does not exist. Make sure a valid user file path"
                    " has been specified.".format(user_file_path))
            self._table_model.user_file = user_file_path
            # Clear out the current view
            self._view.reset_all_fields_to_default()

            # 3. Read and parse the user file
            user_file_reader = UserFileReader(user_file_path)
            user_file_items = user_file_reader.read_user_file()

            # 4. Populate the model
            self._state_model = StateGuiModel(user_file_items)
            # 5. Update the views.
            self._update_view_from_state_model()
            self._beam_centre_presenter.update_centre_positions(self._state_model)

            self._beam_centre_presenter.on_update_rows()
            self._masking_table_presenter.on_update_rows()
            self._workspace_diagnostic_presenter.on_user_file_load(user_file_path)

            # 6. Warning if user file did not contain a recognised instrument
            if self._view.instrument == SANSInstrument.NoInstrument:
                raise RuntimeError("User file did not contain a SANS Instrument.")

        except Exception as e:
            self.sans_logger.error("Loading of the user file failed. {}".format(str(e)))
            self.display_warning_box('Warning', 'Loading of the user file failed.', str(e))

    def on_batch_file_load(self):
        """
        Loads a batch file and populates the batch table based on that.
        """
        try:
            # 1. Get the batch file from the view
            batch_file_path = self._view.get_batch_file_path()

            if not batch_file_path:
                return

            if not os.path.exists(batch_file_path):
                raise RuntimeError(
                    "The batch file path {} does not exist. Make sure a valid batch file path"
                    " has been specified.".format(batch_file_path))

            self._table_model.batch_file = batch_file_path

            # 2. Read the batch file
            batch_file_parser = BatchCsvParser(batch_file_path)
            parsed_rows = batch_file_parser.parse_batch_file()

            # 3. Populate the table
            self._table_model.clear_table_entries()
            for index, row in enumerate(parsed_rows):
                self._add_row_to_table_model(row, index)
            self._table_model.remove_table_entries([len(parsed_rows)])
        except RuntimeError as e:
            self.sans_logger.error("Loading of the batch file failed. {}".format(str(e)))
            self.display_warning_box('Warning', 'Loading of the batch file failed', str(e))

    def _add_row_to_table_model(self, row, index):
        """
        Adds a row to the table
        """

        def get_string_entry(_tag, _row):
            _element = ""
            if _tag in _row:
                _element = _row[_tag]
            return _element

        def get_string_period(_tag):
            return "" if _tag == ALL_PERIODS else str(_tag)

        # 1. Pull out the entries
        sample_scatter = get_string_entry(BatchReductionEntry.SampleScatter, row)
        sample_scatter_period = get_string_period(
            get_string_entry(BatchReductionEntry.SampleScatterPeriod, row))
        sample_transmission = get_string_entry(BatchReductionEntry.SampleTransmission, row)
        sample_transmission_period = \
            get_string_period(get_string_entry(BatchReductionEntry.SampleTransmissionPeriod, row))
        sample_direct = get_string_entry(BatchReductionEntry.SampleDirect, row)
        sample_direct_period = get_string_period(
            get_string_entry(BatchReductionEntry.SampleDirectPeriod, row))
        can_scatter = get_string_entry(BatchReductionEntry.CanScatter, row)
        can_scatter_period = get_string_period(
            get_string_entry(BatchReductionEntry.CanScatterPeriod, row))
        can_transmission = get_string_entry(BatchReductionEntry.CanTransmission, row)
        can_transmission_period = get_string_period(
            get_string_entry(BatchReductionEntry.CanScatterPeriod, row))
        can_direct = get_string_entry(BatchReductionEntry.CanDirect, row)
        can_direct_period = get_string_period(
            get_string_entry(BatchReductionEntry.CanDirectPeriod, row))
        output_name = get_string_entry(BatchReductionEntry.Output, row)
        user_file = get_string_entry(BatchReductionEntry.UserFile, row)

        row_entry = [sample_scatter, sample_scatter_period, sample_transmission,
                     sample_transmission_period,
                     sample_direct, sample_direct_period, can_scatter, can_scatter_period,
                     can_transmission, can_transmission_period,
                     can_direct, can_direct_period,
                     output_name, user_file, '', '']

        table_index_model = TableIndexModel(*row_entry)

        self._table_model.add_table_entry(index, table_index_model)

    def on_update_rows(self):
        self.update_view_from_table_model()

    def update_view_from_table_model(self):
        self._view.clear_table()
        self._view.hide_period_columns()
        for row_index, row in enumerate(self._table_model._table_entries):
            row_entry = [str(x) for x in row.to_list()]
            self._view.add_row(row_entry)
            self._view.change_row_color(row_state_to_colour_mapping[row.row_state], row_index + 1)
            self._view.set_row_tooltip(row.tool_tip, row_index + 1)
            if row.isMultiPeriod():
                self._view.show_period_columns()
        self._view.remove_rows([0])
        self._view.clear_selection()

    def on_data_changed(self, row, column, new_value, old_value):
        self._table_model.update_table_entry(row, column, new_value)
        self._view.change_row_color(row_state_to_colour_mapping[RowState.Unprocessed], row)
        self._view.set_row_tooltip('', row)
        self._beam_centre_presenter.on_update_rows()
        self._masking_table_presenter.on_update_rows()

    def on_instrument_changed(self):
        self._setup_instrument_specific_settings()

    # ----------------------------------------------------------------------------------------------
    # Processing
    # ----------------------------------------------------------------------------------------------

    def _handle_get_states(self, rows):
        """
        Return the states for the supplied rows, calling on_processing_error for any errors
        which occur.
        """
        states, errors = self.get_states(row_index=rows)
        for row, error in errors.items():
            self.on_processing_error(row, error)
        return states

    def _plot_graph(self):
        """
        Plot a graph if continuous output specified
        """
        # Create the graph if continuous output is specified
        if mantidplot:
            if self._view.plot_results and not mantidplot.graph(self.output_graph):
                mantidplot.newGraph(self.output_graph)

    def _set_progress_bar_min_max(self, min, max):
        """
        The progress of the progress bar is given by min / max
        :param min: Current value of the progress bar.
        :param max: The value at which the progress bar is full
        """
        setattr(self._view, 'progress_bar_value', min)
        setattr(self._view, 'progress_bar_maximum', max)

    def _process_rows(self, rows):
        """
        Processes a list of rows. Any errors cause the row to be coloured red.
        """
        try:
            for row in rows:
                self._table_model.reset_row_state(row)
            self.update_view_from_table_model()

            self._view.disable_buttons()
            self._processing = True
            self.sans_logger.information("Starting processing of batch table.")

<<<<<<< HEAD
            states = self._handle_get_states(rows)
=======
            # 1. Set up the states and convert them into property managers
            selected_rows = self._get_selected_rows()
            states, errors = self.get_states(row_index=selected_rows)

            for row, error in errors.items():
                self.on_processing_error(row, error)

>>>>>>> 4d721fe0
            if not states:
                raise Exception("No states found")

            self._plot_graph()
            self.progress = 0
            self._set_progress_bar_min_max(self.progress, len(states))

            self.batch_process_runner.process_states(states,
                                                     self._view.use_optimizations,
                                                     self._view.output_mode,
                                                     self._view.plot_results,
                                                     self.output_graph)

        except Exception as e:
            self.on_processing_finished(None)
            self.sans_logger.error("Process halted due to: {}".format(str(e)))
            self.display_warning_box('Warning', 'Process halted', str(e))

    def on_process_all_clicked(self):
        """
        Process all entries in the table, regardless of selection.
        """
        all_rows = range(self._table_model.get_number_of_rows())
        if all_rows:
            self._process_rows(all_rows)

<<<<<<< HEAD
    def on_process_selected_clicked(self):
        """
        Process selected table entries.
        """
        selected_rows = self._view.get_selected_rows()
        if selected_rows:
            self._process_rows(selected_rows)

    def on_processing_error(self, row, error_msg):
        """
        An error occurs while processing the row with index row, error_msg is displayed as a
        tooltip on the row.
        """
        self.increment_progress()
        self._table_model.set_row_to_error(row, error_msg)
        self.update_view_from_table_model()
=======
            save_can = self._view.save_can

            # Get the name of the graph to output to
            output_graph = self.output_graph

            self.progress = 0
            setattr(self._view, 'progress_bar_value', self.progress)
            setattr(self._view, 'progress_bar_maximum', len(states))

            self.batch_process_runner.process_states(states, use_optimizations, output_mode, plot_results,
                                                     output_graph, save_can)
>>>>>>> 4d721fe0

    def on_processing_finished(self, result):
        self._view.enable_buttons()
        self._processing = False

    def on_load_clicked(self):
        try:
            self._view.disable_buttons()
            self._processing = True
            self.sans_logger.information("Starting load of batch table.")

            selected_rows = self._get_selected_rows()
            states, errors = self.get_states(row_index=selected_rows)

            for row, error in errors.items():
                self.on_processing_error(row, error)

            if not states:
                self.on_processing_finished(None)
                return

            self.progress = 0
            setattr(self._view, 'progress_bar_value', self.progress)
            setattr(self._view, 'progress_bar_maximum', len(states))
            self.batch_process_runner.load_workspaces(states)
        except Exception as e:
            self._view.enable_buttons()
            self.sans_logger.error("Process halted due to: {}".format(str(e)))
            self.display_warning_box("Warning", "Process halted", str(e))

    def on_multiperiod_changed(self, show_periods):
        if show_periods:
            self._view.show_period_columns()
        else:
            self._view.hide_period_columns()

    def display_warning_box(self, title, text, detailed_text):
        self._view.display_message_box(title, text, detailed_text)

    def notify_progress(self, row, out_shift_factors, out_scale_factors):
        self.increment_progress()
        if out_scale_factors and out_shift_factors:
            self._table_model.set_option(row, 'MergeScale', round(out_scale_factors[0], 3))
            self._table_model.set_option(row, 'MergeShift', round(out_shift_factors[0], 3))

        self._table_model.set_row_to_processed(row, '')

    def increment_progress(self):
        self.progress = self.progress + 1
        setattr(self._view, 'progress_bar_value', self.progress)

    # ----------------------------------------------------------------------------------------------
    # Row manipulation
    # ----------------------------------------------------------------------------------------------

    def num_rows(self):
        return self._table_model.get_number_of_rows()

    def on_row_inserted(self, index, row):
        """

        """
        row_table_index = TableIndexModel(*row)
        self._table_model.add_table_entry(index, row_table_index)

    def on_insert_row(self):
        """
        Add an empty row to the table after the first selected row (or at the end of the table
        if nothing is selected).
        """
        selected_rows = self._view.get_selected_rows()

        selected_row = selected_rows[0] + 1 if selected_rows else self.num_rows()
        empty_row = self._table_model.create_empty_row()
        self._table_model.add_table_entry(selected_row, empty_row)

    def on_erase_rows(self):
        """
        Make all selected rows empty.
        """
        selected_rows = self._view.get_selected_rows()
        empty_row = self._table_model.create_empty_row()
        for row in selected_rows:
            empty_row = TableModel.create_empty_row()
            self._table_model.replace_table_entries([row], [empty_row])

    def on_rows_removed(self, rows):
        """
        Remove rows from the table
        """
        self._table_model.remove_table_entries(rows)

    def on_copy_rows_requested(self):
        selected_rows = self._view.get_selected_rows()
        self._clipboard = []
        for row in selected_rows:
            data_from_table_model = self._table_model.get_table_entry(row).to_list()
            self._clipboard.append(data_from_table_model)

    def on_cut_rows_requested(self):
        self.on_copy_rows_requested()
        rows = self._view.get_selected_rows()
        self.on_rows_removed(rows)

    def on_paste_rows_requested(self):
        if self._clipboard:
            selected_rows = self._view.get_selected_rows()
            selected_rows = selected_rows if selected_rows else [self.num_rows()]
            replacement_table_index_models = [TableIndexModel(*x) for x in self._clipboard]
            self._table_model.replace_table_entries(selected_rows, replacement_table_index_models)

    def on_manage_directories(self):
        self._view.show_directory_manager()

    def on_sample_geometry_view_changed(self, show_geometry):
        if show_geometry:
            self._view.show_geometry()
        else:
            self._view.hide_geometry()

    def get_row_indices(self):
        """
        Gets the indices of row which are not empty.
        :return: a list of row indices.
        """
        row_indices_which_are_not_empty = []
        number_of_rows = self._table_model.get_number_of_rows()
        for row in range(number_of_rows):
            if not self.is_empty_row(row):
                row_indices_which_are_not_empty.append(row)
        return row_indices_which_are_not_empty

    def on_mask_file_add(self):
        """
        We get the added mask file name and add it to the list of masks
        """
        new_mask_file = self._view.get_mask_file()
        if not new_mask_file:
            return
        new_mask_file_full_path = FileFinder.getFullPath(new_mask_file)
        if not new_mask_file_full_path:
            return

        # Add the new mask file to state model
        mask_files = self._state_model.mask_files

        mask_files.append(new_mask_file)
        self._state_model.mask_files = mask_files

        # Make sure that the sub-presenters are up to date with this change
        self._masking_table_presenter.on_update_rows()
        self._settings_diagnostic_tab_presenter.on_update_rows()
        self._beam_centre_presenter.on_update_rows()

    def is_empty_row(self, row):
        """
        Checks if a row has no entries. These rows will be ignored.
        :param row: the row index
        :return: True if the row is empty.
        """
        return self._table_model.is_empty_row(row)

    # def _validate_rows(self):
    #     """
    #     Validation of the rows. A minimal setup requires that ScatterSample is set.
    #     """
    #     # If SampleScatter is empty, then don't run the reduction.
    #     # We allow empty rows for now, since we cannot remove them from Python.
    #     number_of_rows = self._table_model.get_number_of_rows()
    #     for row in range(number_of_rows):
    #         if not self.is_empty_row(row):
    #             sample_scatter = self._view.get_cell(row, 0)
    #             if not sample_scatter:
    #                 raise RuntimeError("Row {} has not SampleScatter specified. Please correct this.".format(row))

    # ------------------------------------------------------------------------------------------------------------------
    # Controls
    # ------------------------------------------------------------------------------------------------------------------
    def disable_controls(self):
        """
        Disable all input fields and buttons during the execution of the reduction.
        """
        # TODO: think about enabling and disable some controls during reduction
        pass

    def enable_controls(self):
        """
        Enable all input fields and buttons after the execution has completed.
        """
        # TODO: think about enabling and disable some controls during reduction
        pass

    # ----------------------------------------------------------------------------------------------
    # Table Model and state population
<<<<<<< HEAD
    # ----------------------------------------------------------------------------------------------

    @log_times
=======
    # ------------------------------------------------------------------------------------------------------------------
    def _get_selected_rows(self):
        selected_rows = self._view.get_selected_rows()
        selected_rows = selected_rows if selected_rows else range(self._table_model.get_number_of_rows())
        for row in selected_rows:
            self._table_model.reset_row_state(row)
        self.update_view_from_table_model()

        return selected_rows

>>>>>>> 4d721fe0
    def get_states(self, row_index=None, file_lookup=True):
        """
        Gathers the state information for all rows.
        :param row_index: if a single row is selected, then only this row is returned,
                          else all the state for all rows is returned.
        :return: a list of states.
        """
        # 1. Update the state model
        state_model_with_view_update = self._get_state_model_with_view_update()
        # 2. Update the table model
        table_model = self._table_model
        # 3. Go through each row and construct a state object
        states, errors = None, None
        if table_model and state_model_with_view_update:
            states, errors = create_states(state_model_with_view_update, table_model,
                                           self._view.instrument,
                                           self._facility,
                                           row_index=row_index,
                                           file_lookup=file_lookup)

        if errors:
            self.sans_logger.warning("Errors in getting states...")
            for _, v in errors.items():
                self.sans_logger.warning("{}".format(v))

        return states, errors

    def get_state_for_row(self, row_index, file_lookup=True):
        """
        Creates the state for a particular row.
        :param row_index: the row index
        :return: a state if the index is valid and there is a state else None
        """
        states, errors = self.get_states(row_index=[row_index], file_lookup=file_lookup)
        if states is None:
            self.sans_logger.warning(
                "There does not seem to be data for a row {}.".format(row_index))
            return None

        if row_index in list(states.keys()):
            if states:
                return states[row_index]
        return None

    def _update_view_from_state_model(self):
        self._set_on_view("instrument")

        # Front tab view
        self._set_on_view("zero_error_free")
        self._set_on_view("save_types")
        self._set_on_view("compatibility_mode")
        self._set_on_view("merge_scale")
        self._set_on_view("merge_shift")
        self._set_on_view("merge_scale_fit")
        self._set_on_view("merge_shift_fit")
        self._set_on_view("merge_q_range_start")
        self._set_on_view("merge_q_range_stop")
        self._set_on_view("merge_max")
        self._set_on_view("merge_min")

        # Settings tab view
        self._set_on_view("reduction_dimensionality")
        self._set_on_view("reduction_mode")
        self._set_on_view("event_slices")
        self._set_on_view("event_binning")
        self._set_on_view("merge_mask")

        self._set_on_view("wavelength_step_type")
        self._set_on_view("wavelength_min")
        self._set_on_view("wavelength_max")
        self._set_on_view("wavelength_step")

        self._set_on_view("absolute_scale")
        self._set_on_view("z_offset")

        # Adjustment tab
        self._set_on_view("normalization_incident_monitor")
        self._set_on_view("normalization_interpolate")

        self._set_on_view("transmission_incident_monitor")
        self._set_on_view("transmission_interpolate")
        self._set_on_view("transmission_roi_files")
        self._set_on_view("transmission_mask_files")
        self._set_on_view("transmission_radius")
        self._set_on_view("transmission_monitor")
        self._set_on_view("transmission_mn_shift")
        self._set_on_view("show_transmission")

        self._set_on_view_transmission_fit()

        self._set_on_view("pixel_adjustment_det_1")
        self._set_on_view("pixel_adjustment_det_2")
        self._set_on_view("wavelength_adjustment_det_1")
        self._set_on_view("wavelength_adjustment_det_2")

        # Q tab
        self._set_on_view_q_rebin_string()
        self._set_on_view("q_xy_max")
        self._set_on_view("q_xy_step")
        self._set_on_view("q_xy_step_type")

        self._set_on_view("gravity_on_off")
        self._set_on_view("gravity_extra_length")

        self._set_on_view("use_q_resolution")
        self._set_on_view_q_resolution_aperture()
        self._set_on_view("q_resolution_delta_r")
        self._set_on_view("q_resolution_collimation_length")
        self._set_on_view("q_resolution_moderator_file")

        self._set_on_view("r_cut")
        self._set_on_view("w_cut")

        # Mask
        self._set_on_view("phi_limit_min")
        self._set_on_view("phi_limit_max")
        self._set_on_view("phi_limit_use_mirror")
        self._set_on_view("radius_limit_min")
        self._set_on_view("radius_limit_max")

    def _set_on_view_transmission_fit_sample_settings(self):
        # Set transmission_sample_use_fit
        fit_type = self._state_model.transmission_sample_fit_type
        use_fit = fit_type is not FitType.NoFit
        self._view.transmission_sample_use_fit = use_fit

        # Set the polynomial order for sample
        polynomial_order = self._state_model.transmission_sample_polynomial_order if fit_type is FitType.Polynomial else 2  # noqa
        self._view.transmission_sample_polynomial_order = polynomial_order

        # Set the fit type for the sample
        fit_type = fit_type if fit_type is not FitType.NoFit else FitType.Linear
        self._view.transmission_sample_fit_type = fit_type

        # Set the wavelength
        wavelength_min = self._state_model.transmission_sample_wavelength_min
        wavelength_max = self._state_model.transmission_sample_wavelength_max
        if wavelength_min and wavelength_max:
            self._view.transmission_sample_use_wavelength = True
            self._view.transmission_sample_wavelength_min = wavelength_min
            self._view.transmission_sample_wavelength_max = wavelength_max

    def _set_on_view_transmission_fit(self):
        # Steps for adding the transmission fit to the view
        # 1. Check if individual settings exist. If so then set the view to separate, else set them to both
        # 2. Apply the settings
        separate_settings = self._state_model.has_transmission_fit_got_separate_settings_for_sample_and_can()
        self._view.set_fit_selection(use_separate=separate_settings)

        if separate_settings:
            self._set_on_view_transmission_fit_sample_settings()

            # Set transmission_sample_can_fit
            fit_type_can = self._state_model.transmission_can_fit_type()
            use_can_fit = fit_type_can is FitType.NoFit
            self._view.transmission_can_use_fit = use_can_fit

            # Set the polynomial order for can
            polynomial_order_can = self._state_model.transmission_can_polynomial_order if fit_type_can is FitType.Polynomial else 2  # noqa
            self._view.transmission_can_polynomial_order = polynomial_order_can

            # Set the fit type for the can
            fit_type_can = fit_type_can if fit_type_can is not FitType.NoFit else FitType.Linear
            self.transmission_can_fit_type = fit_type_can

            # Set the wavelength
            wavelength_min = self._state_model.transmission_can_wavelength_min
            wavelength_max = self._state_model.transmission_can_wavelength_max
            if wavelength_min and wavelength_max:
                self._view.transmission_can_use_wavelength = True
                self._view.transmission_can_wavelength_min = wavelength_min
                self._view.transmission_can_wavelength_max = wavelength_max
        else:
            self._set_on_view_transmission_fit_sample_settings()

    def _set_on_view_q_resolution_aperture(self):
        self._set_on_view("q_resolution_source_a")
        self._set_on_view("q_resolution_sample_a")
        self._set_on_view("q_resolution_source_h")
        self._set_on_view("q_resolution_sample_h")
        self._set_on_view("q_resolution_source_w")
        self._set_on_view("q_resolution_sample_w")

        # If we have h1, h2, w1, and w2 selected then we want to select the rectangular aperture.
        is_rectangular = self._state_model.q_resolution_source_h and self._state_model.q_resolution_sample_h and \
                         self._state_model.q_resolution_source_w and self._state_model.q_resolution_sample_w  # noqa
        self._view.set_q_resolution_shape_to_rectangular(is_rectangular)

    def _set_on_view_q_rebin_string(self):
        """
        Maps the q_1d_rebin_string of the model to the q_1d_step and q_1d_step_type property of the view.
        """
        rebin_string = self._state_model.q_1d_rebin_string
        # Extract the min, max and step and step type from the rebin string
        elements = rebin_string.split(",")
        # If we have three elements then we want to set only the
        if len(elements) == 3:
            step_element = float(elements[1])
            step = abs(step_element)
            step_type = RangeStepType.Lin if step_element >= 0 else RangeStepType.Log

            # Set on the view
            self._view.q_1d_min_or_rebin_string = float(elements[0])
            self._view.q_1d_max = float(elements[2])
            self._view.q_1d_step = step
            self._view.q_1d_step_type = step_type
        else:
            # Set the rebin string
            self._view.q_1d_min_or_rebin_string = rebin_string
            self._view.q_1d_step_type = self._view.VARIABLE

    def _set_on_view(self, attribute_name):
        attribute = getattr(self._state_model, attribute_name)
        if attribute or isinstance(attribute,
                                   bool):  # We need to be careful here. We don't want to set empty strings, or None, but we want to set boolean values. # noqa
            setattr(self._view, attribute_name, attribute)

    def _set_on_view_with_view(self, attribute_name, view):
        attribute = getattr(self._state_model, attribute_name)
        if attribute or isinstance(attribute,
                                   bool):  # We need to be careful here. We don't want to set empty strings, or None, but we want to set boolean values. # noqa
            setattr(view, attribute_name, attribute)

    def _get_state_model_with_view_update(self):
        """
        Goes through all sub presenters and update the state model based on the views.

        Note that at the moment we have set up the view and the model such that the name of a property must be the same
        in the view and the model. This can be easily changed, but it also provides a good cohesion.
        """
        state_model = copy.deepcopy(self._state_model)

        # If we don't have a state model then return None
        if state_model is None:
            return state_model
        # Run tab view
        self._set_on_state_model("zero_error_free", state_model)
        self._set_on_state_model("save_types", state_model)
        self._set_on_state_model("compatibility_mode", state_model)
        self._set_on_state_model("merge_scale", state_model)
        self._set_on_state_model("merge_shift", state_model)
        self._set_on_state_model("merge_scale_fit", state_model)
        self._set_on_state_model("merge_shift_fit", state_model)
        self._set_on_state_model("merge_q_range_start", state_model)
        self._set_on_state_model("merge_q_range_stop", state_model)
        self._set_on_state_model("merge_mask", state_model)
        self._set_on_state_model("merge_max", state_model)
        self._set_on_state_model("merge_min", state_model)

        # Settings tab
        self._set_on_state_model("reduction_dimensionality", state_model)
        self._set_on_state_model("reduction_mode", state_model)
        self._set_on_state_model("event_slices", state_model)
        self._set_on_state_model("event_binning", state_model)

        self._set_on_state_model("wavelength_step_type", state_model)
        self._set_on_state_model("wavelength_min", state_model)
        self._set_on_state_model("wavelength_max", state_model)
        self._set_on_state_model("wavelength_step", state_model)
        self._set_on_state_model("wavelength_range", state_model)

        self._set_on_state_model("absolute_scale", state_model)
        self._set_on_state_model("z_offset", state_model)

        # Adjustment tab
        self._set_on_state_model("normalization_incident_monitor", state_model)
        self._set_on_state_model("normalization_interpolate", state_model)

        self._set_on_state_model("transmission_incident_monitor", state_model)
        self._set_on_state_model("transmission_interpolate", state_model)
        self._set_on_state_model("transmission_roi_files", state_model)
        self._set_on_state_model("transmission_mask_files", state_model)
        self._set_on_state_model("transmission_radius", state_model)
        self._set_on_state_model("transmission_monitor", state_model)
        self._set_on_state_model("transmission_mn_shift", state_model)
        self._set_on_state_model("show_transmission", state_model)

        self._set_on_state_model_transmission_fit(state_model)

        self._set_on_state_model("pixel_adjustment_det_1", state_model)
        self._set_on_state_model("pixel_adjustment_det_2", state_model)
        self._set_on_state_model("wavelength_adjustment_det_1", state_model)
        self._set_on_state_model("wavelength_adjustment_det_2", state_model)

        # Q tab
        self._set_on_state_model_q_1d_rebin_string(state_model)
        self._set_on_state_model("q_xy_max", state_model)
        self._set_on_state_model("q_xy_step", state_model)
        self._set_on_state_model("q_xy_step_type", state_model)

        self._set_on_state_model("gravity_on_off", state_model)
        self._set_on_state_model("gravity_extra_length", state_model)

        self._set_on_state_model("use_q_resolution", state_model)
        self._set_on_state_model("q_resolution_source_a", state_model)
        self._set_on_state_model("q_resolution_sample_a", state_model)
        self._set_on_state_model("q_resolution_source_h", state_model)
        self._set_on_state_model("q_resolution_sample_h", state_model)
        self._set_on_state_model("q_resolution_source_w", state_model)
        self._set_on_state_model("q_resolution_sample_w", state_model)
        self._set_on_state_model("q_resolution_delta_r", state_model)
        self._set_on_state_model("q_resolution_collimation_length", state_model)
        self._set_on_state_model("q_resolution_moderator_file", state_model)

        self._set_on_state_model("r_cut", state_model)
        self._set_on_state_model("w_cut", state_model)

        # Mask
        self._set_on_state_model("phi_limit_min", state_model)
        self._set_on_state_model("phi_limit_max", state_model)
        self._set_on_state_model("phi_limit_use_mirror", state_model)
        self._set_on_state_model("radius_limit_min", state_model)
        self._set_on_state_model("radius_limit_max", state_model)

        # Beam Centre
        self._beam_centre_presenter.set_on_state_model("lab_pos_1", state_model)
        self._beam_centre_presenter.set_on_state_model("lab_pos_2", state_model)

        return state_model

    def _set_on_state_model_transmission_fit(self, state_model):
        # Behaviour depends on the selection of the fit
        if self._view.use_same_transmission_fit_setting_for_sample_and_can():
            use_fit = self._view.transmission_sample_use_fit
            fit_type = self._view.transmission_sample_fit_type
            polynomial_order = self._view.transmission_sample_polynomial_order
            state_model.transmission_sample_fit_type = fit_type if use_fit else FitType.NoFit
            state_model.transmission_can_fit_type = fit_type if use_fit else FitType.NoFit
            state_model.transmission_sample_polynomial_order = polynomial_order
            state_model.transmission_can_polynomial_order = polynomial_order

            # Wavelength settings
            if self._view.transmission_sample_use_wavelength:
                wavelength_min = self._view.transmission_sample_wavelength_min
                wavelength_max = self._view.transmission_sample_wavelength_max
                state_model.transmission_sample_wavelength_min = wavelength_min
                state_model.transmission_sample_wavelength_max = wavelength_max
                state_model.transmission_can_wavelength_min = wavelength_min
                state_model.transmission_can_wavelength_max = wavelength_max
        else:
            # Sample
            use_fit_sample = self._view.transmission_sample_use_fit
            fit_type_sample = self._view.transmission_sample_fit_type
            polynomial_order_sample = self._view.transmission_sample_polynomial_order
            state_model.transmission_sample_fit_type = fit_type_sample if use_fit_sample else FitType.NoFit
            state_model.transmission_sample_polynomial_order = polynomial_order_sample

            # Wavelength settings
            if self._view.transmission_sample_use_wavelength:
                wavelength_min = self._view.transmission_sample_wavelength_min
                wavelength_max = self._view.transmission_sample_wavelength_max
                state_model.transmission_sample_wavelength_min = wavelength_min
                state_model.transmission_sample_wavelength_max = wavelength_max

            # Can
            use_fit_can = self._view.transmission_can_use_fit
            fit_type_can = self._view.transmission_can_fit_type
            polynomial_order_can = self._view.transmission_can_polynomial_order
            state_model.transmission_can_fit_type = fit_type_can if use_fit_can else FitType.NoFit
            state_model.transmission_can_polynomial_order = polynomial_order_can

            # Wavelength settings
            if self._view.transmission_can_use_wavelength:
                wavelength_min = self._view.transmission_can_wavelength_min
                wavelength_max = self._view.transmission_can_wavelength_max
                state_model.transmission_can_wavelength_min = wavelength_min
                state_model.transmission_can_wavelength_max = wavelength_max

    def _set_on_state_model_q_1d_rebin_string(self, state_model):
        q_1d_step_type = self._view.q_1d_step_type

        # If we are dealing with a simple rebin string then the step type is None
        if self._view.q_1d_step_type is None:
            state_model.q_1d_rebin_string = self._view.q_1d_min_or_rebin_string
        else:
            q_1d_min = self._view.q_1d_min_or_rebin_string
            q_1d_max = self._view.q_1d_max
            q_1d_step = self._view.q_1d_step
            if q_1d_min and q_1d_max and q_1d_step and q_1d_step_type:
                q_1d_rebin_string = str(q_1d_min) + ","
                q_1d_step_type_factor = -1. if q_1d_step_type is RangeStepType.Log else 1.
                q_1d_rebin_string += str(q_1d_step_type_factor * q_1d_step) + ","
                q_1d_rebin_string += str(q_1d_max)
                state_model.q_1d_rebin_string = q_1d_rebin_string

    def _set_on_state_model(self, attribute_name, state_model):
        attribute = getattr(self._view, attribute_name)
        if attribute is not None and attribute != '':
            setattr(state_model, attribute_name, attribute)

    def get_cell_value(self, row, column):
        return self._view.get_cell(row=row, column=self.table_index[column], convert_to=str)

    # ------------------------------------------------------------------------------------------------------------------
    # Settings
    # ------------------------------------------------------------------------------------------------------------------
    def _setup_instrument_specific_settings(self, instrument=None):
        if not instrument:
            instrument = self._view.instrument

        instrument_string = get_string_for_gui_from_instrument(instrument)
        ConfigService["default.instrument"] = instrument_string

        if instrument == SANSInstrument.NoInstrument:
            self._view.disable_process_buttons()
        else:
            self._view.enable_process_buttons()
        self._view.set_instrument_settings(instrument)
        self._beam_centre_presenter.on_update_instrument(instrument)
        self._workspace_diagnostic_presenter.set_instrument_settings(instrument)<|MERGE_RESOLUTION|>--- conflicted
+++ resolved
@@ -461,29 +461,21 @@
             self._processing = True
             self.sans_logger.information("Starting processing of batch table.")
 
-<<<<<<< HEAD
             states = self._handle_get_states(rows)
-=======
-            # 1. Set up the states and convert them into property managers
-            selected_rows = self._get_selected_rows()
-            states, errors = self.get_states(row_index=selected_rows)
-
-            for row, error in errors.items():
-                self.on_processing_error(row, error)
-
->>>>>>> 4d721fe0
             if not states:
                 raise Exception("No states found")
 
             self._plot_graph()
             self.progress = 0
             self._set_progress_bar_min_max(self.progress, len(states))
+            save_can = self._view.save_can
 
             self.batch_process_runner.process_states(states,
                                                      self._view.use_optimizations,
                                                      self._view.output_mode,
                                                      self._view.plot_results,
-                                                     self.output_graph)
+                                                     self.output_graph,
+                                                     save_can)
 
         except Exception as e:
             self.on_processing_finished(None)
@@ -498,7 +490,6 @@
         if all_rows:
             self._process_rows(all_rows)
 
-<<<<<<< HEAD
     def on_process_selected_clicked(self):
         """
         Process selected table entries.
@@ -515,19 +506,6 @@
         self.increment_progress()
         self._table_model.set_row_to_error(row, error_msg)
         self.update_view_from_table_model()
-=======
-            save_can = self._view.save_can
-
-            # Get the name of the graph to output to
-            output_graph = self.output_graph
-
-            self.progress = 0
-            setattr(self._view, 'progress_bar_value', self.progress)
-            setattr(self._view, 'progress_bar_maximum', len(states))
-
-            self.batch_process_runner.process_states(states, use_optimizations, output_mode, plot_results,
-                                                     output_graph, save_can)
->>>>>>> 4d721fe0
 
     def on_processing_finished(self, result):
         self._view.enable_buttons()
@@ -722,11 +700,6 @@
 
     # ----------------------------------------------------------------------------------------------
     # Table Model and state population
-<<<<<<< HEAD
-    # ----------------------------------------------------------------------------------------------
-
-    @log_times
-=======
     # ------------------------------------------------------------------------------------------------------------------
     def _get_selected_rows(self):
         selected_rows = self._view.get_selected_rows()
@@ -736,8 +709,8 @@
         self.update_view_from_table_model()
 
         return selected_rows
-
->>>>>>> 4d721fe0
+      
+    @log_times
     def get_states(self, row_index=None, file_lookup=True):
         """
         Gathers the state information for all rows.
