#pylint: disable=invalid-name
from isis_reduction_steps import StripEndNans
from isis_instrument import LARMOR
from mantid.simpleapi import *
from mantid.kernel import Logger
import SANSUtility


class FindDirectionEnum(object): #pylint: disable=R0903
    ALL = 0
    UP_DOWN = 1
    LEFT_RIGHT=2

    def __init__(self):
        super(FindDirectionEnum,self).__init__()


def is_workspace_which_requires_angle(reducer):
    '''
    Check if the sample worksapce requires the first
    coordinate to be an angle
    @param reducer: the reducer object
    @returns true if the workspace requires an angle otherwise false
    '''
    instrument_name = reducer.instrument.name()
    if instrument_name != LARMOR._NAME:
        return False
    workspace_name = reducer.get_sample().wksp_name
    if workspace_name:
        ws_ref = mtd[workspace_name]
        return LARMOR.is_run_new_style_run(ws_ref)
    return False


def get_bench_rotation(reducer):
    '''
    Extract the bench rotation from the instrument
    of the reducer
    @param reducer: the reducer object
    @returns the bench rotation in degrees
    '''
    bench_rotation = 0.0
    # pylint: disable=bare-except
    try:
        ws = mtd[str(reducer.get_sample().get_wksp_name())]
        bench_rotation = reducer.instrument.getDetValues(ws)[0]
    except:
        bench_rotation = 0.0
    return bench_rotation


class CentreFinder(object):
    """
        Aids estimating the effective centre of the particle beam by calculating Q in four
        quadrants and using the asymmetry to calculate the direction to the beam centre. A
        better estimate for the beam centre position can hence be calculated iteratively
    """
    QUADS = ['Left', 'Right', 'Up', 'Down']

    def __init__(self, guess_centre, sign_policy, find_direction = FindDirectionEnum.ALL):
        """
            Takes a loaded reducer (sample information etc.) and the initial guess of the centre
            position that are required for all later iterations
            @param guess_centre: the starting position that the trial x and y are relative to
            @param sign_policy: sets the sign for the move operation.
            @param find_direction: Find beam centre for directions, ie if all or only up/down
                                   or only left right
        """
        self.logger = Logger("CentreFinder")
        self._last_pos = guess_centre
        self.detector = None
        self.coord1_scale_factor = 1.0
        self.coord2_scale_factor = 1.0
        self.find_direction = find_direction
        self.sign_coord1 = -1.
        self.sign_coord2 = -1.
        if sign_policy is not None and len(sign_policy) == 2:
            self.sign_coord1 = sign_policy[0]
            self.sign_coord2 = sign_policy[1]

    def SeekCentre(self, setup, trial):
        """
            Does four calculations of Q to estimate a better centre location than the one passed
            to it
            @param setup: the reduction chain object that contains information about the reduction
            @param trial: the coordinates of the location to test as a list in the form [x, y]
            @return: the asymmetry in the calculated Q in the x and y directions
        """
        self.detector = setup.instrument.cur_detector().name()

        # populate the x and y scale factor values at this point for the text box
        self.coord1_scale_factor = setup.instrument.beam_centre_scale_factor1
        self.coord2_scale_factor = setup.instrument.beam_centre_scale_factor2

         # We are looking only at the differnce between the old position and the trial.
        self.move(setup, trial[0]-self._last_pos[0], trial[1]-self._last_pos[1])

        #phi masking will remove areas of the detector that we need
        setup.mask.mask_phi = False

        setup.pre_process()
        setup.output_wksp = 'centre'
        steps = setup._conv_Q
        steps = steps[0:len(steps)-1]
        setup._reduce(init=False, post=False, steps=steps)

        self._group_into_quadrants(setup, 'centre', suffix='_tmp')

        if setup.get_can():
            #reduce the can here
            setup.reduce_can('centre_can', run_Q=False)

            self._group_into_quadrants(setup, 'centre_can', suffix='_can')
            Minus(LHSWorkspace='Left_tmp',RHSWorkspace= 'Left_can',OutputWorkspace= 'Left_tmp')
            Minus(LHSWorkspace='Right_tmp',RHSWorkspace= 'Right_can',OutputWorkspace= 'Right_tmp')
            Minus(LHSWorkspace='Up_tmp',RHSWorkspace= 'Up_can',OutputWorkspace= 'Up_tmp')
            Minus(LHSWorkspace='Down_tmp',RHSWorkspace= 'Down_can',OutputWorkspace= 'Down_tmp')
            DeleteWorkspace(Workspace='Left_can')
            DeleteWorkspace(Workspace='Right_can')
            DeleteWorkspace(Workspace='Up_can')
            DeleteWorkspace(Workspace='Down_can')
            DeleteWorkspace(Workspace='centre_can')

        DeleteWorkspace(Workspace='centre')
        self._last_pos = trial

        # prepare the workspaces for "publication", after they have their
        # standard names calculations will be done on them and they will be plotted
        for out_wksp in self.QUADS:
            in_wksp = out_wksp+'_tmp'
            ReplaceSpecialValues(InputWorkspace=in_wksp,OutputWorkspace=in_wksp,NaNValue=0,InfinityValue=0)
            rem_nans = StripEndNans()
            rem_nans.execute(setup, in_wksp)

            RenameWorkspace(InputWorkspace=in_wksp,OutputWorkspace= out_wksp)

        return self._calculate_residue()

    def move(self, setup, x, y):
        """
            Move the selected detector in both the can and sample workspaces, remembering the
            that ISIS SANS team see the detector from the other side
            @param setup: the reduction chain object that contains information about the reduction
            @param x: the distance to move in the x (-x) direction in metres
            @param y: the distance to move in the y (-y) direction in metres
        """
        # Displacing the beam by +5 is equivalent to displacing the isntrument by -5. Hence we change
        # the sign here. LARMOR does this correction in the instrument itself, while for the others
        # we don't
        x = self.sign_coord1*x
        y = self.sign_coord2*y

        setup.instrument.elementary_displacement_of_single_component(workspace=setup.get_sample().wksp_name,
                                                                     component_name=self.detector,
                                                                     coord1 = x,
                                                                     coord2 = y,
                                                                     coord1_scale_factor = 1.,
                                                                     coord2_scale_factor = 1.,
                                                                     relative_displacement = True)
        if setup.get_can():
            setup.instrument.elementary_displacement_of_single_component(workspace=setup.get_can().wksp_name,
                                                                         component_name=self.detector,
                                                                         coord1 = x,
                                                                         coord2 = y,
                                                                         coord1_scale_factor = 1.,
                                                                         coord2_scale_factor = 1.,
                                                                         relative_displacement = True)

    # Create a workspace with a quadrant value in it
    def _create_quadrant(self, setup, reduced_ws, quadrant, r_min, r_max, suffix):
        out_ws = quadrant+suffix
        # Need to create a copy because we're going to mask 3/4 out and that's a one-way trip
        CloneWorkspace(InputWorkspace=reduced_ws,OutputWorkspace= out_ws)

        objxml = SANSUtility.QuadrantXML([0, 0, 0.0], r_min, r_max, quadrant)
        # Mask out everything outside the quadrant of interest
        MaskDetectorsInShape(Workspace=out_ws,ShapeXML= objxml)

        setup.to_Q.execute(setup, out_ws)
        #Q1D(output,rawcount_ws,output,q_bins,AccountForGravity=GRAVITY)

    # Create 4 quadrants for the centre finding algorithm and return their names
    def _group_into_quadrants(self, setup, input_value, suffix=''):
        r_min = setup.CENT_FIND_RMIN
        r_max = setup.CENT_FIND_RMAX

        for q in self.QUADS:
            self._create_quadrant(setup, input_value, q, r_min, r_max, suffix)

    def _calculate_residue(self):
        """
            Calculate the sum squared difference between pairs of workspaces named Left, Right, Up
            and Down. This assumes that a workspace with one spectrum for each of the quadrants
            @return: difference left to right, difference up down
        """
        residueX = 0
        if self.find_direction == FindDirectionEnum.ALL or self.find_direction == FindDirectionEnum.LEFT_RIGHT:
            yvalsAX = mtd['Left'].readY(0)
            yvalsBX = mtd['Right'].readY(0)
            qvalsAX = mtd['Left'].readX(0)
            qvalsBX = mtd['Right'].readX(0)
            qrangeX = [len(yvalsAX), len(yvalsBX)]
            nvalsX = min(qrangeX)
            id1X = "LR1"
            id2X = "LR2"
            residueX = self._residual_calculation_for_single_direction(yvalsA = yvalsAX,
                                                                       yvalsB = yvalsBX,
                                                                       qvalsA = qvalsAX,
                                                                       qvalsB = qvalsBX,
                                                                       qrange = qrangeX,
                                                                       nvals = nvalsX,
                                                                       id1 = id1X,
                                                                       id2 = id2X)

        residueY = 0
        if self.find_direction == FindDirectionEnum.ALL or self.find_direction == FindDirectionEnum.UP_DOWN:
            yvalsAY = mtd['Up'].readY(0)
            yvalsBY = mtd['Down'].readY(0)
            qvalsAY = mtd['Up'].readX(0)
            qvalsBY = mtd['Down'].readX(0)
            qrangeY = [len(yvalsAY), len(yvalsBY)]
            nvalsY = min(qrangeY)
            id1Y = "UD1"
            id2Y = "UD2"
            residueY = self._residual_calculation_for_single_direction(yvalsA = yvalsAY,
                                                                       yvalsB = yvalsBY,
                                                                       qvalsA = qvalsAY,
                                                                       qvalsB = qvalsBY,
                                                                       qrange = qrangeY,
                                                                       nvals = nvalsY,
                                                                       id1 = id1Y,
                                                                       id2 = id2Y)
        return residueX, residueY

    def _residual_calculation_for_single_direction(self, yvalsA, yvalsB, qvalsA, qvalsB, qrange, nvals, id1, id2):
        residue = 0
        indexB = 0
        for indexA in range(0, nvals):
            if qvalsA[indexA] < qvalsB[indexB]:
                self.logger.notice(id1 + " " +str(indexA)+" "+str(indexB))
                continue
            elif qvalsA[indexA] > qvalsB[indexB]:
                while qvalsA[indexA] > qvalsB[indexB]:
                    self.logger(id2 + " " +str(indexA)+" "+str(indexB))
                    indexB += 1
            if indexA > nvals - 1 or indexB > nvals - 1:
                break
            residue += pow(yvalsA[indexA] - yvalsB[indexB], 2)
            indexB += 1
        return residue

    def _get_cylinder_direction(self, workspace):
        '''
        Get the direction that the masking clyinder needs to point at. This should be the normal
        of the tilted detector bench. The original normal is along the beam axis as defined in
        the instrument definition file.
        @param workspace: the workspace with the tilted detector bench
        @returns the required direction of the cylinder axis
        '''
        ws = mtd[workspace]
        instrument = ws.getInstrument()
        quat = instrument.getComponentByName(self.detector).getRotation()
        cylinder_direction = instrument.getReferenceFrame().vecPointingAlongBeam()
        quat.rotate(cylinder_direction)
        return cylinder_direction.X(), cylinder_direction.Y(), cylinder_direction.Z()


class CentrePositioner(object):
    '''
    Handles the positions and increments for beam finding.
    '''

<<<<<<< HEAD
    def __init__(self, reducer, position_type, coord1_start, coord2_start,coord1_step,coord2_step, tolerance): #pylint: disable=too-many-arguments
=======
    def __init__(self, reducer, position_type, coord1_start, coord2_start,coord1_step,coord2_step, tolerance):
>>>>>>> 8ab67e8d
        '''
        Set the CentrePositioner. It requires:
        @param reducer:: The reducer
        @param position_type: If do a full search or only UP/DOWN or LEFT/RIGHT
        @param coord1_start: The initial value for the first coordinate
        @param coord2_start: The initial value for the second coordinate
        @param coord1_step: The initial step size for the first coordinate
        @param coord2_step: The initial step size for the second coordinate
        @param tolerance: The tolerance
        @param scale_factor_coord1: the scale factor for the first coordinate
        @param scale_factor_coord2: the scale factor for the second coordinate
        '''
        super(CentrePositioner,self).__init__()
        # Create the appropriate position updater
        pos_factory = BeamCentrePositionUpdaterFactory()
        self.position_updater = pos_factory.create_beam_centre_position_updater(position_type)

        # Create the appropriate increment converter
        position_provider_factory = PositionProviderFactory(coord1_step,coord2_step, tolerance, position_type)
        self.position_provider = position_provider_factory.create_position_provider(reducer)

        # set the correct units starting coordinate. such that we are dealing with units of
        # either [m,m] or [degree, m]
        self.coord1_start = self.position_provider.get_coord1_for_input_with_correct_scaling(coord1_start)
        self.coord2_start = coord2_start

        self.current_coord1 = self.coord1_start
        self.current_coord2 = self.coord2_start

    def increment_position(self, coord1_old, coord2_old):
        '''
        Increment the coordinates
        @param coord1_old: the first old coordinate
        @param coord2_old: the seocond old coordinate
        @returns the incremented coordinates
        '''
        coord1_increment = self.position_provider.get_increment_coord1()
        coord2_increment = self.position_provider.get_increment_coord2()
        return self.position_updater.increment_position(coord1_old, coord2_old, coord1_increment, coord2_increment)

    def set_new_increment_coord1(self):
        '''
        Set the new increment for the first coordinate.
        '''
        self.position_provider.half_and_reverse_increment_coord1()

    def set_new_increment_coord2(self):
        '''
        Set the new increment for the second coordinate.
        '''
        self.position_provider.half_and_reverse_increment_coord2()

    def produce_final_position(self, coord1_new, coord2_new):
        '''
        Produce the final coordinates
        @param coord1_new: the newest version of coordinate 1
        @param coord2_new: the newest version of coordinate 2
        @returns the final coordinates
        '''
        # We need to make sure that the first coordinate is returned with the correct scaling for the BaseBeamFinder,
        # ie either [m, m] or [degree/1000, m] also if it might have a bench rotation applied to it
        coord1 = self.position_provider.get_coord1_for_output_with_correct_scaling_and_offset(coord1_new)
        return coord1, coord2_new

    def produce_initial_position(self):
        '''
        Produce the initial position. This is important especially for the LARMOR
        case where we can have an additional BENCH Rotation.
        @returns the initital position for coord1 and coord2
        '''
        return self.position_provider.produce_initial_position(self.coord1_start, self.coord2_start)

    def is_increment_coord1_smaller_than_tolerance(self):
        '''
        Check if the increment for the first coordinate is smaller than the tolerance
        @returns True if the increment of the first coordinate is smaller than tolerance else False
        '''
        return self.position_provider.is_coord1_increment_smaller_than_tolerance()

    def is_increment_coord2_smaller_than_tolerance(self):
        '''
        Check if the increment for the second coordinate is smaller than the tolerance
        @returns True if the increment of the second coordinate is smaller than tolerance else False
        '''
        return self.position_provider.is_coord2_increment_smaller_than_tolerance()

    def produce_sign_policy(self):
        '''
        Gets a tuple of sign policies for the translation of the instrument.
        '''
        return self.position_provider.provide_sign_policy()

# Thes classes make sure that only the relevant directions are updated
# They are not instrument dependent, they should only dependt on the user's choice.


class BeamCentrePositionUpdaterFactory(object): #pylint: disable=R0903
    '''
    Creates the required beam centre position updater.
    '''

    def __init__(self):
        super(BeamCentrePositionUpdaterFactory, self).__init__()

    def create_beam_centre_position_updater(self, beam_centre_position_udpater_type):
        '''
        Factory method to create the appropriate Beam Centre Position Updater
        @param beam_centre_position_udpater_type: the type of updater
        '''
        if beam_centre_position_udpater_type == FindDirectionEnum.LEFT_RIGHT:
            return BeamCentrePositionUpdaterLeftRight()
        elif beam_centre_position_udpater_type == FindDirectionEnum.UP_DOWN:
            return BeamCentrePositionUpdaterUpDown()
        elif beam_centre_position_udpater_type == FindDirectionEnum.ALL:
            return BeamCentrePositionUpdaterAll()
        else:
            RuntimeError("Error in BeamCentrePositionUpdaterFactory: You need to provide a position update"
                         "policy, ie up/down, left/right or all")


class BeamCentrePositionUpdater(object): #pylint: disable=R0903
    '''
    Handles the position updates, ie if we are only intereseted in left/right or up/down or all
    '''

    def __init__(self):
        super(BeamCentrePositionUpdater, self).__init__()

    def increment_position(self, coord1_old, coord2_old, coord1_increment, coord2_increment):
        raise RuntimeError("BeamCentrePositionUpdater is not implemented")


class BeamCentrePositionUpdaterAll(BeamCentrePositionUpdater):
    '''
    Handles the position updates when all directions are being selected
    '''

    def __init__(self):
        super(BeamCentrePositionUpdaterAll, self).__init__()

    def increment_position(self, coord1_old, coord2_old, coord1_increment, coord2_increment):
        '''
        Increment the coordinates
        @param coord1_old: the old first coordinate
        @param coord2_old: the old second coordinate
        @param coord1_increment: the increment for the first coordinate
        @param coord2_increment: the increment for the second coordinate
        '''
        return coord1_old + coord1_increment, coord2_old + coord2_increment


class BeamCentrePositionUpdaterUpDown(BeamCentrePositionUpdater):
    '''
    Handles the position updates when only up/down is selected
    '''

    def __init__(self):
        super(BeamCentrePositionUpdaterUpDown, self).__init__()

    def increment_position(self, coord1_old, coord2_old, coord1_increment, coord2_increment):
        '''
        Increment the coordinates.
        @param coord1_old: the old first coordinate
        @param coord2_old: the old second coordinate
        @param coord1_increment: the increment for the first coordinate
        @param coord2_increment: the increment for the second coordinate
        @returns the incremented position
        '''
        return coord1_old, coord2_old + coord2_increment


class BeamCentrePositionUpdaterLeftRight(BeamCentrePositionUpdater):
    '''
    Handles the position updates when only right/left is selected
    '''

    def __init__(self):
        super(BeamCentrePositionUpdaterLeftRight, self).__init__()

    def increment_position(self, coord1_old, coord2_old, coord1_increment, coord2_increment):
        '''
        Increment the coordinates.
        @param coord1_old: the old first coordinate
        @param coord2_old: the old second coordinate
        @param coord1_increment: the increment for the first coordinate
        @param coord2_increment: the increment for the second coordinate
        @returns the incremented position
        '''
        return coord1_old + coord1_increment, coord2_old

    def produce_final_position(self, x_new, x_initial, y_new, y_initial):
        '''
        Produce the final position.
        @param coord1_new: the new first coordinate
        @param coord1_initial: the first initial coordinate
        @param coord2_new: the new second coordinate
        @param coord2_initial: the second initial coordinate
        @returns the final position
        '''
        return x_new, y_initial


# Provides the positions and increments with the correct scaling
# These set of classes are instrument dependent.
class PositionProviderFactory(object):
    '''
    Creates the required increment provider. The increments for the two coordinates
    depend on the instrument, eg Larmor's first coordinate is an angle for certain
    run numbers.
    '''

    def __init__(self, increment_coord1, increment_coord2, tolerance, position_type):
        '''
        Initialize the PositionProviderFactory
        @param increment_coord1: The increment for the first coordinate
        @param increment_coord2: The increment for the second coordinate
        @param tolerance: The tolerance setting
        @param position_type: The type of the psoitio, ie left/right, up/down or all
        '''
        super(PositionProviderFactory,self).__init__()
        self.increment_coord1 = increment_coord1
        self.increment_coord2 = increment_coord2
        self.tolerance = tolerance
        self.position_type = position_type

    def create_position_provider(self, reducer):
        '''
        Factory method for the PositionProvider
        @param reducer: The reducer object
        @returns The correct increment provider
        '''
        if is_workspace_which_requires_angle(reducer):
            # The angle increment is currently not specified in the instrument parameters file,
            # hence we set a value here. This is also true for the tolerance
            #increment_coord1_angle = self.get_increment_coord1_angle(reducer, self.tolerance)
            #tolerance_angle = self.get_tolerance_for_angle(self.tolerance, self.increment_coord1, increment_coord1_angle)
            increment_coord1_angle = self.increment_coord1 /1000. # The tolerance needs to be specified in angles
            tolerance_angle = self.tolerance

            # Find the bench rotation. Only supply the bench rotation if it is really needed. If we supply an offset
            # through a bench rotation we need to take into account that the directionality of the angles is not
            # the same as in Mantid. We need to reverse the sign of the bench rotation
            coord1_offset = -1*get_bench_rotation(reducer)

            # Get the scale factor for the first coordinate
            coord1_scale_factor = reducer.get_beam_center_scale_factor1()

            return PositionProviderAngleY(increment_coord1 = increment_coord1_angle,
                                          increment_coord2 = self.increment_coord2,
                                          tolerance = self.tolerance,
                                          tolerance_angle = tolerance_angle,
                                          coord1_offset = coord1_offset,
                                          coord1_scale_factor = coord1_scale_factor)
        else:
            return PositionProviderXY(increment_coord1 = self.increment_coord1,
                                      increment_coord2 = self.increment_coord2,
                                      tolerance = self.tolerance)

    def get_increment_coord1_angle(self, reducer, tolerance):
        '''
        Estimate an increment for the angle based on the specified coord1 increment for linear
        displacements and the distance from the sample to the detector.
        For a distance D and an increment dx, we estimate dAlpha to be tan(dAlpha)=dx/D.
        Since D >> dx, we can use Taylor expansion to set dAlpha = dx/D
        @param reducer: the reducer object
        @param tolerance: the tolerance
        '''
        workspace_name = reducer.get_sample().wksp_name
        workspace = mtd[workspace_name]

        instrument = workspace.getInstrument()
        detector_name = reducer.instrument.cur_detector().name()

        sample = instrument.getSample()
        component = instrument.getComponentByName(detector_name)

        # We use here the first detector entry. Do we need to have this smarter in the future?
        detector_bench = component[0]
        distance = detector_bench.getDistance(sample)

        return tolerance/distance

    def get_tolerance_for_angle(self, tolerance_linear, increment_linear, increment_angle):
        '''
        The tolerance associated with a linear disaplacement is translated into
        a tolerance for an angle. Tol_Angle = Increment_Angle *(Tol_Linear/Increment_Linear)
        @param tolerance_linear: the tolerance for the linear displacement
        @param increment_lienar: the increment of the linear displacement
        @param increment_angle: the increment of the rotation
        '''
        return (increment_angle/increment_linear)*tolerance_linear


class PositionProvider(object):
    def __init__(self, increment_coord1, increment_coord2, tolerance):
        super(PositionProvider,self).__init__()

    def get_coord1_for_input_with_correct_scaling(self, coord1):
        RuntimeError("The PositionProvider interface is not implemented")

    def get_coord1_for_output_with_correct_scaling_and_offset(self, coord1):
        RuntimeError("The PositionProvider interface is not implemented")

    def produce_initial_position(self, coord1, coord2):
        RuntimeError("The PositionProvider interface is not implemented")

    def half_and_reverse_increment_coord1(self):
        RuntimeError("The PositionProvider interface is not implemented")

    def half_and_reverse_increment_coord2(self):
        RuntimeError("The PositionProvider interface is not implemented")

    def is_coord1_increment_smaller_than_tolerance(self):
        RuntimeError("The PositionProvider interface is not implemented")

    def is_coord2_increment_smaller_than_tolerance(self):
        RuntimeError("The PositionProvider interface is not implemented")

    def get_increment_coord1(self):
        RuntimeError("The PositionProvider interface is not implemented")

    def get_increment_coord2(self):
        RuntimeError("The PositionProvider interface is not implemented")

    def check_is_smaller_than_tolerance(self,to_check,tolerance):
        if abs(to_check) < tolerance:
            return True
        else:
            return False

    def provide_sign_policy(self):
        RuntimeError("The PositionProvider interface is not implemented")


class PositionProviderXY(PositionProvider):
    '''
    Handles the increments for the case when both coordinates are cartesian
    '''

    def __init__(self, increment_coord1, increment_coord2, tolerance):
        super(PositionProviderXY,self).__init__(increment_coord1, increment_coord2, tolerance)
        self.increment_x = increment_coord1
        self.increment_y = increment_coord2
        self.tolerance = tolerance
        # The sign policy
        self.sign_policy_x = -1.
        self.sign_policy_y = -1.

    def get_coord1_for_input_with_correct_scaling(self, coord1):
        '''
        Get the coordinate with the correct scaling;
        in this case it is already correct as we have [m,m]
        @param coord1: first coordinate in m
        @returns the first coordinate in m
        '''
        return coord1

    def get_coord1_for_output_with_correct_scaling_and_offset(self, coord1):
        '''
        Get the coordinate with the correct scaling
        @param coord1: first coordinate in m
        @returns the first coordinate in m
        '''
        return coord1

    def produce_initial_position(self, coord1, coord2):
        return coord1, coord2

    def half_and_reverse_increment_coord1(self):
        '''
        Halves the step size and reverses the step direction
        '''
        self.increment_x = -self.increment_x/2.0

    def half_and_reverse_increment_coord2(self):
        '''
        Halves the step size and reverses the step direction
        '''
        self.increment_y = -self.increment_y/2.0

    def is_coord1_increment_smaller_than_tolerance(self):
        '''
        Check if the increment for the first coordinate is smaller than the tolerance
        @returns True if the increment is smaller than the tolerance, otherwise false
        '''
        return self.check_is_smaller_than_tolerance(self.increment_x, self.tolerance)

    def is_coord2_increment_smaller_than_tolerance(self):
        '''
        Check if the increment for the second coordinate is smaller than the tolerance
        @returns True if the increment is smaller than the tolerance, otherwise false
        '''
        return self.check_is_smaller_than_tolerance(self.increment_y, self.tolerance)

    def get_increment_coord1(self):
        return self.increment_x

    def get_increment_coord2(self):
        return self.increment_y

    def provide_sign_policy(self):
        '''
        Get the sign policy for the x, y translations. Displacing the beam by 5mm
        is equivalent to displacing the instrument by -5mm, hence we need the
        minus sign here.
        '''
        return self.sign_policy_x, self.sign_policy_y


class PositionProviderAngleY(PositionProvider):
    '''
    Handles the increments for the case when the first coordinate is an angle
    and the second is a cartesian coordinate
    '''

<<<<<<< HEAD
    def __init__(self, increment_coord1, increment_coord2, tolerance, tolerance_angle, coord1_offset, coord1_scale_factor):  #pylint: disable=too-many-arguments
=======
    def __init__(self, increment_coord1, increment_coord2, tolerance, tolerance_angle, coord1_offset, coord1_scale_factor):
>>>>>>> 8ab67e8d
        super(PositionProviderAngleY,self).__init__(increment_coord1, increment_coord2, tolerance)
        self.increment_angle = increment_coord1
        self.increment_y = increment_coord2
        self.tolerance = tolerance
        self.tolerance_angle = tolerance_angle
        self.coord1_offset = coord1_offset
        self.coord1_scale_factor = coord1_scale_factor
        # The sign policy
        self.sign_policy_angle = 1.
        self.sign_policy_y = -1.

    def get_coord1_for_input_with_correct_scaling(self, coord1):
        '''
        Get the coordinate with the correct scaling
        @param coord1: first coordinate in degree/COORD1SF
        @returns the first coordinate in degree
        '''
        return coord1*self.coord1_scale_factor

    def get_coord1_for_output_with_correct_scaling_and_offset(self, coord1):
        '''
        Get the coordinate with the correct scaling
        @param coord1: first coordinate in degree
        @returns the first coordinate in degree/COORD1SF
        '''
        # At this point we want to take out the offset, hence we need to substract it.
        return (coord1 - self.coord1_offset)/self.coord1_scale_factor

    def produce_initial_position(self, coord1, coord2):
        '''
        The initial position might require a correction for the bench rotation.
        '''
        return coord1 + self.coord1_offset, coord2

    def half_and_reverse_increment_coord1(self):
        '''
        Halves the step size and reverses the step direction
        '''
        self.increment_angle = -self.increment_angle/2.0

    def half_and_reverse_increment_coord2(self):
        '''
        Halves the step size and reverses the step direction
        '''
        self.increment_y = -self.increment_y/2.0

    def is_coord1_increment_smaller_than_tolerance(self):
        '''
        Check if the increment for the first coordinate is smaller than the tolerance
        @returns True if the increment is smaller than the tolerance, otherwise false
        '''
        return self.check_is_smaller_than_tolerance(self.increment_angle,self.tolerance_angle)

    def is_coord2_increment_smaller_than_tolerance(self):
        '''
        Check if the increment for the second coordinate is smaller than the tolerance
        @returns True if the increment is smaller than the tolerance, otherwise false
        '''
        return self.check_is_smaller_than_tolerance(self.increment_y,self.tolerance)

    def get_increment_coord1(self):
        return self.increment_angle*self.coord1_scale_factor

    def get_increment_coord2(self):
        return self.increment_y

    def provide_sign_policy(self):
        '''
        Get the sign policy for the angle, y translations. Displacing the beam by 5mm
        is equivalent to displacing the instrument by -5mm. The angle displacement in
        LARMOR does the sign switch already. Hence we have a positve sign policy for
        the angle direction
        '''
        return self.sign_policy_angle, self.sign_policy_y


# The classes below provide a logging facility for the Beam Centre Finder mechanism
class BeamCenterLogger(object):
    '''
    Logger during the beam centre operation. The logging will
    depend partially on the type of the first coordinate, ie [m, m] or [degree, m].
    It will also perform a correction for potential offsets like bench rotations.
    '''

    def __init__(self, reducer, coord1_scale_factor, coord2_scale_factor):
        super(BeamCenterLogger, self).__init__()
        self.logger = Logger("CentreFinder")
        self.using_angle = False
        if is_workspace_which_requires_angle(reducer):
            self.coord1_scale_factor = 1.
            self.using_angle = True
            # Find the bench rotation. Only supply the bench rotation if it is really needed. If we supply an offset
            # through a bench rotation we need to take into account that the directionality of the angles is not
            # the same as in Mantid. We need to reverse the sign of the bench rotation to get the correct rotation.
            self.offset_coord1 = -1*get_bench_rotation(reducer)
        else:
            self.coord1_scale_factor = coord1_scale_factor
            self.offset_coord1 = 0.0

        self.coord2_scale_factor = coord2_scale_factor
        self.offset_coord2 = 0.0

    def report_init(self, coord1, coord2):
        '''
        Report the initial setup
        @param coord1: the first coordinate
        @param coord2: the second coordinate
        '''
        if self.using_angle:
            initial_msg = "beta_start"
        else:
            initial_msg = "x_start"
        # We need to substract the offset from the coordinate, since we do not want to display the offset
        # which is on the data
        val1 = (coord1 - self.offset_coord1)*self.coord1_scale_factor
        val2 = (coord2 - self.offset_coord2)*self.coord2_scale_factor

        msg = initial_msg + ",ystart= %s    %s" % (str(val1), str(val2))
        self.logger.notice(msg)
        self.logger.notice("Starting centre finding routine ...")

    def report_status(self, iteration, coord1, coord2, resid1, resid2):  #pylint: disable=too-many-arguments
        '''
        Report the status of a beam finder iteration
        @param iteration: the number of the iteration
        @param coord1: the first coordinate
        @param coord2: the second coordinate
        @param resid1: the residual of the first coordinate
        @param resid2: the residual of the second coordinate
        '''
        msg = self.get_status_message(iteration, coord1, coord2, resid1, resid2)
        self.logger.notice(msg)

    def get_status_message(self, iteration, coord1, coord2, resid1, resid2):  #pylint: disable=too-many-arguments
        '''
        Report the status of a beam finder iteration
        @param iteration: the number of the iteration
        @param coord1: the first coordinate
        @param coord2: the second coordinate
        @param resid1: the residual of the first coordinate
        @param resid2: the residual of the second coordinate
        '''
        # We need to substract the offset from the coordinate, since we do not want to display the offset
        # which is on the data
        val1 = (coord1 - self.offset_coord1)* self.coord1_scale_factor
        val2 = (coord2 - self.offset_coord2)* self.coord2_scale_factor
        coord1str = str(val1).ljust(10)[0:9]
        coord2str = str(val2).ljust(10)[0:9]
        res1str = str(resid1).ljust(7)[0:6]
        res2str = str(resid2).ljust(7)[0:6]
        msg = "Itr %i: (%s,   %s)    SX=%s   SY=%s" %(iteration, coord1str, coord2str, res1str, res2str)
        return msg

    def report(self, msg):
        '''
        Report a general message
        @param msg: the message to report
        '''
        self.logger.notice(msg)

    def report_final(self, coord1, coord2):
        '''
        Report the final coordinates which are set in the reducer
        @param coord1: the first coordinate
        @param coord2: the second coordinate
        '''
        # We shouldn't need an offset correction at this point as a possible.
        # Also we need to multiply both entries with the same (1000) scaling,
        # Because the first coordinate should have been corrected before
        # being passed into this method. For reporting purposes we revert this
        # correction. Also we don't need to remove the offset, since it the input
        # already has it removed.
        general_scale = self.coord2_scale_factor
        val1 = (coord1)*general_scale
        val2 = (coord2)*general_scale
        msg = "Centre coordinates updated: [ %f,  %f ]" %(val1, val2)
        self.logger.notice(msg)<|MERGE_RESOLUTION|>--- conflicted
+++ resolved
@@ -270,11 +270,7 @@
     Handles the positions and increments for beam finding.
     '''
 
-<<<<<<< HEAD
-    def __init__(self, reducer, position_type, coord1_start, coord2_start,coord1_step,coord2_step, tolerance): #pylint: disable=too-many-arguments
-=======
     def __init__(self, reducer, position_type, coord1_start, coord2_start,coord1_step,coord2_step, tolerance):
->>>>>>> 8ab67e8d
         '''
         Set the CentrePositioner. It requires:
         @param reducer:: The reducer
@@ -690,11 +686,7 @@
     and the second is a cartesian coordinate
     '''
 
-<<<<<<< HEAD
-    def __init__(self, increment_coord1, increment_coord2, tolerance, tolerance_angle, coord1_offset, coord1_scale_factor):  #pylint: disable=too-many-arguments
-=======
     def __init__(self, increment_coord1, increment_coord2, tolerance, tolerance_angle, coord1_offset, coord1_scale_factor):
->>>>>>> 8ab67e8d
         super(PositionProviderAngleY,self).__init__(increment_coord1, increment_coord2, tolerance)
         self.increment_angle = increment_coord1
         self.increment_y = increment_coord2
