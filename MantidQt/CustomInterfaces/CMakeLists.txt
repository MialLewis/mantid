--- conflicted
+++ resolved
@@ -421,15 +421,6 @@
                 inc/MantidQtCustomInterfaces/Tomography/ImggFormatsConvertViewQtWidget.h
                 inc/MantidQtCustomInterfaces/Tomography/TomographyIfacePresenter.h
                 inc/MantidQtCustomInterfaces/Tomography/TomographyIfaceViewQtGUI.h
-<<<<<<< HEAD
-								inc/MantidQtCustomInterfaces/Tomography/TomographyProcessHandler.h
-                inc/MantidQtCustomInterfaces/Tomography/TomoToolConfigDialogBase.h
-                inc/MantidQtCustomInterfaces/Tomography/TomoToolConfigDialogTomoPy.h
-                inc/MantidQtCustomInterfaces/Tomography/TomoToolConfigDialogCustom.h
-                inc/MantidQtCustomInterfaces/Tomography/TomoToolConfigDialogSavu.h
-                inc/MantidQtCustomInterfaces/Tomography/TomoToolConfigDialogAstra.h
-=======
->>>>>>> 1fd25e43
 )
 
 set ( UI_FILES inc/MantidQtCustomInterfaces/DataComparison.ui
