# Mantid Repository : https://github.com/mantidproject/mantid
#
# Copyright &copy; 2021 ISIS Rutherford Appleton Laboratory UKRI,
#   NScD Oak Ridge National Laboratory, European Spallation Source,
#   Institut Laue - Langevin & CSNS, Institute of High Energy Physics, CAS
# SPDX - License - Identifier: GPL - 3.0 +
from mantid.api import IFunction, MultiDomainFunction
from mantidqt.utils.observer_pattern import GenericObserverWithArgPassing, GenericObservable, GenericObserver
from mantidqt.widgets.fitscriptgenerator import (FittingMode, FitScriptGeneratorModel, FitScriptGeneratorPresenter,
                                                 FitScriptGeneratorView)

from Muon.GUI.Common.fitting_widgets.basic_fitting.basic_fitting_model import BasicFittingModel
from Muon.GUI.Common.fitting_widgets.basic_fitting.basic_fitting_view import BasicFittingView
from Muon.GUI.Common.thread_model import ThreadModel
from Muon.GUI.Common.thread_model_wrapper import ThreadModelWrapperWithOutput
from Muon.GUI.Common.utilities.workspace_data_utils import (check_exclude_start_x_is_valid,
                                                            check_exclude_end_x_is_valid, check_start_x_is_valid,
                                                            check_end_x_is_valid)

from PyQt5.QtCore import Qt


class BasicFittingPresenter:
    """
    The BasicFittingPresenter holds a BasicFittingView and BasicFittingModel.
    """

    def __init__(self, view: BasicFittingView, model: BasicFittingModel):
        """Initialize the BasicFittingPresenter. Sets up the slots and event observers."""
        self.view = view
        self.model = model

        self.initialize_model_options()

        self.thread_success = True
        self.enable_editing_notifier = GenericObservable()
        self.disable_editing_notifier = GenericObservable()
        self.fitting_calculation_model = None

        self.remove_plot_guess_notifier = GenericObservable()
        self.update_plot_guess_notifier = GenericObservable()

        self.fit_function_changed_notifier = GenericObservable()
        self.fit_parameter_changed_notifier = GenericObservable()
        self.selected_fit_results_changed = GenericObservable()

        self.input_workspace_observer = GenericObserver(self.handle_new_data_loaded)
        self.gui_context_observer = GenericObserverWithArgPassing(self.handle_gui_changes_made)
        self.update_view_from_model_observer = GenericObserverWithArgPassing(
            self.handle_ads_clear_or_remove_workspace_event)
        self.instrument_changed_observer = GenericObserver(self.handle_instrument_changed)
        self.selected_group_pair_observer = GenericObserver(self.handle_selected_group_pair_changed)
        self.double_pulse_observer = GenericObserverWithArgPassing(self.handle_pulse_type_changed)

        self.fsg_model = None
        self.fsg_view = None
        self.fsg_presenter = None

        self.view.set_slot_for_fit_generator_clicked(self.handle_fit_generator_clicked)
        self.view.set_slot_for_fit_button_clicked(self.handle_fit_clicked)
        self.view.set_slot_for_undo_fit_clicked(self.handle_undo_fit_clicked)
        self.view.set_slot_for_plot_guess_changed(self.handle_plot_guess_changed)
        self.view.set_slot_for_fit_name_changed(self.handle_function_name_changed_by_user)
        self.view.set_slot_for_dataset_changed(self.handle_dataset_name_changed)
        self.view.set_slot_for_covariance_matrix_clicked(self.handle_covariance_matrix_clicked)
        self.view.set_slot_for_function_structure_changed(self.handle_function_structure_changed)
        self.view.set_slot_for_function_parameter_changed(
            lambda function_index, parameter: self.handle_function_parameter_changed(function_index, parameter))
        self.view.set_slot_for_start_x_updated(self.handle_start_x_updated)
        self.view.set_slot_for_end_x_updated(self.handle_end_x_updated)
        self.view.set_slot_for_exclude_range_state_changed(self.handle_exclude_range_state_changed)
        self.view.set_slot_for_exclude_start_x_updated(self.handle_exclude_start_x_updated)
        self.view.set_slot_for_exclude_end_x_updated(self.handle_exclude_end_x_updated)
        self.view.set_slot_for_minimizer_changed(self.handle_minimizer_changed)
        self.view.set_slot_for_evaluation_type_changed(self.handle_evaluation_type_changed)
        self.view.set_slot_for_use_raw_changed(self.handle_use_rebin_changed)

    def initialize_model_options(self) -> None:
        """Initialise the model with the default fitting options."""
        self.model.minimizer = self.view.minimizer
        self.model.evaluation_type = self.view.evaluation_type
        self.model.fit_to_raw = self.view.fit_to_raw

    def handle_ads_clear_or_remove_workspace_event(self, _: str = None) -> None:
        """Handle when there is a clear or remove workspace event in the ADS."""
        self.update_and_reset_all_data()

        if self.model.number_of_datasets == 0:
            self.view.disable_view()
        else:
            self.enable_editing_notifier.notify_subscribers()

    def handle_gui_changes_made(self, changed_values: dict) -> None:
        """Handle when the good data checkbox is changed in the home tab."""
        for key in changed_values.keys():
            if key in ["FirstGoodDataFromFile", "FirstGoodData"]:
                self.reset_start_xs_and_end_xs()

    def handle_new_data_loaded(self) -> None:
        """Handle when new data has been loaded into the interface."""
        self.update_and_reset_all_data()

        self.view.plot_guess, self.model.plot_guess = False, False
        self.clear_undo_data()

        if self.model.number_of_datasets == 0:
            self.view.disable_view()
        else:
            self.enable_editing_notifier.notify_subscribers()

    def handle_instrument_changed(self) -> None:
        """Handles when an instrument is changed and switches to normal fitting mode. Overridden by child."""
        self.update_and_reset_all_data()
        self.clear_undo_data()
        self.model.remove_all_fits_from_context()

    def handle_selected_group_pair_changed(self) -> None:
        """Update the displayed workspaces when the selected group/pairs change in grouping tab."""
        self.update_and_reset_all_data()

    def handle_pulse_type_changed(self, updated_variables: dict) -> None:
        """Handles when double pulse mode is switched on and switches to normal fitting mode."""
        if "DoublePulseEnabled" in updated_variables:
            self.update_and_reset_all_data()

    def handle_plot_guess_changed(self) -> None:
        """Handle when plot guess is ticked or un-ticked."""
        self.model.plot_guess = self.view.plot_guess
        self.update_plot_guess()

    def handle_undo_fit_clicked(self) -> None:
        """Handle when undo fit is clicked."""
        self.model.undo_previous_fit()
        self.view.set_number_of_undos(self.model.number_of_undos())

        self.update_fit_function_in_view_from_model()
        self.update_fit_statuses_and_chi_squared_in_view_from_model()
        self.update_covariance_matrix_button()

        self.update_plot_fit()
        self.update_plot_guess()

    def handle_fit_clicked(self) -> None:
        """Handle when the fit button is clicked."""
        if self.model.number_of_datasets < 1:
            self.view.warning_popup("No data selected for fitting.")
            return
        if not self.view.fit_object:
            return

        self.model.save_current_fit_function_to_undo_data()
        self._perform_fit()

    def handle_started(self) -> None:
        """Handle when fitting has started."""
        self.disable_editing_notifier.notify_subscribers()
        self.thread_success = True

    def handle_finished(self) -> None:
        """Handle when fitting has finished."""
        self.enable_editing_notifier.notify_subscribers()
        if not self.thread_success:
            return

        fit_result = self.fitting_calculation_model.result
        if fit_result is None:
            return

        fit_function, fit_status, fit_chi_squared = fit_result
        if any([not fit_function, not fit_status, fit_chi_squared != 0.0 and not fit_chi_squared]):
            return

        self.handle_fitting_finished(fit_function, fit_status, fit_chi_squared)
        self.view.set_number_of_undos(self.model.number_of_undos())
        self.view.plot_guess, self.model.plot_guess = False, False

    def handle_fitting_finished(self, fit_function, fit_status, chi_squared) -> None:
        """Handle when fitting is finished."""
        self.update_fit_statuses_and_chi_squared_in_model(fit_status, chi_squared)
        self.update_fit_function_in_model(fit_function)

        self.update_fit_statuses_and_chi_squared_in_view_from_model()
        self.update_covariance_matrix_button()
        self.update_fit_function_in_view_from_model()

        self.update_plot_fit()
        self.fit_parameter_changed_notifier.notify_subscribers()

    def handle_error(self, error: str) -> None:
        """Handle when an error occurs while fitting."""
        self.enable_editing_notifier.notify_subscribers()
        self.thread_success = False
        self.view.warning_popup(error)

    def handle_fit_generator_clicked(self) -> None:
        """Handle when the Fit Generator button has been clicked."""
        fitting_mode = FittingMode.SIMULTANEOUS if self.model.simultaneous_fitting_mode else FittingMode.SEQUENTIAL
        self._open_fit_script_generator_interface(self.model.dataset_names, fitting_mode,
                                                  self._get_fit_browser_options())

    def handle_dataset_name_changed(self) -> None:
        """Handle when the display workspace combo box is changed."""
        self.model.current_dataset_index = self.view.current_dataset_index

        self.update_fit_statuses_and_chi_squared_in_view_from_model()
        self.update_covariance_matrix_button()
        self.update_fit_function_in_view_from_model()
        self.update_start_and_end_x_in_view_from_model()

        self.update_plot_fit()
        self.update_plot_guess()
<<<<<<< HEAD
=======

    def handle_covariance_matrix_clicked(self) -> None:
        """Handle when the Covariance Matrix button is clicked."""
        covariance_matrix = self.model.current_normalised_covariance_matrix()
        if covariance_matrix is not None:
            self.view.show_normalised_covariance_matrix(covariance_matrix.workspace, covariance_matrix.workspace_name)
>>>>>>> 91f5451b

    def handle_function_name_changed_by_user(self) -> None:
        """Handle when the fit name is changed by the user."""
        self.model.function_name_auto_update = False
        self.model.function_name = self.view.function_name

    def handle_minimizer_changed(self) -> None:
        """Handle when a minimizer is changed."""
        self.model.minimizer = self.view.minimizer

    def handle_evaluation_type_changed(self) -> None:
        """Handle when the evaluation type is changed."""
        self.model.evaluation_type = self.view.evaluation_type

    def handle_function_structure_changed(self) -> None:
        """Handle when the function structure is changed."""
        self.update_fit_functions_in_model_from_view()
        self.automatically_update_function_name()

        if self.model.get_active_fit_function() is None:
            self.clear_undo_data()
            self.update_plot_fit()

        self.reset_fit_status_and_chi_squared_information()

        self.update_plot_guess()

        self.fit_function_changed_notifier.notify_subscribers()

        # Required to update the function browser to display the errors when first adding a function.
        self.view.set_current_dataset_index(self.model.current_dataset_index)

    def handle_function_parameter_changed(self, function_index, parameter) -> None:
        """Handle when the value of a parameter in a function is changed."""
        full_parameter = f"{function_index}{parameter}"
        self.model.update_parameter_value(full_parameter, self.view.parameter_value(full_parameter))

        self.update_plot_guess()

        self.fit_function_changed_notifier.notify_subscribers()
        self.fit_parameter_changed_notifier.notify_subscribers()

    def handle_start_x_updated(self) -> None:
        """Handle when the start X is changed."""
        new_start_x, new_end_x = check_start_x_is_valid(self.model.current_dataset_name, self.view.start_x,
                                                        self.view.end_x, self.model.current_start_x)
        self.update_start_and_end_x_in_view_and_model(new_start_x, new_end_x)

    def handle_end_x_updated(self) -> None:
        """Handle when the end X is changed."""
        new_start_x, new_end_x = check_end_x_is_valid(self.model.current_dataset_name, self.view.start_x,
                                                      self.view.end_x, self.model.current_end_x)
        self.update_start_and_end_x_in_view_and_model(new_start_x, new_end_x)

    def handle_exclude_range_state_changed(self) -> None:
        """Handles when Exclude Range is ticked or unticked."""
        self.model.exclude_range = self.view.exclude_range
        self.view.set_exclude_start_and_end_x_visible(self.model.exclude_range)

    def handle_exclude_start_x_updated(self) -> None:
        """Handle when the exclude start X is changed."""
        exclude_start_x, exclude_end_x = check_exclude_start_x_is_valid(self.view.start_x, self.view.end_x,
                                                                        self.view.exclude_start_x,
                                                                        self.view.exclude_end_x,
                                                                        self.model.current_exclude_start_x)
        self.update_exclude_start_and_end_x_in_view_and_model(exclude_start_x, exclude_end_x)

    def handle_exclude_end_x_updated(self) -> None:
        """Handle when the exclude end X is changed."""
        exclude_start_x, exclude_end_x = check_exclude_end_x_is_valid(self.view.start_x, self.view.end_x,
                                                                      self.view.exclude_start_x,
                                                                      self.view.exclude_end_x,
                                                                      self.model.current_exclude_end_x)
        self.update_exclude_start_and_end_x_in_view_and_model(exclude_start_x, exclude_end_x)

    def handle_use_rebin_changed(self) -> None:
        """Handle the Fit to raw data checkbox state change."""
        if self._check_rebin_options():
            self.model.fit_to_raw = self.view.fit_to_raw

    def clear_undo_data(self) -> None:
        """Clear all the previously saved undo fit functions and other data."""
        self.model.clear_undo_data()
        self.view.set_number_of_undos(self.model.number_of_undos())

    def reset_fit_status_and_chi_squared_information(self) -> None:
        """Clear the fit status and chi squared information in the view and model."""
        self.model.reset_fit_statuses_and_chi_squared()
        self.update_fit_statuses_and_chi_squared_in_view_from_model()

    def reset_start_xs_and_end_xs(self) -> None:
        """Reset the start Xs and end Xs using the data stored in the context."""
        self.model.reset_start_xs_and_end_xs()
        self.view.start_x = self.model.current_start_x
        self.view.end_x = self.model.current_end_x
        self.view.exclude_start_x = self.model.current_exclude_start_x
        self.view.exclude_end_x = self.model.current_exclude_end_x

    def set_selected_dataset(self, dataset_name: str) -> None:
        """Sets the workspace to be displayed in the view programmatically."""
        # Triggers handle_dataset_name_changed which updates the model
        self.view.current_dataset_name = dataset_name

    def set_current_dataset_index(self, dataset_index: int) -> None:
        """Set the current dataset index in the model and view."""
        self.model.current_dataset_index = dataset_index
        self.view.set_current_dataset_index(dataset_index)

    def automatically_update_function_name(self) -> None:
        """Updates the function name used within the outputted fit workspaces."""
        self.model.automatically_update_function_name()
        self.view.function_name = self.model.function_name

    def update_and_reset_all_data(self) -> None:
        """Updates the various data displayed in the fitting widget. Resets and clears previous fit information."""
        # Triggers handle_dataset_name_changed
        self.update_dataset_names_in_view_and_model()

    def update_dataset_names_in_view_and_model(self) -> None:
        """Updates the datasets currently displayed."""
        self.model.dataset_names = self.model.get_workspace_names_to_display_from_context()
        self.view.set_datasets_in_function_browser(self.model.dataset_names)
        self.view.update_dataset_name_combo_box(self.model.dataset_names)
        self.model.current_dataset_index = self.view.current_dataset_index

    def update_fit_statuses_and_chi_squared_in_model(self, fit_status: str, chi_squared: float) -> None:
        """Updates the fit status and chi squared stored in the model. This is used after a fit."""
        self.model.current_fit_status = fit_status
        self.model.current_chi_squared = chi_squared

    def update_fit_function_in_model(self, fit_function: IFunction) -> None:
        """Updates the fit function stored in the model. This is used after a fit."""
        self.model.current_single_fit_function = fit_function

    def update_fit_function_in_view_from_model(self) -> None:
        """Updates the parameters of a fit function shown in the view."""
        self.view.set_current_dataset_index(self.model.current_dataset_index)
        self.view.update_fit_function(self.model.get_active_fit_function())

    def update_fit_functions_in_model_from_view(self) -> None:
        """Updates the fit functions stored in the model using the view."""
        self.update_single_fit_functions_in_model()
        self.fit_function_changed_notifier.notify_subscribers()

    def update_single_fit_functions_in_model(self) -> None:
        """Updates the single fit functions in the model using the view."""
        self.model.single_fit_functions = self._get_single_fit_functions_from_view()

    def update_fit_statuses_and_chi_squared_in_view_from_model(self) -> None:
        """Updates the local and global fit status and chi squared in the view."""
        self.view.update_local_fit_status_and_chi_squared(self.model.current_fit_status,
                                                          self.model.current_chi_squared)
        self.view.update_global_fit_status(self.model.fit_statuses, self.model.current_dataset_index)

    def update_covariance_matrix_button(self) -> None:
        """Updates the covariance matrix button to be enabled if a covariance matrix exists for the selected data."""
        self.view.set_covariance_button_enabled(self.model.has_normalised_covariance_matrix())

    def update_start_and_end_x_in_view_from_model(self) -> None:
        """Updates the start and end x in the view using the current values in the model."""
        self.view.start_x = self.model.current_start_x
        self.view.end_x = self.model.current_end_x
        self.view.exclude_start_x = self.model.current_exclude_start_x
        self.view.exclude_end_x = self.model.current_exclude_end_x

    def update_exclude_start_and_end_x_in_view_and_model(self, exclude_start_x: float, exclude_end_x: float) -> None:
        """Updates the current exclude start and end X in the view and model."""
        self.view.exclude_start_x, self.view.exclude_end_x = exclude_start_x, exclude_end_x
        self.model.current_exclude_start_x, self.model.current_exclude_end_x = exclude_start_x, exclude_end_x

    def update_start_and_end_x_in_view_and_model(self, start_x: float, end_x: float) -> None:
        """Updates the start and end x in the model using the provided values."""
        self.view.start_x, self.view.end_x = start_x, end_x
        self.model.current_start_x, self.model.current_end_x = start_x, end_x

        self.update_plot_guess()

    def update_plot_guess(self) -> None:
        """Updates the guess plot using the current dataset and function."""
        self.remove_plot_guess_notifier.notify_subscribers()
        self.model.update_plot_guess()
        self.update_plot_guess_notifier.notify_subscribers()

    def update_plot_fit(self) -> None:
        """Updates the fit results on the plot using the currently active fit results."""
        self.selected_fit_results_changed.notify_subscribers(self.model.get_active_fit_results())

    def _get_single_fit_functions_from_view(self) -> list:
        """Returns the fit functions corresponding to each domain as a list."""
        if self.view.fit_object:
            if isinstance(self.view.fit_object, MultiDomainFunction):
                return [function.clone() for function in self.view.fit_object.createEquivalentFunctions()]
            return [self.view.fit_object]
        return [None] * self.view.number_of_datasets()

    def _get_fit_browser_options(self) -> dict:
        """Returns the fitting options to use in the Fit Script Generator interface."""
        return {"Minimizer": self.model.minimizer, "Evaluation Type": self.model.evaluation_type}

    def _perform_fit(self) -> None:
        """Perform the fit in a thread."""
        try:
            self.calculation_thread = self._create_fitting_thread(self.model.perform_fit)
            self.calculation_thread.threadWrapperSetUp(self.handle_started,
                                                       self.handle_finished,
                                                       self.handle_error)
            self.calculation_thread.start()
        except ValueError as error:
            self.view.warning_popup(error)

    def _create_fitting_thread(self, callback) -> ThreadModel:
        """Create a thread for fitting."""
        self.fitting_calculation_model = ThreadModelWrapperWithOutput(callback)
        return ThreadModel(self.fitting_calculation_model)

    def _open_fit_script_generator_interface(self, workspaces: list, fitting_mode: FittingMode,
                                             fit_options: dict) -> None:
        """Open the Fit Script Generator interface."""
        self.fsg_model = FitScriptGeneratorModel()
        self.fsg_view = FitScriptGeneratorView(self.view, fitting_mode, fit_options)
        self.fsg_view.setWindowFlag(Qt.Window)
        self.fsg_presenter = FitScriptGeneratorPresenter(self.fsg_view, self.fsg_model, workspaces,
                                                         self.view.start_x, self.view.end_x)

        self.fsg_presenter.openFitScriptGenerator()

    def _check_rebin_options(self) -> bool:
        """Check that a rebin was indeed requested in the fitting tab or in the context."""
        if not self.view.fit_to_raw and not self.model.do_rebin:
            self.view.fit_to_raw = True
            self.view.warning_popup("No rebin options specified.")
            return False
        return True<|MERGE_RESOLUTION|>--- conflicted
+++ resolved
@@ -209,15 +209,12 @@
 
         self.update_plot_fit()
         self.update_plot_guess()
-<<<<<<< HEAD
-=======
 
     def handle_covariance_matrix_clicked(self) -> None:
         """Handle when the Covariance Matrix button is clicked."""
         covariance_matrix = self.model.current_normalised_covariance_matrix()
         if covariance_matrix is not None:
             self.view.show_normalised_covariance_matrix(covariance_matrix.workspace, covariance_matrix.workspace_name)
->>>>>>> 91f5451b
 
     def handle_function_name_changed_by_user(self) -> None:
         """Handle when the fit name is changed by the user."""
