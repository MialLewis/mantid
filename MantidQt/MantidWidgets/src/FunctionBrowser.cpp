#include "MantidQtMantidWidgets/FunctionBrowser.h"

#include "MantidAPI/CompositeFunction.h"
#include "MantidAPI/Expression.h"
#include "MantidAPI/FunctionFactory.h"
#include "MantidAPI/IConstraint.h"
#include "MantidAPI/MultiDomainFunction.h"
#include "MantidAPI/ParameterTie.h"

#include "MantidKernel/Logger.h"

#include "MantidQtMantidWidgets/DoubleDialogEditor.h"
#include "MantidQtMantidWidgets/FilenameDialogEditor.h"
#include "MantidQtMantidWidgets/FormulaDialogEditor.h"
#include "MantidQtMantidWidgets/SelectFunctionDialog.h"
#include "MantidQtMantidWidgets/UserFunctionDialog.h"
#include "MantidQtMantidWidgets/WorkspaceEditorFactory.h"

#include "qttreepropertybrowser.h"
#include "qtpropertymanager.h"
#include "qteditorfactory.h"
#include "DoubleEditorFactory.h"
#include "CompositeEditorFactory.h"

#include <QVBoxLayout>
#include <QHBoxLayout>
#include <QGridLayout>
#include <QPushButton>
#include <QMenu>
#include <QMessageBox>
#include <QInputDialog>
#include <QSettings>
#include <QFileInfo>
#include <QApplication>
#include <QClipboard>
#include <QSignalMapper>
#include <QMetaMethod>
#include <QTreeWidget>

#include <algorithm>

namespace {
const char *globalOptionName = "Global";
Mantid::Kernel::Logger g_log("Function Browser");
}

namespace MantidQt {
namespace MantidWidgets {

/**
 * Constructor
 * @param parent :: The parent widget.
 * @param multi  :: Option to use the browser for multi-dataset fitting.
 */
FunctionBrowser::FunctionBrowser(QWidget *parent, bool multi)
    : QWidget(parent), m_multiDataset(multi), m_numberOfDatasets(0),
      m_currentDataset(0)

{
  // create m_browser
  createBrowser();
  createActions();

  QVBoxLayout *layout = new QVBoxLayout(this);
  layout->addWidget(m_browser);
  layout->setContentsMargins(0, 0, 0, 0);
}

/**
 * Destructor
 */
FunctionBrowser::~FunctionBrowser() {}

/**
 * Create the Qt property browser and set up property managers.
 */
void FunctionBrowser::createBrowser() {
  QStringList options;
  if (m_multiDataset) {
    options << globalOptionName;
  }
  m_browser = new QtTreePropertyBrowser(NULL, options);

  /* Create property managers: they create, own properties, get and set values
   */
  m_functionManager = new QtGroupPropertyManager(this);
  m_parameterManager = new ParameterPropertyManager(this);
  m_attributeStringManager = new QtStringPropertyManager(this);
  m_attributeDoubleManager = new QtDoublePropertyManager(this);
  m_attributeIntManager = new QtIntPropertyManager(this);
  m_attributeBoolManager = new QtBoolPropertyManager(this);
  m_indexManager = new QtStringPropertyManager(this);
  m_tieManager = new QtStringPropertyManager(this);
  m_constraintManager = new QtStringPropertyManager(this);
  m_filenameManager = new QtStringPropertyManager(this);
  m_formulaManager = new QtStringPropertyManager(this);
  m_workspaceManager = new QtStringPropertyManager(this);
  m_attributeVectorManager = new QtGroupPropertyManager(this);
  m_attributeSizeManager = new QtIntPropertyManager(this);
  m_attributeVectorDoubleManager = new QtDoublePropertyManager(this);

  // create editor factories
  QtSpinBoxFactory *spinBoxFactory = new QtSpinBoxFactory(this);
  DoubleEditorFactory *doubleEditorFactory = new DoubleEditorFactory(this);
  ParameterEditorFactory *paramEditorFactory = new ParameterEditorFactory(this);

  QtAbstractEditorFactory<ParameterPropertyManager> *parameterEditorFactory(
      NULL);
  if (m_multiDataset) {
    auto buttonFactory = new DoubleDialogEditorFactory(this);
    auto compositeFactory =
        new CompositeEditorFactory<ParameterPropertyManager>(this,
                                                             buttonFactory);
    compositeFactory->setSecondaryFactory(globalOptionName, paramEditorFactory);
    parameterEditorFactory = compositeFactory;
    connect(buttonFactory, SIGNAL(buttonClicked(QtProperty *)), this,
            SLOT(parameterButtonClicked(QtProperty *)));
    connect(buttonFactory, SIGNAL(closeEditor()), m_browser,
            SLOT(closeEditor()));
  } else {
    parameterEditorFactory = paramEditorFactory;
  }

  QtLineEditFactory *lineEditFactory = new QtLineEditFactory(this);
  QtCheckBoxFactory *checkBoxFactory = new QtCheckBoxFactory(this);
  FilenameDialogEditorFactory *filenameDialogEditorFactory =
      new FilenameDialogEditorFactory(this);
  FormulaDialogEditorFactory *formulaDialogEditFactory =
      new FormulaDialogEditorFactory(this);
  WorkspaceEditorFactory *workspaceEditorFactory =
      new WorkspaceEditorFactory(this);

  // assign factories to property managers
  m_browser->setFactoryForManager(m_parameterManager, parameterEditorFactory);
  m_browser->setFactoryForManager(m_attributeStringManager, lineEditFactory);
  m_browser->setFactoryForManager(m_attributeDoubleManager,
                                  doubleEditorFactory);
  m_browser->setFactoryForManager(m_attributeIntManager, spinBoxFactory);
  m_browser->setFactoryForManager(m_attributeBoolManager, checkBoxFactory);
  m_browser->setFactoryForManager(m_indexManager, lineEditFactory);
  m_browser->setFactoryForManager(m_tieManager, lineEditFactory);
  m_browser->setFactoryForManager(m_constraintManager, lineEditFactory);
  m_browser->setFactoryForManager(m_filenameManager,
                                  filenameDialogEditorFactory);
  m_browser->setFactoryForManager(m_formulaManager, formulaDialogEditFactory);
  m_browser->setFactoryForManager(m_workspaceManager, workspaceEditorFactory);
  m_browser->setFactoryForManager(m_attributeSizeManager, spinBoxFactory);
  m_browser->setFactoryForManager(m_attributeVectorDoubleManager,
                                  doubleEditorFactory);

  m_browser->setContextMenuPolicy(Qt::CustomContextMenu);
  connect(m_browser, SIGNAL(customContextMenuRequested(const QPoint &)), this,
          SLOT(popupMenu(const QPoint &)));
  connect(m_browser, SIGNAL(optionChanged(QtProperty *, const QString &, bool)),
          this, SLOT(globalChanged(QtProperty *, const QString &, bool)));

  connect(m_attributeStringManager, SIGNAL(propertyChanged(QtProperty *)), this,
          SLOT(attributeChanged(QtProperty *)));
  connect(m_attributeDoubleManager, SIGNAL(propertyChanged(QtProperty *)), this,
          SLOT(attributeChanged(QtProperty *)));
  connect(m_attributeIntManager, SIGNAL(propertyChanged(QtProperty *)), this,
          SLOT(attributeChanged(QtProperty *)));
  connect(m_attributeBoolManager, SIGNAL(propertyChanged(QtProperty *)), this,
          SLOT(attributeChanged(QtProperty *)));
  connect(m_formulaManager, SIGNAL(propertyChanged(QtProperty *)), this,
          SLOT(attributeChanged(QtProperty *)));
  connect(m_filenameManager, SIGNAL(propertyChanged(QtProperty *)), this,
          SLOT(attributeChanged(QtProperty *)));
  connect(m_attributeVectorDoubleManager, SIGNAL(propertyChanged(QtProperty *)),
          this, SLOT(attributeVectorDoubleChanged(QtProperty *)));
  connect(m_tieManager, SIGNAL(propertyChanged(QtProperty *)), this,
          SLOT(tieChanged(QtProperty *)));
  connect(m_parameterManager, SIGNAL(valueChanged(QtProperty *, double)),
          SLOT(parameterChanged(QtProperty *)));

  connect(m_browser, SIGNAL(currentItemChanged(QtBrowserItem *)),
          SLOT(updateCurrentFunctionIndex()));

  m_browser->setFocusPolicy(Qt::StrongFocus);
}

/**
 * Create and connect actions
 */
void FunctionBrowser::createActions() {
  m_actionAddFunction = new QAction("Add function", this);
  connect(m_actionAddFunction, SIGNAL(triggered()), this, SLOT(addFunction()));

  m_actionRemoveFunction = new QAction("Remove function", this);
  connect(m_actionRemoveFunction, SIGNAL(triggered()), this,
          SLOT(removeFunction()));

  m_actionFixParameter = new QAction("Fix", this);
  connect(m_actionFixParameter, SIGNAL(triggered()), this,
          SLOT(fixParameter()));

  m_actionRemoveTie = new QAction("Remove tie", this);
  connect(m_actionRemoveTie, SIGNAL(triggered()), this, SLOT(removeTie()));

  m_actionAddTie = new QAction("Add tie", this);
  connect(m_actionAddTie, SIGNAL(triggered()), this, SLOT(addTie()));

  m_actionFromClipboard = new QAction("Copy from clipboard", this);
  connect(m_actionFromClipboard, SIGNAL(triggered()), this,
          SLOT(copyFromClipboard()));

  m_actionToClipboard = new QAction("Copy to clipboard", this);
  connect(m_actionToClipboard, SIGNAL(triggered()), this,
          SLOT(copyToClipboard()));

  m_actionConstraints = new QAction("Custom", this);
  connect(m_actionConstraints, SIGNAL(triggered()), this,
          SLOT(addConstraints()));

  m_actionConstraints10 = new QAction("10%", this);
  connect(m_actionConstraints10, SIGNAL(triggered()), this,
          SLOT(addConstraints10()));

  m_actionConstraints50 = new QAction("50%", this);
  connect(m_actionConstraints50, SIGNAL(triggered()), this,
          SLOT(addConstraints50()));

  m_actionRemoveConstraints = new QAction("Remove constraints", this);
  connect(m_actionRemoveConstraints, SIGNAL(triggered()), this,
          SLOT(removeConstraints()));

  m_actionRemoveConstraint = new QAction("Remove", this);
  connect(m_actionRemoveConstraint, SIGNAL(triggered()), this,
          SLOT(removeConstraint()));

  setErrorsEnabled(true);
}

/**
 * Clear the contents
 */
void FunctionBrowser::clear() {
  m_browser->clear();
  m_properties.clear();
}

/**
 * Set the function in the browser
 * @param funStr :: FunctionFactory function creation string
 */
void FunctionBrowser::setFunction(const QString &funStr) {
  if (funStr.isEmpty())
    return;
  try {
    auto fun = Mantid::API::FunctionFactory::Instance().createInitialized(
        funStr.toStdString());
    if (!fun)
      return;
    this->setFunction(fun);
  } catch (...) {
    // error in the input string
  }
}

/**
 * Set the function in the browser
 * @param fun :: A function
 */
void FunctionBrowser::setFunction(Mantid::API::IFunction_sptr fun) {
  clear();
  addFunction(NULL, fun);
  emit functionStructureChanged();
}

/**
 * Add a sub-property to a parent property
 * @param parent :: The parent property
 * @param subproperty :: New sub-property
 */
FunctionBrowser::AProperty
FunctionBrowser::addProperty(QtProperty *parent, QtProperty *subproperty) {
  AProperty ap;
  ap.prop = subproperty;
  if (parent == NULL) {
    ap.item = m_browser->addProperty(subproperty);
  } else {
    parent->addSubProperty(subproperty);
    auto items = m_browser->items(subproperty);
    if (items.isEmpty()) {
      throw std::runtime_error("Unexpected error in FunctionBrowser [1]");
    }
    ap.item = items[0];
  }
  ap.parent = parent;
  m_properties[subproperty] = ap;
  return ap;
}

/**
 * Remove and delete property
 * @param prop :: Property to remove.
 */
void FunctionBrowser::removeProperty(QtProperty *prop) {
  auto p = m_properties.find(prop);
  if (p == m_properties.end())
    return;
  AProperty ap = *p;

  // remove references to the children
  auto children = prop->subProperties();
  foreach (QtProperty *child, children) { m_properties.remove(child); }
  m_properties.erase(p);

  if (isFunction(prop)) {
    m_ties.remove(prop);
  }

  if (isTie(prop)) { //
    for (auto it = m_ties.begin(); it != m_ties.end(); ++it) {
      if (it.value().tieProp == prop) {
        m_ties.erase(it);
        break;
      }
    }
  }

  if (isConstraint(prop)) {
    for (auto it = m_constraints.begin(); it != m_constraints.end(); ++it) {
      auto &cp = it.value();
      if (cp.lower == prop) {
        if (!cp.upper) {
          m_constraints.erase(it);
        } else {
          cp.lower = NULL;
        }
        break;
      } else if (cp.upper == prop) {
        if (!cp.lower) {
          m_constraints.erase(it);
        } else {
          cp.upper = NULL;
        }
        break;
      }
    }
  }

  // remove property from Qt browser
  if (ap.parent) {
    ap.parent->removeSubProperty(prop);
  } else {
    m_browser->removeProperty(prop);
  }
  delete prop;
}

/**
 * Add a function property
 * @param parent :: Parent function property or NULL
 * @param funName :: Function name
 * @return :: A set AProperty struct
 */
FunctionBrowser::AProperty
FunctionBrowser::addFunctionProperty(QtProperty *parent, QString funName) {
  // check that parent is a function property
  if (parent &&
      dynamic_cast<QtAbstractPropertyManager *>(m_functionManager) !=
          parent->propertyManager()) {
    throw std::runtime_error("Unexpected error in FunctionBrowser [2]");
  }
  QtProperty *prop = m_functionManager->addProperty(funName);
  return addProperty(parent, prop);
}

/**
 * Add a parameter property
 * @param parent :: Parent function property
 * @param paramName :: Parameter name
 * @param paramDesc :: Parameter description
 * @param paramValue :: Parameter value
 */
FunctionBrowser::AProperty
FunctionBrowser::addParameterProperty(QtProperty *parent, QString paramName,
                                      QString paramDesc, double paramValue) {
  // check that parent is a function property
  if (!parent ||
      dynamic_cast<QtAbstractPropertyManager *>(m_functionManager) !=
          parent->propertyManager()) {
    throw std::runtime_error("Unexpected error in FunctionBrowser [3]");
  }
  QtProperty *prop = m_parameterManager->addProperty(paramName);
  m_parameterManager->blockSignals(true);
  m_parameterManager->setDecimals(prop, 6);
  m_parameterManager->setValue(prop, paramValue);
  m_parameterManager->setDescription(prop, paramDesc.toStdString());
  m_parameterManager->blockSignals(false);

  if (m_multiDataset) {
    prop->setOption(globalOptionName, false);
  }
  return addProperty(parent, prop);
}

/**
 * Set a function.
 * @param prop :: Property of the function or NULL
 * @param fun :: A function
 */
void FunctionBrowser::setFunction(QtProperty *prop,
                                  Mantid::API::IFunction_sptr fun) {
  auto children = prop->subProperties();
  foreach (QtProperty *child, children) { removeProperty(child); }
  m_localParameterValues.clear();
  addAttributeAndParameterProperties(prop, fun);
}

/**
 * Add a function.
 * @param prop :: Property of the parent composite function or NULL
 * @param fun :: FunctionFactory function creation string
 */
void FunctionBrowser::addFunction(QtProperty *prop,
                                  Mantid::API::IFunction_sptr fun) {
  if (!prop) {
    AProperty ap =
        addFunctionProperty(NULL, QString::fromStdString(fun->name()));
    setFunction(ap.prop, fun);
  } else {
    Mantid::API::IFunction_sptr parentFun = getFunction(prop);
    if (!parentFun)
      return;
    auto cf =
        boost::dynamic_pointer_cast<Mantid::API::CompositeFunction>(parentFun);
    if (!cf) {
      throw std::runtime_error(
          "FunctionBrowser: CompositeFunction is expected for addFunction");
    }
    cf->addFunction(fun);
    setFunction(prop, cf);
  }
  updateFunctionIndices();
}

/**
 * Attribute visitor to create a QtProperty. Depending on the attribute type
 * the appropriate apply() method is used.
 */
class CreateAttributePropertyForFunctionBrowser
    : public Mantid::API::IFunction::ConstAttributeVisitor<
          FunctionBrowser::AProperty> {
public:
  CreateAttributePropertyForFunctionBrowser(FunctionBrowser *browser,
                                            QtProperty *parent, QString attName)
      : m_browser(browser), m_parent(parent), m_attName(attName) {
    // check that parent is a function property
    if (!m_parent ||
        dynamic_cast<QtAbstractPropertyManager *>(
            m_browser->m_functionManager) != m_parent->propertyManager()) {
      throw std::runtime_error("Unexpected error in FunctionBrowser [4]");
    }
  }

protected:
  /// Create string property
  FunctionBrowser::AProperty apply(const std::string &str) const override {
    QtProperty *prop = NULL;
    if (m_attName == "FileName") {
      prop = m_browser->m_filenameManager->addProperty(m_attName);
      m_browser->m_filenameManager->setValue(prop, QString::fromStdString(str));
    } else if (m_attName == "Formula") {
      prop = m_browser->m_formulaManager->addProperty(m_attName);
      m_browser->m_formulaManager->setValue(prop, QString::fromStdString(str));
    } else if (m_attName == "Workspace") {
      prop = m_browser->m_workspaceManager->addProperty(m_attName);
      m_browser->m_workspaceManager->setValue(prop,
                                              QString::fromStdString(str));
    } else {
      prop = m_browser->m_attributeStringManager->addProperty(m_attName);
      m_browser->m_attributeStringManager->setValue(
          prop, QString::fromStdString(str));
    }
    return m_browser->addProperty(m_parent, prop);
  }
  /// Create double property
  FunctionBrowser::AProperty apply(const double &d) const override {
    QtProperty *prop =
        m_browser->m_attributeDoubleManager->addProperty(m_attName);
    m_browser->m_attributeDoubleManager->setValue(prop, d);
    return m_browser->addProperty(m_parent, prop);
  }
  /// Create int property
  FunctionBrowser::AProperty apply(const int &i) const override {
    QtProperty *prop = m_browser->m_attributeIntManager->addProperty(m_attName);
    m_browser->m_attributeIntManager->setValue(prop, i);
    return m_browser->addProperty(m_parent, prop);
  }
  /// Create bool property
  FunctionBrowser::AProperty apply(const bool &b) const override {
    QtProperty *prop =
        m_browser->m_attributeBoolManager->addProperty(m_attName);
    m_browser->m_attributeBoolManager->setValue(prop, b);
    return m_browser->addProperty(m_parent, prop);
  }
  /// Create vector property
  FunctionBrowser::AProperty
  apply(const std::vector<double> &v) const override {
    QtProperty *prop =
        m_browser->m_attributeVectorManager->addProperty(m_attName);
    FunctionBrowser::AProperty aprop = m_browser->addProperty(m_parent, prop);

    QtProperty *sizeProp =
        m_browser->m_attributeSizeManager->addProperty("Size");
    m_browser->m_attributeSizeManager->setValue(sizeProp,
                                                static_cast<int>(v.size()));
    m_browser->addProperty(prop, sizeProp);
    sizeProp->setEnabled(false);

    m_browser->m_attributeVectorDoubleManager->blockSignals(true);
    QString parName = "value[%1]";
    for (size_t i = 0; i < v.size(); ++i) {
      QtProperty *dprop =
          m_browser->m_attributeVectorDoubleManager->addProperty(
              parName.arg(i));
      m_browser->m_attributeVectorDoubleManager->setValue(dprop, v[i]);
      m_browser->addProperty(prop, dprop);
    }
    m_browser->m_attributeVectorDoubleManager->blockSignals(false);

    m_browser->m_browser->setExpanded(aprop.item, false);
    return aprop;
  }

private:
  FunctionBrowser *m_browser;
  QtProperty *m_parent;
  QString m_attName;
};

/**
 * Attribute visitor to set an attribute from a QtProperty. Depending on the
 * attribute type
 * the appropriate apply() method is used.
 */
class SetAttributeFromProperty
    : public Mantid::API::IFunction::AttributeVisitor<> {
public:
  SetAttributeFromProperty(FunctionBrowser *browser, QtProperty *prop)
      : m_browser(browser), m_prop(prop) {}

protected:
  /// Set string attribute
  void apply(std::string &str) const override {
    QString attName = m_prop->propertyName();
    if (attName == "FileName") {
      str = m_browser->m_filenameManager->value(m_prop).toStdString();
    } else if (attName == "Formula") {
      str = m_browser->m_formulaManager->value(m_prop).toStdString();
    } else if (attName == "Workspace") {
      str = m_browser->m_workspaceManager->value(m_prop).toStdString();
    } else {
      str = m_browser->m_attributeStringManager->value(m_prop).toStdString();
    }
  }
  /// Set double attribute
  void apply(double &d) const override {
    d = m_browser->m_attributeDoubleManager->value(m_prop);
  }
  /// Set int attribute
  void apply(int &i) const override {
    i = m_browser->m_attributeIntManager->value(m_prop);
  }
  /// Set bool attribute
  void apply(bool &b) const override {
    b = m_browser->m_attributeBoolManager->value(m_prop);
  }
  /// Set vector attribute
  void apply(std::vector<double> &v) const override {
    // throw std::runtime_error("Vector setter not implemented.");
    QList<QtProperty *> members = m_prop->subProperties();
    if (members.empty())
      throw std::runtime_error(
          "FunctionBrowser: empty vector attribute group.");
    int n = members.size() - 1;
    if (n == 0) {
      v.clear();
      return;
    }
    v.resize(n);
    for (int i = 0; i < n; ++i) {
      v[i] = m_browser->m_attributeVectorDoubleManager->value(members[i + 1]);
    }
  }

private:
  FunctionBrowser *m_browser;
  QtProperty *m_prop;
};

/**
 * Add a attribute property
 * @param parent :: Parent function property
 * @param attName :: Attribute name
 * @param att :: Attribute value
 */
FunctionBrowser::AProperty FunctionBrowser::addAttributeProperty(
    QtProperty *parent, QString attName,
    const Mantid::API::IFunction::Attribute &att) {
  CreateAttributePropertyForFunctionBrowser cap(this, parent, attName);
  return att.apply(cap);
}

/**
 * Add attribute and parameter properties to a function property. For a
 * composite function
 *  adds all member functions' properties
 * @param prop :: A function property
 * @param fun :: Shared pointer to a created function
 */
void FunctionBrowser::addAttributeAndParameterProperties(
    QtProperty *prop, Mantid::API::IFunction_sptr fun) {
  // add the function index property
  addIndexProperty(prop);

  // add attribute properties
  auto attributeNames = fun->getAttributeNames();
  for (auto att = attributeNames.begin(); att != attributeNames.end(); ++att) {
    QString attName = QString::fromStdString(*att);
    addAttributeProperty(prop, attName, fun->getAttribute(*att));
  }

  auto cf = boost::dynamic_pointer_cast<Mantid::API::CompositeFunction>(fun);
  if (cf) { // if composite add members
    for (size_t i = 0; i < cf->nFunctions(); ++i) {
      AProperty ap = addFunctionProperty(
          prop, QString::fromStdString(cf->getFunction(i)->name()));
      addAttributeAndParameterProperties(ap.prop, cf->getFunction(i));
    }
  } else { // if simple add parameters
    for (size_t i = 0; i < fun->nParams(); ++i) {
      QString name = QString::fromStdString(fun->parameterName(i));
      QString desc = QString::fromStdString(fun->parameterDescription(i));
      double value = fun->getParameter(i);
      AProperty ap = addParameterProperty(prop, name, desc, value);
      // if parameter has a tie
      if (fun->isFixed(i)) {
        auto tie = fun->getTie(i);
        if (tie) {
          addTieProperty(ap.prop, QString::fromStdString(tie->asString()));
        }
      }
      auto c = fun->getConstraint(i);
      if (c) {
        addConstraintProperties(ap.prop, QString::fromStdString(c->asString()));
      }
    }
  }
}

/**
 * Add property showing function's index in the composite function
 * @param prop :: A function property
 * @return :: AProperty struct for added property. If all fields are NULL -
 * property wasn't added
 *  because it is the top function
 */
FunctionBrowser::AProperty FunctionBrowser::addIndexProperty(QtProperty *prop) {
  AProperty ap;
  ap.item = NULL;
  ap.parent = NULL;
  ap.prop = NULL;
  if (!prop)
    return ap;
  if (!isFunction(prop))
    return ap;
  if (!m_properties[prop].parent)
    return ap;

  QString index = "fff";
  QtProperty *ip = m_indexManager->addProperty("Index");
  ip->setEnabled(false);
  m_indexManager->setValue(ip, index);
  return addProperty(prop, ip);
}

/**
 * Update function index properties
 * @param prop :: A function property
 * @param index :: The parent function's index
 */
void FunctionBrowser::updateFunctionIndices(QtProperty *prop, QString index) {
  if (prop == NULL) {
    auto top = m_browser->properties();
    if (top.isEmpty())
      return;
    prop = top[0];
  }
  auto children = prop->subProperties();
  size_t i = 0;
  foreach (QtProperty *child, children) {
    if (isFunction(child)) {
      updateFunctionIndices(child, index + "f" + QString::number(i) + ".");
      ++i;
    } else if (isIndex(child)) {
      m_indexManager->setValue(child, index);
    }
  }
}

/**
 * Get property of the overall function.
 */
FunctionBrowser::AProperty FunctionBrowser::getFunctionProperty() const {
  auto props = m_browser->properties();
  if (props.isEmpty()) {
    AProperty ap;
    ap.item = NULL;
    ap.parent = NULL;
    ap.prop = NULL;
    return ap;
  }
  QtProperty *prop = props[0];
  return m_properties[prop];
}

/**
 * Get a list of names of global parameters
 */
QStringList FunctionBrowser::getGlobalParameters() const {
  QStringList out;
  for (auto propIt = m_properties.begin(); propIt != m_properties.end();
       ++propIt) {
    QtProperty *prop = propIt->prop;
    if (prop->hasOption(globalOptionName) &&
        prop->checkOption(globalOptionName)) {
      out << getIndex(prop) + prop->propertyName();
    }
  }
  return out;
}

/**
 * Get a list of names of local parameters
 */
QStringList FunctionBrowser::getLocalParameters() const {
  QStringList out;
  for (auto propIt = m_properties.begin(); propIt != m_properties.end();
       ++propIt) {
    QtProperty *prop = propIt->prop;
    if (prop->hasOption(globalOptionName) &&
        !prop->checkOption(globalOptionName)) {
      out << getIndex(prop) + prop->propertyName();
    }
  }
  return out;
}

/**
 * Check if property is a function group
 * @param prop :: Property to check
 */
bool FunctionBrowser::isFunction(QtProperty *prop) const {
  return prop &&
         dynamic_cast<QtAbstractPropertyManager *>(m_functionManager) ==
             prop->propertyManager();
}

/**
 * Check if property is any of the string attributes
 * @param prop :: Property to check
 */
bool FunctionBrowser::isStringAttribute(QtProperty *prop) const {
  return prop &&
         (dynamic_cast<QtAbstractPropertyManager *>(m_attributeStringManager) ==
              prop->propertyManager() ||
          dynamic_cast<QtAbstractPropertyManager *>(m_formulaManager) ==
              prop->propertyManager() ||
          dynamic_cast<QtAbstractPropertyManager *>(m_filenameManager) ==
              prop->propertyManager() ||
          dynamic_cast<QtAbstractPropertyManager *>(m_workspaceManager) ==
              prop->propertyManager());
}

/**
 * Check if property is a function attribute
 * @param prop :: Property to check
 */
bool FunctionBrowser::isDoubleAttribute(QtProperty *prop) const {
  return prop &&
         dynamic_cast<QtAbstractPropertyManager *>(m_attributeDoubleManager) ==
             prop->propertyManager();
}

/**
 * Check if property is a function attribute
 * @param prop :: Property to check
 */
bool FunctionBrowser::isIntAttribute(QtProperty *prop) const {
  return prop &&
         dynamic_cast<QtAbstractPropertyManager *>(m_attributeIntManager) ==
             prop->propertyManager();
}

/**
 * Check if property is a function bool attribute
 * @param prop :: Property to check
 */
bool FunctionBrowser::isBoolAttribute(QtProperty *prop) const {
  return prop &&
         dynamic_cast<QtAbstractPropertyManager *>(m_attributeBoolManager) ==
             prop->propertyManager();
}

/**
 * Check if property is a function vector attribute
 * @param prop :: Property to check
 */
bool FunctionBrowser::isVectorAttribute(QtProperty *prop) const {
  return prop &&
         dynamic_cast<QtAbstractPropertyManager *>(m_attributeVectorManager) ==
             prop->propertyManager();
}

/**
 * Check if property is a function attribute
 * @param prop :: Property to check
 */
bool FunctionBrowser::isAttribute(QtProperty *prop) const {
  return isStringAttribute(prop) || isDoubleAttribute(prop) ||
         isIntAttribute(prop) || isBoolAttribute(prop) ||
         isVectorAttribute(prop);
}

/**
 * Check if property is a function parameter
 * @param prop :: Property to check
 */
bool FunctionBrowser::isParameter(QtProperty *prop) const {
  return prop &&
         dynamic_cast<QtAbstractPropertyManager *>(m_parameterManager) ==
             prop->propertyManager();
}

/**
 * Get parameter value as a string
 * @param prop :: A parameter property
 */
double FunctionBrowser::getParameter(QtProperty *prop) const {
  return m_parameterManager->value(prop);
}

/**
 * Check if a property is an index
 * @param prop :: A property
 */
bool FunctionBrowser::isIndex(QtProperty *prop) const {
  return prop &&
         dynamic_cast<QtAbstractPropertyManager *>(m_indexManager) ==
             prop->propertyManager();
}

/**
 * Get the function index for a property
 * @param prop :: A property
 */
QString FunctionBrowser::getIndex(QtProperty *prop) const {
  if (!prop)
    return "";
  if (isFunction(prop)) {
    auto props = prop->subProperties();
    if (props.isEmpty())
      return "";
    for (auto it = props.begin(); it != props.end(); ++it) {
      if (isIndex(*it)) {
        return m_indexManager->value(*it);
      }
    }
    return "";
  }

  auto ap = m_properties[prop];
  return getIndex(ap.parent);
}

/**
 * Get name of the parameter for a property
 * @param prop :: A property
 */
QString FunctionBrowser::getParameterName(QtProperty *prop) {
  return getIndex(prop) + prop->propertyName();
}

/**
 * Return function property for a function with given index.
 * @param index :: Function index to search, or empty string for top-level
 * function
 * @return Function property, or NULL if not found
 */
QtProperty *FunctionBrowser::getFunctionProperty(const QString &index) const {
  // Might not be the most efficient way to do it. m_functionManager might be
  // searched instead,
  // but it is not being kept up-to-date at the moment (is not cleared).
  foreach (auto property, m_properties.keys()) {
    if (isFunction(property) && getIndex(property) == index) {
      return property;
    }
  }

  // No function with such index
  return NULL;
}

/**
 * Add a tie property
 * @param prop :: Parent parameter property
 * @param tie :: A tie string
 */
FunctionBrowser::AProperty FunctionBrowser::addTieProperty(QtProperty *prop,
                                                           QString tie) {
  if (!prop) {
    throw std::runtime_error("FunctionBrowser: null property pointer");
  }
  AProperty ap;
  ap.item = NULL;
  ap.prop = NULL;
  ap.parent = NULL;

  if (!isParameter(prop))
    return ap;

  Mantid::API::Expression expr;
  expr.parse(tie.toStdString());
  // Do parameter names include composite function index
  bool isComposite = false;
  auto vars = expr.getVariables();
  for (auto var = vars.begin(); var != vars.end(); ++var) {
    // nesting level of a particular variable
    int n = static_cast<int>(std::count(var->begin(), var->end(), '.'));
    if (n != 0) {
      isComposite = true;
    }
  }

  // check that tie has form <paramName>=<expression>
  if (expr.name() != "=") { // prepend "<paramName>="
    if (!isComposite) {
      tie.prepend(prop->propertyName() + "=");
    } else {
      QString index = getIndex(prop);
      tie.prepend(index + prop->propertyName() + "=");
    }
  }

  // find the property of the function
  QtProperty *funProp =
      isComposite ? getFunctionProperty().prop : m_properties[prop].parent;

  m_tieManager->blockSignals(true);
  QtProperty *tieProp = m_tieManager->addProperty("Tie");
  m_tieManager->setValue(tieProp, tie);
  ap = addProperty(prop, tieProp);
  m_tieManager->blockSignals(false);

  ATie atie;
  atie.paramProp = prop;
  atie.tieProp = tieProp;
  m_ties.insert(funProp, atie);

  return ap;
}

/**
 * Check if a parameter property has a tie
 * @param prop :: A parameter property
 */
bool FunctionBrowser::hasTie(QtProperty *prop) const {
  if (!prop)
    return false;
  auto children = prop->subProperties();
  foreach (QtProperty *child, children) {
    if (child->propertyName() == "Tie") {
      return true;
    }
  }
  return false;
}

/**
 * Check if a property is a tie
 * @param prop :: A property
 */
bool FunctionBrowser::isTie(QtProperty *prop) const {
  return prop &&
         dynamic_cast<QtAbstractPropertyManager *>(m_tieManager) ==
             prop->propertyManager();
}

/**
 * Get a tie for a parameter
 * @param prop :: A parameter property
 */
std::string FunctionBrowser::getTie(QtProperty *prop) const {
  if (!prop)
    return "";
  auto children = prop->subProperties();
  foreach (QtProperty *child, children) {
    if (child->propertyName() == "Tie") {
      return m_tieManager->value(child).toStdString();
    }
  }
  return "";
}

/**
 * Add a constraint property
 * @param prop :: Parent parameter property
 * @param constraint :: A constraint string
 */
QList<FunctionBrowser::AProperty>
FunctionBrowser::addConstraintProperties(QtProperty *prop, QString constraint) {
  if (!isParameter(prop))
    return QList<FunctionBrowser::AProperty>();
  QString lowerBoundStr = "";
  QString upperBoundStr = "";
  Mantid::API::Expression expr;
  expr.parse(constraint.toStdString());
  if (expr.name() != "==")
    return QList<FunctionBrowser::AProperty>();
  if (expr.size() == 3) { // lower < param < upper
    try {
      // check that the first and third terms are numbers
      double d1 = boost::lexical_cast<double>(expr[0].name());
      (void)d1;
      double d2 = boost::lexical_cast<double>(expr[2].name());
      (void)d2;
      if (expr[1].operator_name() == "<" && expr[2].operator_name() == "<") {
        lowerBoundStr = QString::fromStdString(expr[0].name());
        upperBoundStr = QString::fromStdString(expr[2].name());
      } else // assume that the operators are ">"
      {
        lowerBoundStr = QString::fromStdString(expr[2].name());
        upperBoundStr = QString::fromStdString(expr[0].name());
      }
    } catch (...) { // error in constraint
      return QList<FunctionBrowser::AProperty>();
    }
  } else if (expr.size() == 2) { // lower < param or param > lower etc
    size_t paramPos = 0;
    try // find position of the parameter name in expression
    {
      double d = boost::lexical_cast<double>(expr[1].name());
      (void)d;
    } catch (...) {
      paramPos = 1;
    }
    std::string op = expr[1].operator_name();
    if (paramPos == 0) { // parameter goes first
      if (op == "<") {   // param < number
        upperBoundStr = QString::fromStdString(expr[1].name());
      } else { // param > number
        lowerBoundStr = QString::fromStdString(expr[1].name());
      }
    } else {           // parameter is second
      if (op == "<") { // number < param
        lowerBoundStr = QString::fromStdString(expr[0].name());
      } else { // number > param
        upperBoundStr = QString::fromStdString(expr[0].name());
      }
    }
  }

  // add properties
  QList<FunctionBrowser::AProperty> plist;
  AConstraint ac;
  // ac.constraint = constraint;
  ac.paramProp = prop;
  ac.lower = ac.upper = NULL;
  if (!lowerBoundStr.isEmpty()) {
    auto ap = addProperty(prop, m_constraintManager->addProperty("LowerBound"));
    plist << ap;
    ac.lower = ap.prop;
    m_constraintManager->setValue(ac.lower, lowerBoundStr);
  }
  if (!upperBoundStr.isEmpty()) {
    auto ap = addProperty(prop, m_constraintManager->addProperty("UpperBound"));
    plist << ap;
    ac.upper = ap.prop;
    m_constraintManager->setValue(ac.upper, upperBoundStr);
  }
  if (ac.lower || ac.upper) {
    m_constraints.insert(m_properties[prop].parent, ac);
  }

  return plist;
}

/**
 * Check if a property is a constraint
 * @param prop :: Property to check.
 */
bool FunctionBrowser::isConstraint(QtProperty *prop) const {
  return prop &&
         dynamic_cast<QtAbstractPropertyManager *>(m_constraintManager) ==
             prop->propertyManager();
}

/**
 * Check if a parameter property has a constraint
 * @param prop :: A parameter property.
 */
bool FunctionBrowser::hasConstraint(QtProperty *prop) const {
  return hasLowerBound(prop) || hasUpperBound(prop);
}

/**
 * Check if a parameter property has a lower bound
 * @param prop :: A parameter property.
 */
bool FunctionBrowser::hasLowerBound(QtProperty *prop) const {
  if (!isParameter(prop))
    return false;
  auto props = prop->subProperties();
  if (props.isEmpty())
    return false;
  foreach (QtProperty *p, props) {
    if (dynamic_cast<QtAbstractPropertyManager *>(m_constraintManager) ==
            p->propertyManager() &&
        p->propertyName() == "LowerBound")
      return true;
  }
  return false;
}

/**
 * Check if a parameter property has a upper bound
 * @param prop :: A parameter property.
 */
bool FunctionBrowser::hasUpperBound(QtProperty *prop) const {
  if (!isParameter(prop))
    return false;
  auto props = prop->subProperties();
  if (props.isEmpty())
    return false;
  foreach (QtProperty *p, props) {
    if (dynamic_cast<QtAbstractPropertyManager *>(m_constraintManager) ==
            p->propertyManager() &&
        p->propertyName() == "UpperBound")
      return true;
  }
  return false;
}

/**
 * Show a pop up menu.
 */
void FunctionBrowser::popupMenu(const QPoint &) {
  auto item = m_browser->currentItem();
  if (!item) {
    QMenu context(this);
    context.addAction(m_actionAddFunction);
    if (!QApplication::clipboard()->text().isEmpty()) {
      context.addAction(m_actionFromClipboard);
    }
    if (!m_browser->properties().isEmpty()) {
      context.addAction(m_actionToClipboard);
    }
    context.exec(QCursor::pos());
    return;
  }
  QtProperty *prop = item->property();
  if (isFunction(prop)) { // functions
    QMenu context(this);
    Mantid::API::IFunction_sptr fun =
        Mantid::API::FunctionFactory::Instance().createFunction(
            prop->propertyName().toStdString());
    auto cf = boost::dynamic_pointer_cast<Mantid::API::CompositeFunction>(fun);
    if (cf || m_properties[prop].parent == NULL) {
      context.addAction(m_actionAddFunction);
    }
    context.addAction(m_actionRemoveFunction);
    if (!QApplication::clipboard()->text().isEmpty()) {
      context.addAction(m_actionFromClipboard);
    }
    if (!m_browser->properties().isEmpty()) {
      context.addAction(m_actionToClipboard);
    }
    context.exec(QCursor::pos());
  } else if (isParameter(prop)) { // parameters
    // if ( prop->hasOption(globalOptionName) &&
    // !prop->checkOption(globalOptionName) ) return;
    QMenu context(this);
    if (hasTie(prop)) {
      context.addAction(m_actionRemoveTie);
    } else {
      context.addAction(m_actionFixParameter);
      context.addAction(m_actionAddTie);
    }
    bool hasLower = hasLowerBound(prop);
    bool hasUpper = hasUpperBound(prop);
    if (!hasLower && !hasUpper) {
      QMenu *constraintMenu = new QMenu("Constraints", this);
      constraintMenu->addAction(m_actionConstraints10);
      constraintMenu->addAction(m_actionConstraints50);
      constraintMenu->addAction(m_actionConstraints);
      context.addMenu(constraintMenu);
    } else {
      context.addAction(m_actionRemoveConstraints);
    }
    context.exec(QCursor::pos());
  } else if (isConstraint(prop)) { // constraints
    QMenu context(this);
    context.addAction(m_actionRemoveConstraint);
    context.exec(QCursor::pos());
  }
}

/**
 * Add a function to currently selected composite function property
 */
void FunctionBrowser::addFunction() {
  QString newFunction;

  auto item = m_browser->currentItem();
  QtProperty *prop = NULL;
  if (item) {
    prop = item->property();
    if (!isFunction(prop))
      return;
  }

  // check if the browser is empty
  if (!prop) {
    auto top = m_browser->properties();
    if (!top.isEmpty()) {
      prop = top[0];
      if (!isFunction(prop))
        return;
    }
  }

<<<<<<< HEAD
  // Get new function type 
  newFunction = getUserFunctionFromDialog();
  if (newFunction.isEmpty()) return;
=======
  // Get new function type
  SelectFunctionDialog dlg(this);
  if (dlg.exec() == QDialog::Accepted) {
    newFunction = dlg.getFunction();
  } else {
    return;
  }

  if (newFunction.isEmpty())
    return;
>>>>>>> afdf7019

  // create new function
  auto f = Mantid::API::FunctionFactory::Instance().createFunction(
      newFunction.toStdString());
  // newFunction = QString::fromStdString(f->asString());

  if (prop) { // there are other functions defined
    Mantid::API::IFunction_sptr fun =
        Mantid::API::FunctionFactory::Instance().createFunction(
            prop->propertyName().toStdString());
    auto cf = boost::dynamic_pointer_cast<Mantid::API::CompositeFunction>(fun);
    if (cf) {
      addFunction(prop, f);
    } else {
      cf.reset(new Mantid::API::CompositeFunction);
      auto f0 = getFunction(prop);
      if (f0) {
        cf->addFunction(f0);
      }
      cf->addFunction(f);
      setFunction(cf);
    }
  } else { // the browser is empty - add first function
    addFunction(NULL, f);
  }
  emit functionStructureChanged();
}

/**
 * Ask user to select a function and return it
 * @returns :: function string
 */
QString FunctionBrowser::getUserFunctionFromDialog() {
  SelectFunctionDialog dlg(this);
  if (dlg.exec() == QDialog::Accepted) {
    return dlg.getFunction();
  } else {
    return QString();
  }
}

/**
 * Set value of an attribute (as a property) to a function.
 * @param fun :: Function to which attribute is set.
 * @param prop :: A property with the name and value of the attribute.
 */
void FunctionBrowser::setAttributeToFunction(Mantid::API::IFunction &fun,
                                             QtProperty *prop) {
  std::string attName = prop->propertyName().toStdString();
  SetAttributeFromProperty setter(this, prop);
  Mantid::API::IFunction::Attribute attr = fun.getAttribute(attName);
  attr.apply(setter);
  try {
    fun.setAttribute(attName, attr);
  } catch (std::exception &expt) {
    QMessageBox::critical(this, "MantidPlot - Error",
                          "Cannot set attribute " +
                              QString::fromStdString(attName) +
                              " of function " + prop->propertyName() + ":\n\n" +
                              QString::fromStdString(expt.what()));
  }
}

/**
 * Return the function
 * @param prop :: Function property
 * @param attributesOnly :: Only set attributes
 */
Mantid::API::IFunction_sptr FunctionBrowser::getFunction(QtProperty *prop,
                                                         bool attributesOnly) {
  if (prop == NULL) { // get overall function
    auto props = m_browser->properties();
    if (props.isEmpty())
      return Mantid::API::IFunction_sptr();
    prop = props[0];
  }
  if (!isFunction(prop))
    return Mantid::API::IFunction_sptr();

  // construct the function
  auto fun = Mantid::API::FunctionFactory::Instance().createFunction(
      prop->propertyName().toStdString());
  auto cf = boost::dynamic_pointer_cast<Mantid::API::CompositeFunction>(fun);
  if (cf) {
    auto children = prop->subProperties();
    foreach (QtProperty *child, children) {
      if (isFunction(child)) {
        auto f = getFunction(child);
        // if f is null ignore that function
        if (f) {
          cf->addFunction(f);
        }
      } else if (isAttribute(child)) {
        setAttributeToFunction(*fun, child);
      }
    }
  } else {
    // loop over the children properties and set parameters and attributes
    auto children = prop->subProperties();
    foreach (QtProperty *child, children) {
      if (isAttribute(child)) {
        setAttributeToFunction(*fun, child);
      } else if (!attributesOnly && isParameter(child)) {
        fun->setParameter(child->propertyName().toStdString(),
                          getParameter(child));
      }
    }
  }

  // if this flag is set the function requires attributes only
  // attempts to set other properties may result in exceptions
  if (attributesOnly)
    return fun;

  // add ties
  {
    auto from = m_ties.lowerBound(prop);
    auto to = m_ties.upperBound(prop);
    QList<QtProperty *> filedTies; // ties can become invalid after some editing
    for (auto it = from; it != to; ++it) {
      try {
        QString tie = m_tieManager->value(it.value().tieProp);
        fun->addTies(tie.toStdString());
      } catch (...) {
        filedTies << it.value().tieProp;
      }
    }
    // remove failed ties from the browser
    foreach (QtProperty *p, filedTies) { removeProperty(p); }
  }

  // add constraints
  {
    auto from = m_constraints.lowerBound(prop);
    auto to = m_constraints.upperBound(prop);
    for (auto it = from; it != to; ++it) {
      try {
        QString constraint;
        auto cp = it.value();
        if (cp.lower) {
          constraint += m_constraintManager->value(cp.lower) + "<" +
                        cp.paramProp->propertyName();
        } else {
          constraint += cp.paramProp->propertyName();
        }
        if (cp.upper) {
          constraint += "<" + m_constraintManager->value(cp.upper);
        }
        fun->addConstraints(constraint.toStdString());
      } catch (...) {
      }
    }
  }

  return fun;
}

/**
 * Return function at specified function index (e.g. f0.)
 * @param index :: Index of the function, or empty string for top-level function
 * @return Function at index, or null pointer if not found
 */
Mantid::API::IFunction_sptr
FunctionBrowser::getFunctionByIndex(const QString &index) {
  if (auto prop = getFunctionProperty(index)) {
    return getFunction(prop);
  } else {
    return Mantid::API::IFunction_sptr();
  }
}

/**
 * Updates the function parameter value
 * @param funcIndex :: Index of the function
 * @param paramName :: Parameter name
 * @param value :: New value
 */
void FunctionBrowser::setParameter(const QString &funcIndex,
                                   const QString &paramName, double value) {
  auto prop = getParameterProperty(funcIndex, paramName);
  m_parameterManager->setValue(prop, value);
}

/**
 * Updates the function parameter error
 * @param funcIndex :: Index of the function
 * @param paramName :: Parameter name
 * @param error :: New error
 */
void FunctionBrowser::setParamError(const QString &funcIndex,
                                    const QString &paramName, double error) {
  if (auto prop = getFunctionProperty(funcIndex)) {
    auto children = prop->subProperties();
    foreach (QtProperty *child, children) {
      if (isParameter(child) && child->propertyName() == paramName) {
        m_parameterManager->setError(child, error);
        break;
      }
    }
  }
}

/**
 * Get a value of a parameter
 * @param funcIndex :: Index of the function
 * @param paramName :: Parameter name
 */
double FunctionBrowser::getParameter(const QString &funcIndex,
                                     const QString &paramName) const {
  auto prop = getParameterProperty(funcIndex, paramName);
  return m_parameterManager->value(prop);
}

/**
 * Split a qualified parameter name into function index and local parameter
 * name.
 * @param paramName :: Fully qualified parameter name (includes function index)
 * @return :: A string list with the first item is the function index and the
 * second
 *   item is the param local name.
 */
QStringList
FunctionBrowser::splitParameterName(const QString &paramName) const {
  QString functionIndex;
  QString parameterName = paramName;
  int j = paramName.lastIndexOf('.');
  if (j > 0) {
    ++j;
    functionIndex = paramName.mid(0, j);
    parameterName = paramName.mid(j);
  }
  QStringList res;
  res << functionIndex << parameterName;
  return res;
}

/**
 * Updates the function parameter value
 * @param paramName :: Fully qualified parameter name (includes function index)
 * @param value :: New value
 */
void FunctionBrowser::setParameter(const QString &paramName, double value) {
  QStringList name = splitParameterName(paramName);
  setParameter(name[0], name[1], value);
}

/**
 * Updates the function parameter error
 * @param paramName :: Fully qualified parameter name (includes function index)
 * @param error :: New error
 */
void FunctionBrowser::setParamError(const QString &paramName, double error) {
  QStringList name = splitParameterName(paramName);
  setParamError(name[0], name[1], error);
}

/**
 * Get a value of a parameter
 * @param paramName :: Fully qualified parameter name (includes function index)
 */
double FunctionBrowser::getParameter(const QString &paramName) const {
  QStringList name = splitParameterName(paramName);
  return getParameter(name[0], name[1]);
}

/// Get a property for a parameter
QtProperty *
FunctionBrowser::getParameterProperty(const QString &paramName) const {
  QStringList name = splitParameterName(paramName);
  return getParameterProperty(name[0], name[1]);
}

/// Get a property for a parameter
QtProperty *
FunctionBrowser::getParameterProperty(const QString &funcIndex,
                                      const QString &paramName) const {
  if (auto prop = getFunctionProperty(funcIndex)) {
    auto children = prop->subProperties();
    foreach (QtProperty *child, children) {
      if (isParameter(child) && child->propertyName() == paramName) {
        return child;
      }
    }
  }
  throw std::runtime_error("Unknown function parameter " +
                           (funcIndex + paramName).toStdString());
}

/**
 * Update parameter values in the browser to match those of a function.
 * @param fun :: A function to copy the values from. It must have the same
 *   type (composition) as the function in the browser.
 */
void FunctionBrowser::updateParameters(const Mantid::API::IFunction &fun) {
<<<<<<< HEAD
  const auto paramNames = fun.getParameterNames();
  for (const auto parameter : paramNames) {
    const QString qName = QString::fromStdString(parameter);
    setParameter(qName, fun.getParameter(parameter));
    const size_t index = fun.parameterIndex(parameter);
    setParamError(qName, fun.getError(index));
=======
  auto paramNames = fun.getParameterNames();
  for (auto par = paramNames.begin(); par != paramNames.end(); ++par) {
    setParameter(QString::fromStdString(*par), fun.getParameter(*par));
>>>>>>> afdf7019
  }
}

/**
 * Return FunctionFactory function string
 */
QString FunctionBrowser::getFunctionString() {
  auto fun = getFunction();
  if (!fun)
    return "";
  return QString::fromStdString(fun->asString());
}

/**
 * Remove the function under currently selected property
 */
void FunctionBrowser::removeFunction() {
  auto item = m_browser->currentItem();
  if (!item)
    return;
  QtProperty *prop = item->property();
  if (!isFunction(prop))
    return;
  removeProperty(prop);
  updateFunctionIndices();

  // After removing a function we could end up with
  // a CompositeFunction with only one function
  // In this case, the function should be kept but
  // the composite function should be removed
  auto props = m_browser->properties();
  if (!props.isEmpty()) {
    // The function browser is not empty

    // Check if the current function in the browser is a
    // composite function
    auto topProp = props[0];
    auto fun = Mantid::API::FunctionFactory::Instance().createFunction(
        topProp->propertyName().toStdString());
    auto cf = boost::dynamic_pointer_cast<Mantid::API::CompositeFunction>(fun);
    if (cf) {
      // If it is a composite function
      // check that there are more than one function
      // which means more than two subproperties
      size_t nFunctions = props[0]->subProperties().size() - 1;

      if (nFunctions == 1) {
        // If only one function remains, remove the composite function:
        // Temporary copy the remaining function
        auto func = getFunction(m_browser->properties()[0]->subProperties()[1]);
        // Remove the composite function
        m_browser->removeProperty(topProp);
        // Add the temporary stored function
        setFunction(func);
      }
    }
  }

  emit functionStructureChanged();
}

/**
 * Fix currently selected parameter
 */
void FunctionBrowser::fixParameter() {
  auto item = m_browser->currentItem();
  if (!item)
    return;
  QtProperty *prop = item->property();
  if (!isParameter(prop))
    return;
  if (prop->hasOption(globalOptionName) &&
      !prop->checkOption(globalOptionName)) {
    auto parName = getParameterName(prop);
    auto &localValues = m_localParameterValues[parName];
    if (m_currentDataset >= localValues.size()) {
      initLocalParameter(parName);
    }
    localValues[m_currentDataset].fixed = true;
  }
  QString tie = QString::number(getParameter(prop));
  m_tieManager->blockSignals(true);
  auto ap = addTieProperty(prop, tie);
  if (ap.prop) {
    ap.prop->setEnabled(false);
  }
  m_tieManager->blockSignals(false);
}

/// Get a tie property attached to a parameter property
QtProperty *FunctionBrowser::getTieProperty(QtProperty *prop) const {
  auto children = prop->subProperties();
  foreach (QtProperty *child, children) {
    if (child->propertyName() == "Tie") {
      return child;
    }
  }
  return NULL;
}

/**
 * Unfix currently selected parameter
 */
void FunctionBrowser::removeTie() {
  auto item = m_browser->currentItem();
  if (!item)
    return;
  QtProperty *prop = item->property();
  if (!isParameter(prop))
    return;
  auto tieProp = getTieProperty(prop);
  if (tieProp) {
    removeProperty(tieProp);
  }
  if (prop->hasOption(globalOptionName) &&
      !prop->checkOption(globalOptionName)) {
    auto parName = getParameterName(prop);
    auto &localValues = m_localParameterValues[parName];
    if (m_currentDataset < localValues.size()) {
      localValues[m_currentDataset].tie = "";
      localValues[m_currentDataset].fixed = false;
    }
  }
}

/**
 * Remove all tie properties from local parameters
 * (Called when changing datasets)
 * Ties on global parameters are left as they are.
 */
void FunctionBrowser::removeAllLocalTieProperties() {
  QList<QtProperty *> tieProperties;
  for (auto p : m_properties) {
    if (p.prop->propertyManager() == m_tieManager) {
      tieProperties << p.prop;
    }
  }
  for (auto prop : tieProperties) {
    if (prop->hasOption(globalOptionName) &&
        !prop->checkOption(globalOptionName)) {
      removeProperty(prop);
    }
  }
}

/**
 * Add a custom tie to currently selected parameter
 */
void FunctionBrowser::addTie() {
  auto item = m_browser->currentItem();
  if (!item)
    return;
  QtProperty *prop = item->property();
  if (!isParameter(prop))
    return;

  bool ok;
  QString tie = QInputDialog::getText(this, "Add a tie", "Tie:",
                                      QLineEdit::Normal, "", &ok);
  if (ok && !tie.isEmpty()) {
    addTieProperty(prop, tie);
    if (prop->hasOption(globalOptionName) &&
        !prop->checkOption(globalOptionName)) {
      auto parName = getParameterName(prop);
      auto &localValues = m_localParameterValues[parName];
      if (m_currentDataset >= localValues.size()) {
        initLocalParameter(parName);
      }
      localValues[m_currentDataset].tie = tie;
    }
  }
}

/**
 * Copy function from the clipboard
 */
void FunctionBrowser::copyFromClipboard() {
  QString funStr = QApplication::clipboard()->text();
  if (funStr.isEmpty())
    return;
  try {
    auto fun = Mantid::API::FunctionFactory::Instance().createInitialized(
        funStr.toStdString());
    if (!fun)
      return;
    this->setFunction(fun);
  } catch (...) {
    // text in the clipboard isn't a function definition
    QMessageBox::warning(this, "MantidPlot - Warning",
                         "Text in the clipboard isn't a function definition"
                         " or contains errors.");
  }
}

/**
 * Copy function to the clipboard
 */
void FunctionBrowser::copyToClipboard() {
  auto fun = getFunction();
  if (fun) {
    QApplication::clipboard()->setText(QString::fromStdString(fun->asString()));
  }
}

/**
 * Add both constraints to current parameter
 */
void FunctionBrowser::addConstraints() {
  auto item = m_browser->currentItem();
  if (!item)
    return;
  QtProperty *prop = item->property();
  if (!isParameter(prop))
    return;
  addConstraintProperties(prop, "0<" + prop->propertyName() + "<0");
}

/**
 * Add both constraints to current parameter
 */
void FunctionBrowser::addConstraints10() {
  auto item = m_browser->currentItem();
  if (!item)
    return;
  QtProperty *prop = item->property();
  if (!isParameter(prop))
    return;
  double val = getParameter(prop);
  addConstraintProperties(prop, QString::number(val * 0.9) + "<" +
                                    prop->propertyName() + "<" +
                                    QString::number(val * 1.1));
}

/**
 * Add both constraints to current parameter
 */
void FunctionBrowser::addConstraints50() {
  auto item = m_browser->currentItem();
  if (!item)
    return;
  QtProperty *prop = item->property();
  if (!isParameter(prop))
    return;
  double val = getParameter(prop);
  addConstraintProperties(prop, QString::number(val * 0.5) + "<" +
                                    prop->propertyName() + "<" +
                                    QString::number(val * 1.5));
}

/**
 * Remove both constraints from current parameter
 */
void FunctionBrowser::removeConstraints() {
  auto item = m_browser->currentItem();
  if (!item)
    return;
  QtProperty *prop = item->property();
  if (!isParameter(prop))
    return;
  auto props = prop->subProperties();
  foreach (QtProperty *p, props) {
    if (isConstraint(p)) {
      removeProperty(p);
    }
  }
}

/**
 * Remove one constraint from current parameter
 */
void FunctionBrowser::removeConstraint() {
  auto item = m_browser->currentItem();
  if (!item)
    return;
  QtProperty *prop = item->property();
  if (!isConstraint(prop))
    return;
  removeProperty(prop);
}

void FunctionBrowser::updateCurrentFunctionIndex() {
  boost::optional<QString> newIndex;

  if (auto item = m_browser->currentItem()) {
    auto prop = item->property();
    newIndex = getIndex(prop);
  }

  if (m_currentFunctionIndex != newIndex) {
    m_currentFunctionIndex = newIndex;
    emit currentFunctionChanged();
  }
}

/**
 * Slot connected to all function attribute managers. Update the corresponding
 * function.
 * @param prop :: An attribute property that was changed
 */
void FunctionBrowser::attributeChanged(QtProperty *prop) {
  auto funProp = m_properties[prop].parent;
  if (!funProp)
    return;
  // get function with the changed attribute (it is set from prop's value)
  auto fun = getFunction(funProp, true);

  // delete and recreate all function's properties (attributes, parameters, etc)
  setFunction(funProp, fun);
  updateFunctionIndices();
  emit functionStructureChanged();
}

/**
 * Slot connected to a property displaying the value of a member of a vector
 * attribute.
 * @param prop :: A property that was changed.
 */
void FunctionBrowser::attributeVectorDoubleChanged(QtProperty *prop) {
  QtProperty *vectorProp = m_properties[prop].parent;
  if (!vectorProp)
    throw std::runtime_error(
        "FunctionBrowser: inconsistency in vector properties.");
  attributeChanged(vectorProp);
}

void FunctionBrowser::parameterChanged(QtProperty *prop) {
  if (m_currentDataset < getNumberOfDatasets() &&
      !prop->checkOption(globalOptionName)) {
    setLocalParameterValue(getParameterName(prop), m_currentDataset,
                           m_parameterManager->value(prop));
  }
  auto tieProp = getTieProperty(prop);
  if (tieProp && !tieProp->isEnabled()) {
    // it is a fixed tie
    auto newTie = QString("%1=%2")
                      .arg(prop->propertyName())
                      .arg(m_parameterManager->value(prop));
    m_tieManager->setValue(tieProp, newTie);
  }
  emit parameterChanged(getIndex(prop), prop->propertyName());
}

/// Called when a tie property changes
void FunctionBrowser::tieChanged(QtProperty *prop) {
  if (m_currentDataset < getNumberOfDatasets() &&
      !prop->checkOption(globalOptionName)) {
    QtProperty *parProp = nullptr;
    for (auto it = m_ties.begin(); it != m_ties.end(); ++it) {
      if (it.value().tieProp == prop) {
        parProp = it.value().paramProp;
        break;
      }
    }
    if (!parProp)
      return;

    auto parName = getParameterName(parProp);
    checkLocalParameter(parName);
    auto &paramValue = m_localParameterValues[parName][m_currentDataset];
    if (paramValue.fixed)
      return;
    auto tie = QString::fromStdString(getTie(parProp));
    auto tieExpr = tie.split('=');
    if (tieExpr.size() == 2) {
      tie = tieExpr[1];
    }
    paramValue.tie = tie;
  }
}

void FunctionBrowser::parameterButtonClicked(QtProperty *prop) {
  emit localParameterButtonClicked(getIndex(prop) + prop->propertyName());
}

bool FunctionBrowser::hasFunction() const {
  return !m_functionManager->properties().isEmpty();
}

/// Get the number of datasets
int FunctionBrowser::getNumberOfDatasets() const { return m_numberOfDatasets; }

/// Set new number of the datasets
/// @param n :: New value for the number of datasets.
void FunctionBrowser::setNumberOfDatasets(int n) {
  if (!m_multiDataset) {
    throw std::runtime_error(
        "Function browser wasn't set up for multi-dataset fitting.");
  }
  m_numberOfDatasets = n;
}

/**
 * Get value of a local parameter
 * @param parName :: Name of a parameter.
 * @param i :: Data set index.
 */
double FunctionBrowser::getLocalParameterValue(const QString &parName,
                                               int i) const {
  checkLocalParameter(parName);
  return m_localParameterValues[parName][i].value;
}

void FunctionBrowser::setLocalParameterValue(const QString &parName, int i,
                                             double value) {
  checkLocalParameter(parName);
  m_localParameterValues[parName][i].value = value;
  if (i == m_currentDataset) {
    setParameter(parName, value);
  }
}

/**
 * Init a local parameter. Define initial values for all datasets.
 * @param parName :: Name of parametere to init.
 */
void FunctionBrowser::initLocalParameter(const QString &parName) const {
  double value = getParameter(parName);
  QVector<LocalParameterData> values(getNumberOfDatasets(),
                                     LocalParameterData(value));
  m_localParameterValues[parName] = values;
}

/// Make sure that the parameter is initialized
/// @param parName :: Name of a parameter to check
void FunctionBrowser::checkLocalParameter(const QString &parName) const {
  if (!m_localParameterValues.contains(parName) ||
      m_localParameterValues[parName].size() != getNumberOfDatasets()) {
    initLocalParameter(parName);
  }
}

void FunctionBrowser::resetLocalParameters() { m_localParameterValues.clear(); }

/// Set current dataset.
void FunctionBrowser::setCurrentDataset(int i) {
  m_currentDataset = i;
  if (m_currentDataset >= m_numberOfDatasets) {
    throw std::runtime_error("Dataset index is outside the range");
  }
  removeAllLocalTieProperties();
  auto localParameters = getLocalParameters();
  foreach (QString par, localParameters) {
    setParameter(par, getLocalParameterValue(par, m_currentDataset));
    updateLocalTie(par);
  }
}

/// Remove local parameter values for a number of datasets.
/// @param indices :: A list of indices of datasets to remove.
void FunctionBrowser::removeDatasets(QList<int> indices) {
  if (indices.size() > m_numberOfDatasets) {
    throw std::runtime_error(
        "FunctionBrowser asked to removed too many datasets");
  }
  qSort(indices);
  for (auto par = m_localParameterValues.begin();
       par != m_localParameterValues.end(); ++par) {
    for (int i = indices.size() - 1; i >= 0; --i) {
      int index = indices[i];
      if (index < 0) {
        throw std::runtime_error(
            "Index of a dataset in FunctionBrowser cannot be negative.");
      }
      if (index < m_numberOfDatasets) {
        par.value().remove(index);
      } else {
        throw std::runtime_error(
            "Index of a dataset in FunctionBrowser is out of range.");
      }
    }
  }
  setNumberOfDatasets(m_numberOfDatasets - indices.size());
}

/// Add local parameters for additional datasets.
/// @param n :: Number of datasets added.
void FunctionBrowser::addDatasets(int n) {
  if (m_numberOfDatasets == 0) {
    setNumberOfDatasets(n);
    return;
  }
  for (auto par = m_localParameterValues.begin();
       par != m_localParameterValues.end(); ++par) {
    auto &values = par.value();
    double value = values.back().value;
    values.insert(values.end(), n, LocalParameterData(value));
  }
  setNumberOfDatasets(m_numberOfDatasets + n);
}

/// Return the multidomain function for multi-dataset fitting
Mantid::API::IFunction_sptr FunctionBrowser::getGlobalFunction() {
  if (!m_multiDataset) {
    throw std::runtime_error(
        "Function browser wasn't set up for multi-dataset fitting.");
  }
  // number of spectra to fit == size of the multi-domain function
  int nOfDataSets = getNumberOfDatasets();
  if (nOfDataSets == 0) {
    throw std::runtime_error("There are no data sets specified.");
  }

  // description of a single function
  QString funStr = getFunctionString();

  if (nOfDataSets == 1) {
    return Mantid::API::FunctionFactory::Instance().createInitialized(
        funStr.toStdString());
  }

  bool isComposite =
      (std::find(funStr.begin(), funStr.end(), ';') != funStr.end());
  if (isComposite) {
    funStr = ";(" + funStr + ")";
  } else {
    funStr = ";" + funStr;
  }

  QString multiFunStr = "composite=MultiDomainFunction,NumDeriv=1";
  for (int i = 0; i < nOfDataSets; ++i) {
    multiFunStr += funStr;
  }

  // add the global ties
  QStringList globals = getGlobalParameters();
  QString globalTies;
  if (!globals.isEmpty()) {
    globalTies = "ties=(";
    bool isFirst = true;
    foreach (QString par, globals) {
      if (!isFirst)
        globalTies += ",";
      else
        isFirst = false;

      for (int i = 1; i < nOfDataSets; ++i) {
        globalTies += QString("f%1.").arg(i) + par + "=";
      }
      globalTies += QString("f0.%1").arg(par);
    }
    globalTies += ")";
    multiFunStr += ";" + globalTies;
  }

  // create the multi-domain function
  auto fun = Mantid::API::FunctionFactory::Instance().createInitialized(
      multiFunStr.toStdString());
  boost::shared_ptr<Mantid::API::MultiDomainFunction> multiFun =
      boost::dynamic_pointer_cast<Mantid::API::MultiDomainFunction>(fun);
  if (!multiFun) {
    throw std::runtime_error("Failed to create the MultiDomainFunction");
  }

  auto globalParams = getGlobalParameters();

  // set the domain indices, initial local parameter values and ties
  for (int i = 0; i < nOfDataSets; ++i) {
    multiFun->setDomainIndex(i, i);
    auto fun1 = multiFun->getFunction(i);
    for (size_t j = 0; j < fun1->nParams(); ++j) {
      QString parName = QString::fromStdString(fun1->parameterName(j));
      if (globalParams.contains(parName))
        continue;
      auto tie = fun1->getTie(j);
      if (tie) {
        // If parameter has a tie at this stage then it gets it form the
        // currently
        // displayed function. But the i-th local parameters may not have this
        // tie,
        // so remove it
        fun1->removeTie(j);
      }
      if (isLocalParameterFixed(parName, i)) {
        // Fix this particular local parameter
        fun1->tie(parName.toStdString(),
                  boost::lexical_cast<std::string>(
                      getLocalParameterValue(parName, i)));
      } else {
        auto tie = getLocalParameterTie(parName, i);
        if (!tie.isEmpty()) {
          fun1->tie(parName.toStdString(), tie.toStdString());
        } else {
          fun1->setParameter(j, getLocalParameterValue(parName, i));
        }
      }
    }
  }
  assert(multiFun->nFunctions() == static_cast<size_t>(nOfDataSets));

  return fun;
}

/// Make sure that properties are in sync with the cached ties
/// @param parName :: A parameter to check.
void FunctionBrowser::updateLocalTie(const QString &parName) {
  auto prop = getParameterProperty(parName);
  if (hasTie(prop)) {
    auto tieProp = getTieProperty(prop);
    removeProperty(tieProp);
  }
  auto &localParam = m_localParameterValues[parName][m_currentDataset];
  if (localParam.fixed) {
    auto ap = addTieProperty(
        prop, QString::number(
                  m_localParameterValues[parName][m_currentDataset].value));
    if (ap.prop) {
      ap.prop->setEnabled(false);
    }
  } else if (!localParam.tie.isEmpty()) {
    auto ap = addTieProperty(prop, localParam.tie);
    (void)ap;
  }
}

/// Fix/unfix a local parameter
/// @param parName :: Parameter name
/// @param i :: Index of a dataset.
/// @param fixed :: Make it fixed (true) or free (false)
void FunctionBrowser::setLocalParameterFixed(const QString &parName, int i,
                                             bool fixed) {
  checkLocalParameter(parName);
  m_localParameterValues[parName][i].fixed = fixed;
  if (i == m_currentDataset) {
    updateLocalTie(parName);
  }
}

/// Check if a local parameter is fixed
/// @param parName :: Parameter name
/// @param i :: Index of a dataset.
bool FunctionBrowser::isLocalParameterFixed(const QString &parName,
                                            int i) const {
  checkLocalParameter(parName);
  return m_localParameterValues[parName][i].fixed;
}

/// Get the tie for a local parameter.
/// @param parName :: Parameter name
/// @param i :: Index of a dataset.
QString FunctionBrowser::getLocalParameterTie(const QString &parName,
                                              int i) const {
  checkLocalParameter(parName);
  return m_localParameterValues[parName][i].tie;
}

/// Set a tie for a local parameter.
/// @param parName :: Parameter name
/// @param i :: Index of a dataset.
/// @param tie :: A tie string.
void FunctionBrowser::setLocalParameterTie(const QString &parName, int i,
                                           QString tie) {
  checkLocalParameter(parName);
  m_localParameterValues[parName][i].tie = tie;
  if (i == m_currentDataset) {
    updateLocalTie(parName);
  }
}

/// Update the interface to have the same parameter values as in a function.
/// @param fun :: A function to get parameter values from.
void FunctionBrowser::updateMultiDatasetParameters(
    const Mantid::API::IFunction &fun) {
  auto cfun = dynamic_cast<const Mantid::API::CompositeFunction *>(&fun);
  if (cfun && cfun->nFunctions() > 0) {
    auto qLocalParameters = getLocalParameters();
    std::vector<std::string> localParameters;
    foreach (QString par, qLocalParameters) {
      localParameters.push_back(par.toStdString());
    }
    size_t currentIndex = static_cast<size_t>(m_currentDataset);
    for (size_t i = 0; i < cfun->nFunctions(); ++i) {
      auto sfun = cfun->getFunction(i);
      if (i == currentIndex) {
        updateParameters(*sfun);
      }
      for (int j = 0; j < qLocalParameters.size(); ++j) {
        setLocalParameterValue(qLocalParameters[j], static_cast<int>(i),
                               sfun->getParameter(localParameters[j]));
      }
    }
  } else {
    updateParameters(fun);
  }
}

/// Resize the browser's columns
/// @param s0 :: New size for the first column (Parameter).
/// @param s1 :: New size for the second column (Value).
/// @param s2 :: New size for the third optional column (Global).
void FunctionBrowser::setColumnSizes(int s0, int s1, int s2) {
  m_browser->setColumnSizes(s0, s1, s2);
}

/**
 * Emit a signal when any of the Global options change.
 */
void FunctionBrowser::globalChanged(QtProperty *, const QString &, bool) {
  emit globalsChanged();
}

/**
 * Set display of parameter errors on/off
 * @param enabled :: [input] On/off display of errors
 */
void FunctionBrowser::setErrorsEnabled(bool enabled) {
  m_parameterManager->setErrorsEnabled(enabled);
}

/**
 * Clear all errors, if they are set
 */
void FunctionBrowser::clearErrors() { m_parameterManager->clearErrors(); }

} // MantidWidgets
} // MantidQt<|MERGE_RESOLUTION|>--- conflicted
+++ resolved
@@ -1232,22 +1232,10 @@
     }
   }
 
-<<<<<<< HEAD
-  // Get new function type 
+  // Get new function type
   newFunction = getUserFunctionFromDialog();
-  if (newFunction.isEmpty()) return;
-=======
-  // Get new function type
-  SelectFunctionDialog dlg(this);
-  if (dlg.exec() == QDialog::Accepted) {
-    newFunction = dlg.getFunction();
-  } else {
-    return;
-  }
-
   if (newFunction.isEmpty())
     return;
->>>>>>> afdf7019
 
   // create new function
   auto f = Mantid::API::FunctionFactory::Instance().createFunction(
@@ -1542,18 +1530,12 @@
  *   type (composition) as the function in the browser.
  */
 void FunctionBrowser::updateParameters(const Mantid::API::IFunction &fun) {
-<<<<<<< HEAD
   const auto paramNames = fun.getParameterNames();
   for (const auto parameter : paramNames) {
     const QString qName = QString::fromStdString(parameter);
     setParameter(qName, fun.getParameter(parameter));
     const size_t index = fun.parameterIndex(parameter);
     setParamError(qName, fun.getError(index));
-=======
-  auto paramNames = fun.getParameterNames();
-  for (auto par = paramNames.begin(); par != paramNames.end(); ++par) {
-    setParameter(QString::fromStdString(*par), fun.getParameter(*par));
->>>>>>> afdf7019
   }
 }
 
