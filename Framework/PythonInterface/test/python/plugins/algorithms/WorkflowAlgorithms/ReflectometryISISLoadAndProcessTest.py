--- conflicted
+++ resolved
@@ -49,31 +49,21 @@
             'SliceWorkspace' : True,
             'TimeInterval' : 210
         }
-<<<<<<< HEAD
         self._expected_dummy_time_sliced_outputs = [
             'IvsQ_38415', 'IvsQ_38415_1', 'IvsQ_38415_2', 'IvsQ_38415_3',
             'IvsQ_binned_38415', 'IvsQ_binned_38415_1', 'IvsQ_binned_38415_2',
             'IvsLam_38415', 'IvsLam_38415_1', 'IvsLam_38415_2', 'IvsLam_38415_3',
             'IvsQ_binned_38415_3', 'TOF_38415', 'TOF_38415_monitors',
             'TOF_38415_sliced', 'TOF_38415_sliced_0_1200', 'TOF_38415_sliced_1200_2400',
-            'TOF_38415_sliced_2400_3600']
-
+            'TOF_38415_sliced_2400_3600', 'TOF']
+        
         self._expected_real_time_sliced_outputs = [
             'IvsQ_38415', 'IvsQ_38415_1', 'IvsQ_38415_2', 'IvsQ_38415_3',
             'IvsQ_binned_38415', 'IvsQ_binned_38415_1', 'IvsQ_binned_38415_2',
             'IvsLam_38415', 'IvsLam_38415_1', 'IvsLam_38415_2', 'IvsLam_38415_3',
             'IvsQ_binned_38415_3', 'TOF_38415', 'TOF_38415_monitors',
             'TOF_38415_sliced', 'TOF_38415_sliced_0_210', 'TOF_38415_sliced_210_420',
-            'TOF_38415_sliced_420_610']
-=======
-        self._expected_sliced_outputs = [
-             'IvsQ_38415', 'IvsQ_38415_1', 'IvsQ_38415_2', 'IvsQ_38415_3',
-             'IvsQ_binned_38415', 'IvsQ_binned_38415_1', 'IvsQ_binned_38415_2',
-             'IvsLam_38415', 'IvsLam_38415_1', 'IvsLam_38415_2', 'IvsLam_38415_3',
-             'IvsQ_binned_38415_3', 'TOF_38415', 'TOF_38415_monitors',
-             'TOF_38415_sliced', 'TOF_38415_sliced_1', 'TOF_38415_sliced_2',
-             'TOF_38415_sliced_3', 'TOF']
->>>>>>> 356f3f80
+            'TOF_38415_sliced_420_610', 'TOF']
 
     def tearDown(self):
         mtd.clear()
@@ -184,11 +174,7 @@
         args = self._default_options
         args['InputRunList'] = '13461, 13462'
         outputs = ['IvsQ_13461+13462', 'IvsQ_binned_13461+13462', 'TOF_13461', 'TOF_13462',
-<<<<<<< HEAD
-                   'TOF_13461+13462']
-=======
                    'TOF_13461+13462', 'TOF']
->>>>>>> 356f3f80
         self._assert_run_algorithm_succeeds(args, outputs)
         history = ['MergeRuns', 'ReflectometryReductionOneAuto', 'GroupWorkspaces']
         self._check_history(mtd['IvsQ_binned_13461+13462'], history)
@@ -213,11 +199,7 @@
         # Expect IvsQ outputs from the reduction, and initermediate LAM outputs from
         # creating the stitched transmission run
         outputs = ['IvsQ_13460', 'IvsQ_binned_13460', 'TOF_13460', 'TRANS_13463', 'TRANS_13464',
-<<<<<<< HEAD
-                   'TRANS_LAM_13463', 'TRANS_LAM_13464']
-=======
                    'TRANS_LAM_13463', 'TRANS_LAM_13464', 'TOF']
->>>>>>> 356f3f80
         self._assert_run_algorithm_succeeds(args, outputs)
         history = ['LoadNexus', 'LoadNexus', 'ReflectometryReductionOneAuto', 'GroupWorkspaces']
         self._check_history(mtd['IvsQ_binned_13460'], history)
@@ -233,11 +215,7 @@
         # Expect IvsQ outputs from the reduction, and initermediate LAM outputs from
         # creating the stitched transmission run
         outputs = ['IvsQ_13460', 'IvsQ_binned_13460', 'TOF_13460', '13463', '13464',
-<<<<<<< HEAD
-                   'TRANS_LAM_13463', 'TRANS_LAM_13464']
-=======
                    'TRANS_LAM_13463', 'TRANS_LAM_13464', 'TOF']
->>>>>>> 356f3f80
         self._assert_run_algorithm_succeeds(args, outputs)
         history = ['ReflectometryReductionOneAuto', 'GroupWorkspaces']
         self._check_history(mtd['IvsQ_binned_13460'], history)
@@ -253,11 +231,7 @@
         # Expect IvsQ outputs from the reduction, and initermediate LAM outputs from
         # creating the stitched transmission run
         outputs = ['IvsQ_13460', 'IvsQ_binned_13460', 'TOF_13460', 'TRANS_13463', 'TRANS_13464',
-<<<<<<< HEAD
-                   'TEST_13463', 'TEST_13464', 'TRANS_LAM_13463', 'TRANS_LAM_13464']
-=======
                    'TEST_13463', 'TEST_13464', 'TRANS_LAM_13463', 'TRANS_LAM_13464', 'TOF']
->>>>>>> 356f3f80
         self._assert_run_algorithm_succeeds(args, outputs)
         history = ['LoadNexus', 'LoadNexus', 'ReflectometryReductionOneAuto', 'GroupWorkspaces']
         self._check_history(mtd['IvsQ_binned_13460'], history)
@@ -286,11 +260,7 @@
         args['SecondTransmissionRunList'] = '13464'
         # The intermediate LAM workspaces are output by the algorithm that combines the runs
         outputs = ['IvsQ_13460', 'IvsQ_binned_13460', 'TOF_13460', 'TRANS_13463', 'TRANS_13464',
-<<<<<<< HEAD
-                   'TRANS_LAM_13463', 'TRANS_LAM_13464']
-=======
                    'TRANS_LAM_13463', 'TRANS_LAM_13464', 'TOF']
->>>>>>> 356f3f80
         self._assert_run_algorithm_succeeds(args, outputs)
         history = ['ReflectometryReductionOneAuto', 'GroupWorkspaces']
         self._check_history(mtd['IvsQ_binned_13460'], history)
@@ -307,11 +277,7 @@
         # The intermediate LAM workspaces are output by the algorithm that combines the runs.
         # The stitched TRANS_LAM_13463_13464 is only output with Debug on.
         outputs = ['IvsQ_13460', 'IvsQ_binned_13460', 'IvsLam_13460', 'TOF_13460', 'TRANS_13463',
-<<<<<<< HEAD
-                   'TRANS_13464', 'TRANS_LAM_13463', 'TRANS_LAM_13464', 'TRANS_LAM_13463_13464']
-=======
                    'TRANS_13464', 'TRANS_LAM_13463', 'TRANS_LAM_13464', 'TRANS_LAM_13463_13464', 'TOF']
->>>>>>> 356f3f80
         self._assert_run_algorithm_succeeds(args, outputs)
         history = ['ReflectometryReductionOneAuto', 'GroupWorkspaces']
         self._check_history(mtd['IvsQ_binned_13460'], history)
@@ -324,11 +290,7 @@
         args['InputRunList'] = '13460'
         args['FirstTransmissionRunList'] = '13463, 13464'
         outputs = ['IvsQ_13460', 'IvsQ_binned_13460', 'TOF_13460', 'TRANS_13463', 'TRANS_13464',
-<<<<<<< HEAD
-                   'TRANS_13463+13464']
-=======
                    'TRANS_13463+13464', 'TOF']
->>>>>>> 356f3f80
         self._assert_run_algorithm_succeeds(args, outputs)
         history = ['MergeRuns', 'ReflectometryReductionOneAuto', 'GroupWorkspaces']
         self._check_history(mtd['IvsQ_binned_13460'], history)
@@ -363,13 +325,8 @@
              'IvsQ_binned_38415', 'IvsQ_binned_38415_1', 'IvsQ_binned_38415_2',
              'IvsLam_38415', 'IvsLam_38415_1', 'IvsLam_38415_2', 'IvsLam_38415_3',
              'IvsQ_binned_38415_3', '38415', '38415_monitors',
-<<<<<<< HEAD
              '38415_sliced', '38415_sliced_0_1200', '38415_sliced_1200_2400',
-             '38415_sliced_2400_3600']
-=======
-             '38415_sliced', '38415_sliced_1', '38415_sliced_2',
-             '38415_sliced_3', 'TOF']
->>>>>>> 356f3f80
+             '38415_sliced_2400_3600', 'TOF']
         self._assert_run_algorithm_succeeds(args, outputs)
         history = ['ReflectometryReductionOneAuto', 'ReflectometryReductionOneAuto',
                    'ReflectometryReductionOneAuto', 'GroupWorkspaces', 'GroupWorkspaces']
@@ -414,11 +371,7 @@
         args['SliceWorkspace'] = True
         outputs = ['IvsQ_38415', 'IvsQ_38415_1', 'IvsQ_binned_38415', 'IvsQ_binned_38415_1',
                    'IvsLam_38415', 'IvsLam_38415_1', 'TOF_38415', 'TOF_38415_monitors',
-<<<<<<< HEAD
-                   'TOF_38415_sliced', 'TOF_38415_sliced_0_4200']
-=======
-                   'TOF_38415_sliced', 'TOF_38415_sliced_1', 'TOF']
->>>>>>> 356f3f80
+                   'TOF_38415_sliced', 'TOF_38415_sliced_0_4200', 'TOF']
         self._assert_run_algorithm_succeeds(args, outputs)
         history = ['ReflectometryReductionOneAuto', 'GroupWorkspaces', 'GroupWorkspaces']
         self._check_history(mtd['IvsQ_binned_38415_1'], history, False)
@@ -429,11 +382,7 @@
         args['InputRunList'] = '38415'
         args['SliceWorkspace'] = True
         args['NumberOfSlices'] = 3
-<<<<<<< HEAD
         outputs = self._expected_dummy_time_sliced_outputs
-=======
-        outputs = self._expected_sliced_outputs
->>>>>>> 356f3f80
         self._assert_run_algorithm_succeeds(args, outputs)
         history = ['ReflectometryReductionOneAuto', 'ReflectometryReductionOneAuto',
                    'ReflectometryReductionOneAuto', 'GroupWorkspaces', 'GroupWorkspaces']
@@ -446,17 +395,13 @@
         args['SliceWorkspace'] = True
         args['LogName'] = 'proton_charge'
         args['LogValueInterval'] = 60
-<<<<<<< HEAD
         outputs = ['IvsQ_38415', 'IvsQ_38415_1', 'IvsQ_38415_2', 'IvsQ_38415_3',
                    'IvsQ_binned_38415', 'IvsQ_binned_38415_1', 'IvsQ_binned_38415_2',
                    'IvsLam_38415', 'IvsLam_38415_1', 'IvsLam_38415_2', 'IvsLam_38415_3',
-                   'IvsQ_binned_38415_3', 'TOF_38415', 'TOF_38415_monitors',
+                   'IvsQ_binned_38415_3', 'TOF', 'TOF_38415', 'TOF_38415_monitors',
                    'TOF_38415_sliced', 'TOF_38415_sliced_Log.proton_charge.From.-30.To.30.Value-change-direction:both',
                    'TOF_38415_sliced_Log.proton_charge.From.30.To.90.Value-change-direction:both',
                    'TOF_38415_sliced_Log.proton_charge.From.90.To.150.Value-change-direction:both']
-=======
-        outputs = self._expected_sliced_outputs
->>>>>>> 356f3f80
         self._assert_run_algorithm_succeeds(args, outputs)
         history = ['ReflectometryReductionOneAuto', 'ReflectometryReductionOneAuto',
                    'ReflectometryReductionOneAuto', 'GroupWorkspaces', 'GroupWorkspaces']
@@ -469,12 +414,8 @@
         args['SliceWorkspace'] = True
         args['LogName'] = 'proton_charge'
         outputs = ['IvsQ_38415', 'IvsQ_38415_1', 'IvsQ_binned_38415', 'IvsQ_binned_38415_1',
-                   'IvsLam_38415', 'IvsLam_38415_1', 'TOF_38415', 'TOF_38415_monitors',
-<<<<<<< HEAD
+                   'IvsLam_38415', 'IvsLam_38415_1', 'TOF', 'TOF_38415', 'TOF_38415_monitors',
                    'TOF_38415_sliced', 'TOF_38415_sliced_Log.proton_charge.From.0.To.100.Value-change-direction:both']
-=======
-                   'TOF_38415_sliced', 'TOF_38415_sliced_1', 'TOF']
->>>>>>> 356f3f80
         self._assert_run_algorithm_succeeds(args, outputs)
         history = ['ReflectometryReductionOneAuto', 'GroupWorkspaces', 'GroupWorkspaces']
         self._check_history(mtd['IvsQ_binned_38415_1'], history, False)
