--- conflicted
+++ resolved
@@ -245,16 +245,6 @@
 }
 
 // -------------------------------------------------------------------------------------
-<<<<<<< HEAD
-/** Return the sample position vector */
-Mantid::Kernel::V3D LeanElasticPeak::getSamplePos() const {
-  throw Exception::NotImplementedError(
-      "LeanElasticPeak has no sample information");
-}
-
-// -------------------------------------------------------------------------------------
-=======
->>>>>>> d310b4d1
 /** Return the L1 flight path length (source to sample), in meters. */
 double LeanElasticPeak::getL1() const {
   throw Exception::NotImplementedError(
