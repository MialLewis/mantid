--- conflicted
+++ resolved
@@ -220,11 +220,7 @@
  */
 void SliceSelector::showHelp() {
   MantidQt::API::HelpWindow::showCustomInterface(
-<<<<<<< HEAD
-      nullptr, QString("DPDFBackgroundRemover"));
-=======
-      NULL, QString("Dynamic PDF Background Remover"));
->>>>>>> 2f15ec50
+      nullptr, QString("Dynamic PDF Background Remover"));
 }
 
 /*        ***********************
