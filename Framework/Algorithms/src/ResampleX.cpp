#include "MantidAlgorithms/ResampleX.h"
#include "MantidAPI/Axis.h"
#include "MantidAPI/WorkspaceFactory.h"
#include "MantidDataObjects/EventWorkspace.h"
#include "MantidKernel/ArrayProperty.h"
#include "MantidKernel/BoundedValidator.h"
#include "MantidKernel/VectorHelper.h"

#include <boost/math/special_functions/fpclassify.hpp>

#include <sstream>

namespace Mantid {
namespace Algorithms {
using namespace API;
using namespace DataObjects;
using namespace Kernel;
using std::map;
using std::pair;
using std::string;
using std::stringstream;
using std::vector;

// Register the algorithm into the AlgorithmFactory
DECLARE_ALGORITHM(ResampleX)

//----------------------------------------------------------------------------------------------
/// Constructor
ResampleX::ResampleX()
    : m_useLogBinning(true), m_preserveEvents(true), m_numBins(0),
      m_isDistribution(false), m_isHistogram(true) {}

//----------------------------------------------------------------------------------------------
/// Destructor
ResampleX::~ResampleX() {}

//----------------------------------------------------------------------------------------------
/// Algorithm's name for identification. @see Algorithm::name
const std::string ResampleX::name() const { return "ResampleX"; }

/// Algorithm's version for identification. @see Algorithm::version
int ResampleX::version() const { return 1; }

/// Algorithm's category for identification. @see Algorithm::category
const std::string ResampleX::category() const { return "Transforms\\Rebin"; }

const std::string ResampleX::alias() const { return ""; }

//----------------------------------------------------------------------------------------------
/** Initialize the algorithm's properties.
 */
void ResampleX::init() {
  declareProperty(
      make_unique<WorkspaceProperty<>>("InputWorkspace", "", Direction::Input),
      "An input workspace.");
  declareProperty(make_unique<WorkspaceProperty<>>("OutputWorkspace", "",
                                                   Direction::Output),
                  "An output workspace.");

  declareProperty(
      make_unique<ArrayProperty<double>>("XMin"),
      "A comma separated list of the XMin for every spectrum. (Optional)");
  declareProperty(
      make_unique<ArrayProperty<double>>("XMax"),
      "A comma separated list of the XMax for every spectrum. (Optional)");

  auto min = boost::make_shared<BoundedValidator<int>>();
  min->setLower(1);
  declareProperty("NumberBins", 0, min,
                  "Number of bins to split up each spectrum into.");
  declareProperty("LogBinning", false,
                  "Use logarithmic binning. If false use constant step sizes.");

  declareProperty("PreserveEvents", true,
                  "Keep the output workspace as an EventWorkspace, if the "
                  "input has events (default).\n"
                  "If the input and output EventWorkspace names are the same, "
                  "only the X bins are set, which is very quick.\n"
                  "If false, then the workspace gets converted to a "
                  "Workspace2D histogram.");
}

/** More complicated checks of parameters and their relations. @see
 * Algorithm::validateInputs
 */
map<string, string> ResampleX::validateInputs() {
  map<string, string> errors;
  vector<double> xmins = getProperty("XMin");
  vector<double> xmaxs = getProperty("XMax");
  if ((!xmins.empty()) && (!xmaxs.empty())) {
    if (xmins.size() != xmaxs.size()) {
      stringstream msg;
      msg << "XMin and XMax do not define same number of spectra ("
          << xmins.size() << " != " << xmaxs.size() << ")";
      errors.emplace("XMax", msg.str());
    } else {
      size_t size = xmins.size();
      for (size_t i = 0; i < size; ++i) {
        if (xmins[i] >= xmaxs[i]) {
          stringstream msg;
          msg << "XMin (" << xmins[i] << ") cannot be greater than XMax ("
              << xmaxs[i] << ")";
          errors.emplace("XMax", msg.str());
        }
      }
    }
  }

  return errors;
}

/**
 * Determine the min and max x-values for each spectrum and error check the
 *pairs.
 *
 * @param inputWS The workspace to check the numbers for.
 * @param xmins The input/output that will hold the x-mins.
 * @param xmaxs The input/output that will hold the x-maxs.
 *
 * @return Any error messages generated during the execution. If empty
 *everything
 * went according to plan.
 */
string determineXMinMax(MatrixWorkspace_sptr inputWS, vector<double> &xmins,
                        vector<double> &xmaxs) {
  bool updateXMins = xmins.empty(); // they weren't set
  bool updateXMaxs = xmaxs.empty(); // they weren't set

  stringstream msg;

  // determine overall xmin/xmax
  double xmin_wksp = inputWS->getXMin();
  double xmax_wksp = inputWS->getXMax();
  EventWorkspace_const_sptr inputEventWS =
      boost::dynamic_pointer_cast<const EventWorkspace>(inputWS);
  if (inputEventWS != nullptr) {
    xmin_wksp = inputEventWS->getTofMin();
    xmax_wksp = inputEventWS->getTofMax();
  }

  size_t numSpectra = inputWS->getNumberHistograms();
  for (size_t i = 0; i < numSpectra; ++i) {
    // determine ranges if necessary
    if (updateXMins || updateXMaxs) {
      const MantidVec &xvalues = inputWS->getSpectrum(i).dataX();
      if (updateXMins) {
        if (boost::math::isnan(xvalues.front())) {
          xmins.push_back(xmin_wksp);
        } else {
          xmins.push_back(xvalues.front());
        }
      }
      if (updateXMaxs) {
        if (boost::math::isnan(xvalues.back())) {
          xmaxs.push_back(xmax_wksp);
        } else {
          xmaxs.push_back(xvalues.back());
        }
      }
    }

    // error check the ranges
    if (xmins[i] >= xmaxs[i]) {
      if (!msg.str().empty())
        msg << ", ";
      msg << "at wksp_index=" << i << " XMin >= XMax (" << xmins[i]
          << " >= " << xmaxs[i] << ")";
    }
  }

  return msg.str(); // empty string means nothing went wrong
}

/**
 * Set the instance variables before running a test of
 * @link ResampleX::determineBinning @endlink
 *
 * @param numBins The number of bins that will be used.
 * @param useLogBins True if you want log binning.
 * @param isDist True if you want binning for a histogram.
 */
void ResampleX::setOptions(const int numBins, const bool useLogBins,
                           const bool isDist) {
  m_numBins = numBins;
  m_useLogBinning = useLogBins;
  m_isDistribution = isDist;
}

/**
 * Use the binning information to generate a x-axis.
 *
 * @param xValues The new x-axis.
 * @param xmin The x-min to be used.
 * @param xmax The x-max to be used.
 *
 * @return The final delta value (absolute value).
 */
double ResampleX::determineBinning(MantidVec &xValues, const double xmin,
                                   const double xmax) {
  xValues.clear(); // clear out the x-values

  int numBoundaries(0);
  int reqNumBoundaries(m_numBins);
  int expNumBoundaries(m_numBins);
  if (m_isDistribution)
    reqNumBoundaries -= 1; // to get the VectorHelper to do the right thing
  else
    expNumBoundaries += 1; // should be one more bin boundary for histograms

  vector<double> params; // xmin, delta, xmax
  params.push_back(xmin);
  params.push_back(0.); // dummy delta value
  params.push_back(xmax);

  // constant binning is easy
  if (m_useLogBinning) {
    if (xmin == 0)
      throw std::invalid_argument("Cannot calculate log of xmin=0");
    if (xmax == 0)
      throw std::invalid_argument("Cannot calculate log of xmax=0");

    const int MAX_ITER(100); // things went wrong if we get this far

    // starting delta value assuming everything happens exactly
    double delta = (log(xmax) - log(xmin)) / static_cast<double>(m_numBins);
    double shift = .1;
    int sign = 0;
    for (int numIter = 0; numIter < MAX_ITER; ++numIter) {
      params[1] = -1. * delta;
      if (!m_isDistribution)
        params[2] = xmax + delta;
      numBoundaries =
          VectorHelper::createAxisFromRebinParams(params, xValues, true);

      if (numBoundaries == expNumBoundaries) {
        double diff = (xmax - xValues.back());
        if (diff != 0.) {
          g_log.debug()
              << "Didn't get the exact xmax value: [xmax - xValues.back()="
              << diff << "] [relative diff = " << fabs(100. * diff / xmax)
              << "%]\n";
          g_log.debug() << "Resetting final x-value to xmax\n";
          *(xValues.rbegin()) = xmax;
        }
        break;
      } else if (numBoundaries > expNumBoundaries) // too few points
      {
        delta *= (1. + shift);
        if (sign < 0)
          shift *= .9;
        sign = 1;
      } else // too many points
      {
        delta *= (1. - shift);
        if (sign > 0)
          shift *= .9;
        sign = -1;
      }
    }
  } else {
    params[1] = (xmax - xmin) / static_cast<double>(reqNumBoundaries);
    numBoundaries =
        VectorHelper::createAxisFromRebinParams(params, xValues, true);
  }

  if (numBoundaries != expNumBoundaries) {
    g_log.warning()
        << "Did not generate the requested number of bins: generated "
        << numBoundaries << " requested " << expNumBoundaries << "\n";
  }

  // return the delta value so the caller can do debug printing
  return params[1];
}

//----------------------------------------------------------------------------------------------
/** Execute the algorithm.
 */
void ResampleX::exec() {
  // generically having access to the input workspace is a good idea
  MatrixWorkspace_sptr inputWS = getProperty("InputWorkspace");
  MatrixWorkspace_sptr outputWS = getProperty("OutputWorkspace");
  bool inPlace = (inputWS == outputWS); // Rebinning in-place
  m_isDistribution = inputWS->isDistribution();
  m_isHistogram = inputWS->isHistogramData();
  int numSpectra = static_cast<int>(inputWS->getNumberHistograms());

  // the easy parameters
  m_useLogBinning = getProperty("LogBinning");
  m_numBins = getProperty("NumberBins");
  m_preserveEvents = getProperty("PreserveEvents");

  // determine the xmin/xmax for the workspace
  vector<double> xmins = getProperty("XMin");
  vector<double> xmaxs = getProperty("XMax");
  string error = determineXMinMax(inputWS, xmins, xmaxs);
  if (!error.empty())
    throw std::runtime_error(error);

  bool common_limits = true;
  {
    double xmin_common = xmins[0];
    double xmax_common = xmaxs[0];
    for (size_t i = 1; i < xmins.size(); ++i) {
      if (xmins[i] != xmin_common) {
        common_limits = false;
        break;
      }
      if (xmaxs[i] != xmax_common) {
        common_limits = false;
        break;
      }
    }
  }
  if (common_limits) {
    g_log.debug() << "Common limits between all spectra\n";
  } else {
    g_log.debug() << "Does not have common limits between all spectra\n";
  }

  // start doing actual work
  EventWorkspace_const_sptr inputEventWS =
      boost::dynamic_pointer_cast<const EventWorkspace>(inputWS);
  if (inputEventWS != nullptr) {
    if (m_preserveEvents) {
      if (inPlace) {
        g_log.debug() << "Rebinning event workspace in place\n";
      } else {
        g_log.debug() << "Rebinning event workspace out of place\n";
        outputWS = inputWS->clone();
      }
      auto outputEventWS =
          boost::dynamic_pointer_cast<EventWorkspace>(outputWS);

      if (common_limits) {
        // get the delta from the first since they are all the same
        HistogramData::BinEdges xValues(0);
        double delta = this->determineBinning(xValues.mutableRawData(),
                                              xmins[0], xmaxs[0]);
        g_log.debug() << "delta = " << delta << "\n";
        outputEventWS->setAllX(xValues);
      } else {
        // initialize progress reporting.
        Progress prog(this, 0.0, 1.0, numSpectra);

        // do the rebinning
        PARALLEL_FOR2(inputEventWS, outputWS)
        for (int wkspIndex = 0; wkspIndex < numSpectra; ++wkspIndex) {
          PARALLEL_START_INTERUPT_REGION
          MantidVec xValues;
          double delta = this->determineBinning(xValues, xmins[wkspIndex],
                                                xmaxs[wkspIndex]);
          g_log.debug() << "delta[wkspindex=" << wkspIndex << "] = " << delta
                        << " xmin=" << xmins[wkspIndex]
                        << " xmax=" << xmaxs[wkspIndex] << "\n";
<<<<<<< HEAD
          outputEventWS->setBinEdges(wkspIndex, xValues);
=======
          outputEventWS->getSpectrum(wkspIndex).setX(xValues);
>>>>>>> ec7bc5cb
          prog.report(name()); // Report progress
          PARALLEL_END_INTERUPT_REGION
        }
        PARALLEL_CHECK_INTERUPT_REGION
      }
    }    // end if (m_preserveEvents)
    else // event workspace -> matrix workspace
    {
      //--------- Different output, OR you're inplace but not preserving Events
      //--- create a Workspace2D -------
      g_log.information() << "Creating a Workspace2D from the EventWorkspace "
                          << inputEventWS->getName() << ".\n";

      // Create a Workspace2D
      // This creates a new Workspace2D through a torturous route using the
      // WorkspaceFactory.
      // The Workspace2D is created with an EMPTY CONSTRUCTOR
      outputWS = WorkspaceFactory::Instance().create("Workspace2D", numSpectra,
                                                     m_numBins, m_numBins - 1);
      WorkspaceFactory::Instance().initializeFromParent(inputWS, outputWS,
                                                        true);
      // Initialize progress reporting.
      Progress prog(this, 0.0, 1.0, numSpectra);

      // Go through all the histograms and set the data
      PARALLEL_FOR2(inputEventWS, outputWS)
      for (int wkspIndex = 0; wkspIndex < numSpectra; ++wkspIndex) {
        PARALLEL_START_INTERUPT_REGION

        // Set the X axis for each output histogram
        MantidVec xValues;
        double delta =
            this->determineBinning(xValues, xmins[wkspIndex], xmaxs[wkspIndex]);
        g_log.debug() << "delta[wkspindex=" << wkspIndex << "] = " << delta
                      << "\n";
        outputWS->setBinEdges(wkspIndex, xValues);

        // Get a const event list reference. inputEventWS->dataY() doesn't work.
        const EventList &el = inputEventWS->getSpectrum(wkspIndex);
        MantidVec y_data, e_data;
        // The EventList takes care of histogramming.
        el.generateHistogram(xValues, y_data, e_data);

        // Copy the data over.
        outputWS->dataY(wkspIndex).assign(y_data.begin(), y_data.end());
        outputWS->dataE(wkspIndex).assign(e_data.begin(), e_data.end());

        // Report progress
        prog.report(name());
        PARALLEL_END_INTERUPT_REGION
      }
      PARALLEL_CHECK_INTERUPT_REGION

      // Copy all the axes
      for (int i = 1; i < inputWS->axes(); i++) {
        outputWS->replaceAxis(i, inputWS->getAxis(i)->clone(outputWS.get()));
        outputWS->getAxis(i)->unit() = inputWS->getAxis(i)->unit();
      }

      // Copy the units over too.
      for (int i = 0; i < outputWS->axes(); ++i)
        outputWS->getAxis(i)->unit() = inputWS->getAxis(i)->unit();
      outputWS->setYUnit(inputEventWS->YUnit());
      outputWS->setYUnitLabel(inputEventWS->YUnitLabel());
    }
    // Assign it to the output workspace property
    setProperty("OutputWorkspace", outputWS);
    return;
  } else // (inputeventWS != NULL)
  {
    // workspace2d ----------------------------------------------------------
    if (!m_isHistogram) {
      g_log.information() << "Rebin: Converting Data to Histogram.\n";
      Mantid::API::Algorithm_sptr ChildAlg =
          createChildAlgorithm("ConvertToHistogram");
      ChildAlg->initialize();
      ChildAlg->setProperty("InputWorkspace", inputWS);
      ChildAlg->execute();
      inputWS = ChildAlg->getProperty("OutputWorkspace");
    }

    // This will be the output workspace (exact type may vary)
    API::MatrixWorkspace_sptr outputWS;

    // make output Workspace the same type is the input, but with new length of
    // signal array
    outputWS = API::WorkspaceFactory::Instance().create(
        inputWS, numSpectra, m_numBins + 1, m_numBins);

    // Copy over the 'vertical' axis
    if (inputWS->axes() > 1)
      outputWS->replaceAxis(1, inputWS->getAxis(1)->clone(outputWS.get()));

    Progress prog(this, 0.0, 1.0, numSpectra);
    PARALLEL_FOR2(inputWS, outputWS)
    for (int wkspIndex = 0; wkspIndex < numSpectra; ++wkspIndex) {
      PARALLEL_START_INTERUPT_REGION
      // get const references to input Workspace arrays (no copying)
      const MantidVec &XValues = inputWS->readX(wkspIndex);
      const MantidVec &YValues = inputWS->readY(wkspIndex);
      const MantidVec &YErrors = inputWS->readE(wkspIndex);

      // get references to output workspace data (no copying)
      MantidVec &YValues_new = outputWS->dataY(wkspIndex);
      MantidVec &YErrors_new = outputWS->dataE(wkspIndex);

      // create new output X axis
      MantidVec XValues_new;
      double delta = this->determineBinning(XValues_new, xmins[wkspIndex],
                                            xmaxs[wkspIndex]);
      g_log.debug() << "delta[wkspindex=" << wkspIndex << "] = " << delta
                    << "\n";
      //        outputWS->setX(wkspIndex, xValues);
      //        const int ntcnew =
      //        VectorHelper::createAxisFromRebinParams(rb_params,
      //        XValues_new.access());

      // output data arrays are implicitly filled by function
      try {
        VectorHelper::rebin(XValues, YValues, YErrors, XValues_new, YValues_new,
                            YErrors_new, m_isDistribution);
      } catch (std::exception &ex) {
        g_log.error() << "Error in rebin function: " << ex.what() << '\n';
        throw;
      }

      // Populate the output workspace X values
      outputWS->setBinEdges(wkspIndex, XValues_new);

      prog.report(name());
      PARALLEL_END_INTERUPT_REGION
    }
    PARALLEL_CHECK_INTERUPT_REGION
    outputWS->setDistribution(m_isDistribution);

    // Now propagate any masking correctly to the output workspace
    // More efficient to have this in a separate loop because
    // MatrixWorkspace::maskBins blocks multi-threading
    for (int wkspIndex = 0; wkspIndex < numSpectra; ++wkspIndex) {
      if (inputWS->hasMaskedBins(
              wkspIndex)) // Does the current spectrum have any masked bins?
      {
        this->propagateMasks(inputWS, outputWS, wkspIndex);
      }
    }
    // Copy the units over too.
    for (int i = 0; i < outputWS->axes(); ++i) {
      outputWS->getAxis(i)->unit() = inputWS->getAxis(i)->unit();
    }

    if (!m_isHistogram) {
      g_log.information() << "Rebin: Converting Data back to Data Points.\n";
      Mantid::API::Algorithm_sptr ChildAlg =
          createChildAlgorithm("ConvertToPointData");
      ChildAlg->initialize();
      ChildAlg->setProperty<MatrixWorkspace_sptr>("InputWorkspace", outputWS);
      ChildAlg->execute();
      outputWS = ChildAlg->getProperty("OutputWorkspace");
    }

    // Assign it to the output workspace property
    setProperty("OutputWorkspace", outputWS);
  } // end if (inputeventWS != NULL)
}

} // namespace Algorithms
} // namespace Mantid<|MERGE_RESOLUTION|>--- conflicted
+++ resolved
@@ -353,11 +353,7 @@
           g_log.debug() << "delta[wkspindex=" << wkspIndex << "] = " << delta
                         << " xmin=" << xmins[wkspIndex]
                         << " xmax=" << xmaxs[wkspIndex] << "\n";
-<<<<<<< HEAD
           outputEventWS->setBinEdges(wkspIndex, xValues);
-=======
-          outputEventWS->getSpectrum(wkspIndex).setX(xValues);
->>>>>>> ec7bc5cb
           prog.report(name()); // Report progress
           PARALLEL_END_INTERUPT_REGION
         }
