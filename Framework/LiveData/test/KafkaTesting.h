--- conflicted
+++ resolved
@@ -5,10 +5,7 @@
 #include "MantidKernel/WarningSuppressions.h"
 #include "MantidLiveData/Kafka/IKafkaBroker.h"
 #include "MantidLiveData/Kafka/IKafkaStreamSubscriber.h"
-<<<<<<< HEAD
-=======
 #include "MantidTypes/Core/DateAndTime.h"
->>>>>>> 4e96a7fe
 #include <gmock/gmock.h>
 
 GCC_DIAG_OFF(conversion)
@@ -16,10 +13,7 @@
 #include "Kafka/private/Schema/df12_det_spec_map_generated.h"
 #include "Kafka/private/Schema/ev42_events_generated.h"
 #include "Kafka/private/Schema/is84_isis_events_generated.h"
-<<<<<<< HEAD
 #include "Kafka/private/Schema/f142_logdata_generated.h"
-=======
->>>>>>> 4e96a7fe
 GCC_DIAG_ON(conversion)
 
 #include <ctime>
@@ -81,14 +75,11 @@
     return {
         std::pair<std::string, std::vector<int64_t>>("topic_name", {1, 2, 3})};
   }
-<<<<<<< HEAD
-  void seek(const std::string &topic, uint32_t partition, int64_t offset) override {
-    UNUSED_ARG(topic);
-    UNUSED_ARG(partition);
-    UNUSED_ARG(offset);
-  }
-=======
->>>>>>> 4e96a7fe
+  void seek(const std::string &topic, uint32_t partition, int64_t offset) override {
+    UNUSED_ARG(topic);
+    UNUSED_ARG(partition);
+    UNUSED_ARG(offset);
+  }
 };
 
 // -----------------------------------------------------------------------------
@@ -112,14 +103,11 @@
     return {
         std::pair<std::string, std::vector<int64_t>>("topic_name", {1, 2, 3})};
   }
-<<<<<<< HEAD
-  void seek(const std::string &topic, uint32_t partition, int64_t offset) override {
-    UNUSED_ARG(topic);
-    UNUSED_ARG(partition);
-    UNUSED_ARG(offset);
-  }
-=======
->>>>>>> 4e96a7fe
+  void seek(const std::string &topic, uint32_t partition, int64_t offset) override {
+    UNUSED_ARG(topic);
+    UNUSED_ARG(partition);
+    UNUSED_ARG(offset);
+  }
 };
 
 void fakeReceiveAnEventMessage(std::string *buffer, int32_t nextPeriod) {
@@ -166,7 +154,6 @@
       : m_nperiods(nperiods), m_nextPeriod(0), m_callNumber(0) {}
   void subscribe() override {}
   void subscribe(int64_t offset) override { UNUSED_ARG(offset) }
-<<<<<<< HEAD
   void consumeMessage(std::string *message, int64_t &offset, int32_t &partition,
                       std::string &topic) override {
     assert(message);
@@ -181,49 +168,21 @@
     }
 
     m_callNumber++;
-=======
-  void consumeMessage(std::string *buffer, int64_t &offset, int32_t &partition,
-                      std::string &topic) override {
-    assert(buffer);
-
-    flatbuffers::FlatBufferBuilder builder;
-    std::vector<uint32_t> spec = {5, 4, 3, 2, 1, 2};
-    std::vector<uint32_t> tof = {11000, 10000, 9000, 8000, 7000, 6000};
-
-    uint64_t frameTime = 1;
-    float protonCharge(0.5f);
-
-    auto messageFlatbuf = CreateEventMessage(
-        builder, builder.CreateString("KafkaTesting"), 0, frameTime,
-        builder.CreateVector(tof), builder.CreateVector(spec),
-        FacilityData_ISISData,
-        CreateISISData(builder, static_cast<uint32_t>(m_nextPeriod),
-                       RunState_RUNNING, protonCharge).Union());
-    builder.Finish(messageFlatbuf);
-
-    // Copy to provided buffer
-    buffer->assign(reinterpret_cast<const char *>(builder.GetBufferPointer()),
-                   builder.GetSize());
-    m_nextPeriod = ((m_nextPeriod + 1) % m_nperiods);
->>>>>>> 4e96a7fe
-
-    UNUSED_ARG(offset);
-    UNUSED_ARG(partition);
-    UNUSED_ARG(topic);
-  }
-  std::unordered_map<std::string, std::vector<int64_t>>
-  getOffsetsForTimestamp(int64_t timestamp) override {
-    UNUSED_ARG(timestamp);
-    return {
-        std::pair<std::string, std::vector<int64_t>>("topic_name", {1, 2, 3})};
-<<<<<<< HEAD
-  }
-  void seek(const std::string &topic, uint32_t partition, int64_t offset) override {
-    UNUSED_ARG(topic);
-    UNUSED_ARG(partition);
-    UNUSED_ARG(offset);
-=======
->>>>>>> 4e96a7fe
+
+    UNUSED_ARG(offset);
+    UNUSED_ARG(partition);
+    UNUSED_ARG(topic);
+  }
+  std::unordered_map<std::string, std::vector<int64_t>>
+  getOffsetsForTimestamp(int64_t timestamp) override {
+    UNUSED_ARG(timestamp);
+    return {
+        std::pair<std::string, std::vector<int64_t>>("topic_name", {1, 2, 3})};
+  }
+  void seek(const std::string &topic, uint32_t partition, int64_t offset) override {
+    UNUSED_ARG(topic);
+    UNUSED_ARG(partition);
+    UNUSED_ARG(offset);
   }
 
 private:
@@ -246,14 +205,8 @@
     assert(buffer);
 
     // Convert date to time_t
-<<<<<<< HEAD
-    auto mantidTime = Mantid::Kernel::DateAndTime(m_startTime, false);
+    auto mantidTime = Mantid::Types::Core::DateAndTime(m_startTime);
     auto startTime = static_cast<uint64_t>(mantidTime.to_time_t() * 1000000000);
-=======
-    auto mantidTime = Mantid::Types::Core::DateAndTime(m_startTime);
-    auto tmb = mantidTime.to_tm();
-    uint64_t startTime = static_cast<uint64_t>(std::mktime(&tmb));
->>>>>>> 4e96a7fe
 
     // Serialize data with flatbuffers
     flatbuffers::FlatBufferBuilder builder;
@@ -261,11 +214,7 @@
         builder, InfoTypes_RunStart,
         CreateRunStart(builder, startTime, m_runNumber,
                        builder.CreateString(m_instName), m_nperiods).Union());
-<<<<<<< HEAD
     FinishRunInfoBuffer(builder, runInfo);
-=======
-    builder.Finish(runInfo);
->>>>>>> 4e96a7fe
     // Copy to provided buffer
     buffer->assign(reinterpret_cast<const char *>(builder.GetBufferPointer()),
                    builder.GetSize());
@@ -279,14 +228,11 @@
     UNUSED_ARG(timestamp);
     return {
         std::pair<std::string, std::vector<int64_t>>("topic_name", {1, 2, 3})};
-<<<<<<< HEAD
-  }
-  void seek(const std::string &topic, uint32_t partition, int64_t offset) override {
-    UNUSED_ARG(topic);
-    UNUSED_ARG(partition);
-    UNUSED_ARG(offset);
-=======
->>>>>>> 4e96a7fe
+  }
+  void seek(const std::string &topic, uint32_t partition, int64_t offset) override {
+    UNUSED_ARG(topic);
+    UNUSED_ARG(partition);
+    UNUSED_ARG(offset);
   }
 
 private:
@@ -328,14 +274,11 @@
     UNUSED_ARG(timestamp);
     return {
         std::pair<std::string, std::vector<int64_t>>("topic_name", {1, 2, 3})};
-<<<<<<< HEAD
-  }
-  void seek(const std::string &topic, uint32_t partition, int64_t offset) override {
-    UNUSED_ARG(topic);
-    UNUSED_ARG(partition);
-    UNUSED_ARG(offset);
-=======
->>>>>>> 4e96a7fe
+  }
+  void seek(const std::string &topic, uint32_t partition, int64_t offset) override {
+    UNUSED_ARG(topic);
+    UNUSED_ARG(partition);
+    UNUSED_ARG(offset);
   }
 
 private:
