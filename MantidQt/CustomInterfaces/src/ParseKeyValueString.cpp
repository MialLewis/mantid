--- conflicted
+++ resolved
@@ -12,7 +12,6 @@
     @throws std::runtime_error on an invalid input string
     */
 std::map<std::string, std::string> parseKeyValueString(const std::string &str) {
-<<<<<<< HEAD
   /*
     This is a bad example of using a tokenizer, and
     Mantid::Kernel::StringTokenizer should
@@ -23,27 +22,13 @@
     separators is not
     yet possible with Mantid::Kernel::StringTokenizer.
   */
-
-=======
->>>>>>> c3e23861
-  // Tokenise, using '\' as an escape character, ',' as a delimiter and " and '
-  // as quote characters
   boost::tokenizer<boost::escaped_list_separator<char>> tok(
       str, boost::escaped_list_separator<char>("\\", ",", "\"'"));
-<<<<<<< HEAD
   std::map<std::string, std::string> kvp;
 
   for (const auto &it : tok) {
     std::vector<std::string> valVec;
     boost::split(valVec, it, boost::is_any_of("="));
-=======
-
-  std::map<std::string, std::string> kvp;
-
-  for (auto it = tok.begin(); it != tok.end(); ++it) {
-    std::vector<std::string> valVec;
-    boost::split(valVec, *it, boost::is_any_of("="));
->>>>>>> c3e23861
 
     if (valVec.size() > 1) {
       // We split on all '='s. The first delimits the key, the rest are assumed
@@ -59,19 +44,11 @@
       boost::trim(value);
 
       if (key.empty() || value.empty())
-<<<<<<< HEAD
         throw std::runtime_error("Invalid key value pair, '" + it + "'");
 
       kvp[key] = value;
     } else {
       throw std::runtime_error("Invalid key value pair, '" + it + "'");
-=======
-        throw std::runtime_error("Invalid key value pair, '" + *it + "'");
-
-      kvp[key] = value;
-    } else {
-      throw std::runtime_error("Invalid key value pair, '" + *it + "'");
->>>>>>> c3e23861
     }
   }
   return kvp;
