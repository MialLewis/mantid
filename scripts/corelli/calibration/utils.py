# Mantid Repository : https://github.com/mantidproject/mantid
#
# Copyright &copy; 2018 ISIS Rutherford Appleton Laboratory UKRI,
#   NScD Oak Ridge National Laboratory, European Spallation Source,
#   Institut Laue - Langevin & CSNS, Institute of High Energy Physics, CAS
# SPDX - License - Identifier: GPL - 3.0 +

from os import path
import numpy as np
from numpy.polynomial.polynomial import polyval
from typing import List, Optional, Union

# imports from Mantid
from mantid.api import AnalysisDataService, mtd, WorkspaceGroup
from mantid.dataobjects import TableWorkspace, Workspace2D
from mantid.simpleapi import (ApplyCalibration, CloneWorkspace, CreateEmptyTableWorkspace, Integration, LoadEventNexus,
                              LoadNexusProcessed, RenameWorkspace, UnGroupWorkspace)
try:
    from mantidqt.widgets.instrumentview.presenter import InstrumentViewPresenter
    from mantidqt.utils.qt.qappthreadcall import QAppThreadCall
except (ImportError, ModuleNotFoundError):
    InstrumentViewPresenter, QAppThreadCall = None, None
from Calibration import tube
from Calibration.tube_calib_fit_params import TubeCalibFitParams

# Functions exposed to the general user (public) API
__all__ = ['apply_calibration', 'load_banks', 'calibrate_tube']

# Type aliases
InputTable = Union[str, TableWorkspace]  # allowed types for the input calibration table to append_bank_number
WorkspaceTypes = Union[str, Workspace2D]  # allowed types for the input workspace to calibrate_bank
WorkspaceGroupTypes = Union[str, WorkspaceGroup]

PIXELS_PER_TUBE = 256
TUBES_IN_BANK = 16
TUBE_LENGTH = 0.900466  # in meters
WIRE_GAP = 52.8 / 1000  # in meters, distance between consecutive wires


def wire_positions(units: str = 'pixels') -> np.ndarray:
    r"""
    Vertical positions of the standar set of 16 wires. It's assumed that the center of the 16 wires
    coincides with the center of a tube.

    :param units: either one of 'pixels' or 'meters'. If pixels, the bottom of the tube correspons
    to pixel 1. If 'meters', the center of the tube corresponds to the origin of coordinates.

    :raises: AssertionError when incorrect units are passed
    """
    units_valid = ('meters', 'pixels')
    assert units in units_valid, f'units {units} must be one of {units_valid}'
    wire_gap = (2 * 25.4 + 2) / 1000  # gap along the Y-coordinate between consecutive wire centers
    # the center of the 16 wires is aligned with the center of the tube, set to Y == 0
    wire_meters_positions = np.arange(-7.5 * wire_gap, 8.5 * wire_gap, wire_gap)
    if units == 'meters':
        return wire_meters_positions
    wire_pixel_positions = (PIXELS_PER_TUBE / TUBE_LENGTH) * wire_meters_positions + PIXELS_PER_TUBE / 2
    return wire_pixel_positions


def bank_numbers(bank_selection: str) -> List[str]:
    r"""
    Expand a bank selection string into a list of bank numbers, from smallest to highest

    :param bank_selection: selection string, such as '10,12-15,17-21'
    """
    banks = list()  # list of bank numbers, as string
    ranges = [r.strip() for r in bank_selection.split(',')]  # split by comma
    for r in ranges:
        if '-' in r:
            start, end = [int(n.strip()) for n in r.split('-')]
            banks.extend(list(range(start, end + 1)))
        else:
            banks.append(int(r))
    return [str(n) for n in sorted(banks)]


def load_banks(run: Union[int, str], bank_selection: str, output_workspace: str) -> Workspace2D:
    r"""
    Load events only for the selected banks, and don't load metadata.

    If the file is not an events file, but a Nexus processed file, the bank_selection is ignored.
    :param run: run-number or filename to an Event nexus file or a processed nexus file
    :param bank_selection: selection string, such as '10,12-15,17-21'
    :param output_workspace: name of the output workspace containing counts per pixel
    :return: workspace containing counts per pixel. Events in each pixel are integrated into neutron counts.
    """
    # Resolve the input run
    if isinstance(run, int):
        file_descriptor = f'CORELLI_{run}'
    else:  # a run number given as a string, or the path to a file
        try:
            file_descriptor = f'CORELLI_{str(int(run))}'
        except ValueError:  # run is path to a file
            filename = run
            assert path.exists(filename), f'File {filename} does not exist'
            file_descriptor = filename

    bank_names = ','.join(['bank' + b for b in bank_numbers(bank_selection)])
    try:
        LoadEventNexus(Filename=file_descriptor, OutputWorkspace=output_workspace,
                       BankName=bank_names, LoadMonitors=False, LoadLogs=True)
    except (RuntimeError, ValueError):
        LoadNexusProcessed(Filename=file_descriptor, OutputWorkspace=output_workspace)
    Integration(InputWorkspace=output_workspace, OutputWorkspace=output_workspace)
    return mtd[output_workspace]


<<<<<<< HEAD
def trim_calibration_table(input_workspace: InputTable, output_workspace: Optional[str] = None) -> TableWorkspace:
    r"""
    Discard trim the X and Z pixel coordinates, since we are only interested in the calibrated Y-coordinate

    :param input_workspace:
    :param output_workspace:

    :return: handle to the trimmed table workspace
    """
    if output_workspace is None:
        output_workspace = str(input_workspace)  # overwrite the input table

    # Extract detector ID's and Y-coordinates from the input table
    table = mtd[str(input_workspace)]
    detector_ids = table.column(0)
    y_coordinates = [v.Y() for v in table.column(1)]

    # create the (empty) trimmed table
    table_trimmed = CreateEmptyTableWorkspace(OutputWorkspace=output_workspace)
    table_trimmed.addColumn(type='int', name='Detector ID')
    table_trimmed.addColumn(type='double', name='Detector Y Coordinate')

    # fill the rows of the trimmed table
    for detector_id, y_coordinate in zip(detector_ids, y_coordinates):
        table_trimmed.addRow([detector_id, y_coordinate])

    return table_trimmed


=======
>>>>>>> 703e3642
def calculate_peak_y_table(peak_table: InputTable,
                           parameters_table_group: WorkspaceGroupTypes,
                           output_workspace: str = 'PeakYTable') -> TableWorkspace:
    r"""
    Evaluate the Y-coordinate of each wire shadow given the estimated pixel positions of the
    shadows and the polynomial function translating pixel positions to y-coordinate

    :param peak_table:
    :param parameters_table_group:
    :param output_workspace:

    :return: TableWorkspace
    """
    # Number of rows of peak_table must be the number of tables within parameters_table_group
    # Create empty PeakYTable, see tube_calib.getCalibration
    # Iterate over the rows of peak_table, and tables of parameters_table_group
    #   Extract peak positions in pixel units
    #   Extract polynomial coefficients, see tube_calib.correct_tube_to_ideal_tube
    #   Evaluate the Y-coordinate for the peak positions, see tube_calib.correct_tube_to_ideal_tube
    #   Append row to PeakYTable, see tube_calib.getCalibration
    # Return the handle to PeakYTable
    peak_workspace, parameters_workspace = mtd[str(peak_table)], mtd[str(parameters_table_group)]
    error_message = 'number of rows in peak_table different than number of tables in parameters_table_group'
    assert peak_workspace.rowCount() == parameters_workspace.getNumberOfEntries(), error_message

    # Create empty peak_y_table with same column names as those of peak_table
    peak_y_workspace = CreateEmptyTableWorkspace(OutputWorkspace=output_workspace)
    for column_type, column_name in zip(peak_workspace.columnTypes(), peak_workspace.getColumnNames()):
        peak_y_workspace.addColumn(type=column_type, name=column_name)
    tube_names = peak_workspace.column(0)  # e.g., ['CORELLI/A row/bank10/sixteenpack/tube1',...]

    # calculate the vertical positions for each tube, and append to peak_y_workspace
    for tube_index, (row, table) in enumerate(zip(peak_workspace, parameters_workspace)):
        peak_pixel_positions = list(row.values())[1:]  # peaks in pixel units for the current tube
        coefficients = table.column(1)[:-1]  # A0, A1, A2 coefficients
        peak_vertical_positions = polyval(peak_pixel_positions, coefficients)  # peaks along vertical axes
        peak_y_workspace.addRow([tube_names[tube_index]] + peak_vertical_positions.tolist())

    return peak_y_workspace


def calibrate_tube(workspace: WorkspaceTypes,
                   tube_name: str,
                   output_peak_table: str = 'PeakTable',
                   output_parameters_table: str = 'ParametersTable',
                   output_peak_y_table: str = 'PeakYTable',
                   shadow_height: float = 1000,
                   shadow_width: float = 4,
                   fit_domain: float = 7) -> TableWorkspace:
    r"""
    Calibration table for one tube of CORELLI

    This function creates TableWorkspace 'CalibTable', TableWorkspace 'PeakTable',
    and WorkspaceGroup 'ParametersTable' containing TableWorkspace 'ParametersTableI'
    where 'I' is the tube number.

    :param workspace: string or handle to ~mantid.dataobjects.Workspace2D
    :param tube_name: string uniquely representing one tube e.g. 'bank88/sixteenpack/tube3'
    :param output_peak_table:
    :param output_parameters_table:
    :param output_peak_y_table:
<<<<<<< HEAD
    :param shadow_height: estimated dip in the background intensity.
    :param shadow_width: estimated width of the shadow cast by the wire, in pixel units
    :param fit_domain: estimated range, in pixel units, over which to carry out the fit.
    :return: table containing detector ID and Y-coordinates
=======
    :param shadow_height: estimated dip in the background intensity. Dips typical of Cd-wire runs are around 1000
        neutron counts.
    :param shadow_width: estimated width of the shadow cast by the wire, in pixel units. The Cd-wire typically
        cast a shadow over four pixels.
    :param fit_domain: estimated range, in pixel units, over which to carry out the fit. An appropriate value
        is about twice the shadow width
    :return: table containing detector ID and position vector
>>>>>>> 703e3642
    """
    message = f'Cannot process workspace {workspace}. Pass the name of an existing workspace or a workspace handle'
    assert isinstance(workspace, (str, Workspace2D)), message
    assert shadow_height > 0, 'shadow height must be positive'
    for marker in ('bank', 'sixteenpack', 'tube'):
        assert marker in tube_name, f'{tube_name} does not uniquely specify one tube'
    peak_height, peak_width = -shadow_height, shadow_width
    # Initial guess for the peak positions, assuming:
    # - the center of the the wire mesh coincides with the center ot the tube_calib_fit_params
    # - wires cast a shadow on a perfectly calibrated tube
    fit_extent = (fit_domain / PIXELS_PER_TUBE) * TUBE_LENGTH  # fit domain in meters
    assert fit_extent < WIRE_GAP, 'The fit domain cannot be larger than the distance between consecutive wires'
    wire_pixel_positions = wire_positions(units='pixels')[1: -1]
    fit_par = TubeCalibFitParams(wire_pixel_positions, height=peak_height, width=peak_width, margin=fit_domain)
    fit_par.setAutomatic(True)
    # Generate the calibration table, the peak table, and the parameters table
    peaks_form = [1] * len(wire_pixel_positions)  # signals we'll be fitting dips (peaks with negative heights)
    calibration_table, _ = tube.calibrate(workspace, tube_name, wire_positions(units='meters')[1: -1], peaks_form,
                                          fitPar=fit_par, outputPeak=True,
                                          parameters_table_group='ParametersTableGroup')
<<<<<<< HEAD
    calibration_table = trim_calibration_table(calibration_table)  # discard X and Z coordinates
=======
>>>>>>> 703e3642
    # Additional workspaces
    # Table with shadow positions along the tube, in pixel units
    if output_peak_table != 'PeakTable':  # 'PeakTable' is output by tube.calibrate
        RenameWorkspace(InputWorkspace='PeakTable', OutputWorkspace=output_peak_table)
    # Table with shadow positions along the vertical axis
    calculate_peak_y_table(output_peak_table, 'ParametersTableGroup', output_workspace=output_peak_y_table)
    # Table with optimized parameters for the polynomial coefficients A0, A1, A2, and chi-square
    RenameWorkspace(InputWorkspace=mtd['ParametersTableGroup'].getItem(0), OutputWorkspace=output_parameters_table)
    UnGroupWorkspace(InputWorkspace='ParametersTableGroup')
    return calibration_table


def apply_calibration(workspace: WorkspaceTypes, calibration_table: InputTable,
                      output_workspace: Optional[str] = None, show_instrument: bool = False) -> Workspace2D:
    r"""
    Calibrate the detector positions with an input table, and open the instrument view if so requested.

    :param workspace: input Workspace2D containing total neutron counts per pixel
    :param calibration_table: a TableWorskpace containing one column for detector ID and one column
    for its calibrated XYZ coordinates, in meters
    :param output_workspace: name of the output workspace containing calibrated detectors. If `None`, then
        the output workspace name will be the input workspace plus the suffix `_calibrated`
    :param show_instrument: open the instrument view for `output_workspace`

    :raises AssertionError: either `workspace` or `calibration_table` are not found
    """
    assert AnalysisDataService.doesExist(str(workspace)), f'No worksapce {str(workspace)} found'
    assert AnalysisDataService.doesExist(str(calibration_table)), f'No table {str(calibration_table)} found'
    if output_workspace is None:
        output_workspace = str(workspace) + '_calibrated'

    CloneWorkspace(InputWorkspace=workspace, OutputWorkspace=output_workspace)
    ApplyCalibration(Workspace=output_workspace, CalibrationTable=calibration_table)

    if show_instrument is True and None not in (InstrumentViewPresenter, InstrumentViewPresenter):
        instrument_presenter = QAppThreadCall(InstrumentViewPresenter)(mtd[output_workspace])
        QAppThreadCall(instrument_presenter.show_view)()

    return mtd[output_workspace]<|MERGE_RESOLUTION|>--- conflicted
+++ resolved
@@ -106,7 +106,6 @@
     return mtd[output_workspace]
 
 
-<<<<<<< HEAD
 def trim_calibration_table(input_workspace: InputTable, output_workspace: Optional[str] = None) -> TableWorkspace:
     r"""
     Discard trim the X and Z pixel coordinates, since we are only interested in the calibrated Y-coordinate
@@ -136,8 +135,6 @@
     return table_trimmed
 
 
-=======
->>>>>>> 703e3642
 def calculate_peak_y_table(peak_table: InputTable,
                            parameters_table_group: WorkspaceGroupTypes,
                            output_workspace: str = 'PeakYTable') -> TableWorkspace:
@@ -199,12 +196,6 @@
     :param output_peak_table:
     :param output_parameters_table:
     :param output_peak_y_table:
-<<<<<<< HEAD
-    :param shadow_height: estimated dip in the background intensity.
-    :param shadow_width: estimated width of the shadow cast by the wire, in pixel units
-    :param fit_domain: estimated range, in pixel units, over which to carry out the fit.
-    :return: table containing detector ID and Y-coordinates
-=======
     :param shadow_height: estimated dip in the background intensity. Dips typical of Cd-wire runs are around 1000
         neutron counts.
     :param shadow_width: estimated width of the shadow cast by the wire, in pixel units. The Cd-wire typically
@@ -212,7 +203,6 @@
     :param fit_domain: estimated range, in pixel units, over which to carry out the fit. An appropriate value
         is about twice the shadow width
     :return: table containing detector ID and position vector
->>>>>>> 703e3642
     """
     message = f'Cannot process workspace {workspace}. Pass the name of an existing workspace or a workspace handle'
     assert isinstance(workspace, (str, Workspace2D)), message
@@ -233,10 +223,8 @@
     calibration_table, _ = tube.calibrate(workspace, tube_name, wire_positions(units='meters')[1: -1], peaks_form,
                                           fitPar=fit_par, outputPeak=True,
                                           parameters_table_group='ParametersTableGroup')
-<<<<<<< HEAD
     calibration_table = trim_calibration_table(calibration_table)  # discard X and Z coordinates
-=======
->>>>>>> 703e3642
+
     # Additional workspaces
     # Table with shadow positions along the tube, in pixel units
     if output_peak_table != 'PeakTable':  # 'PeakTable' is output by tube.calibrate
