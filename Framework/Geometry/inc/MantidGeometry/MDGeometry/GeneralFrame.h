#ifndef MANTID_GEOMETRY_GENERALFRAME_H_
#define MANTID_GEOMETRY_GENERALFRAME_H_

#include "MantidGeometry/MDGeometry/MDFrame.h"
#include "MantidKernel/MDUnit.h"
#include "MantidKernel/System.h"
#include "MantidGeometry/DllConfig.h"
#include "MantidKernel/UnitLabel.h"
#include <memory>

namespace Mantid {
namespace Geometry {

/** GeneralFrame : Any MDFrame that isn't related to momemtum transfer

  Copyright &copy; 2015 ISIS Rutherford Appleton Laboratory, NScD Oak Ridge
  National Laboratory & European Spallation Source

  This file is part of Mantid.

  Mantid is free software; you can redistribute it and/or modify
  it under the terms of the GNU General Public License as published by
  the Free Software Foundation; either version 3 of the License, or
  (at your option) any later version.

  Mantid is distributed in the hope that it will be useful,
  but WITHOUT ANY WARRANTY; without even the implied warranty of
  MERCHANTABILITY or FITNESS FOR A PARTICULAR PURPOSE.  See the
  GNU General Public License for more details.

  You should have received a copy of the GNU General Public License
  along with this program.  If not, see <http://www.gnu.org/licenses/>.

  File change history is stored at: <https://github.com/mantidproject/mantid>
  Code Documentation is available at: <http://doxygen.mantidproject.org>
*/
class MANTID_GEOMETRY_DLL GeneralFrame : public MDFrame {
public:
  static const std::string GeneralFrameDistance;
  static const std::string GeneralFrameTOF;
  static const std::string GeneralFrameName;
  GeneralFrame(const std::string &frameName, const Kernel::UnitLabel &unit);
  GeneralFrame(const std::string &frameName,
               std::unique_ptr<Mantid::Kernel::MDUnit> unit);
<<<<<<< HEAD
  Kernel::UnitLabel getUnitLabel() const;
  const Kernel::MDUnit &getMDUnit() const;
  bool canConvertTo(const Kernel::MDUnit &otherUnit) const;
  bool isQ() const;
  bool isSameType(const MDFrame &frame) const;
  std::string name() const;
  virtual GeneralFrame *clone() const;
=======
  ~GeneralFrame() override;
  Kernel::UnitLabel getUnitLabel() const override;
  const Kernel::MDUnit &getMDUnit() const override;
  bool canConvertTo(const Kernel::MDUnit &otherUnit) const override;
  bool isQ() const override;
  bool isSameType(const MDFrame &frame) const override;
  std::string name() const override;
  GeneralFrame *clone() const override;
>>>>>>> fa8a40d8
  Mantid::Kernel::SpecialCoordinateSystem
  equivalientSpecialCoordinateSystem() const override;

private:
  /// Label unit
  const std::unique_ptr<Mantid::Kernel::MDUnit> m_unit;
  /// Frame name
  const std::string m_frameName;
};

} // namespace Geometry
} // namespace Mantid

#endif /* MANTID_GEOMETRY_GENERALFRAME_H_ */<|MERGE_RESOLUTION|>--- conflicted
+++ resolved
@@ -42,16 +42,6 @@
   GeneralFrame(const std::string &frameName, const Kernel::UnitLabel &unit);
   GeneralFrame(const std::string &frameName,
                std::unique_ptr<Mantid::Kernel::MDUnit> unit);
-<<<<<<< HEAD
-  Kernel::UnitLabel getUnitLabel() const;
-  const Kernel::MDUnit &getMDUnit() const;
-  bool canConvertTo(const Kernel::MDUnit &otherUnit) const;
-  bool isQ() const;
-  bool isSameType(const MDFrame &frame) const;
-  std::string name() const;
-  virtual GeneralFrame *clone() const;
-=======
-  ~GeneralFrame() override;
   Kernel::UnitLabel getUnitLabel() const override;
   const Kernel::MDUnit &getMDUnit() const override;
   bool canConvertTo(const Kernel::MDUnit &otherUnit) const override;
@@ -59,7 +49,6 @@
   bool isSameType(const MDFrame &frame) const override;
   std::string name() const override;
   GeneralFrame *clone() const override;
->>>>>>> fa8a40d8
   Mantid::Kernel::SpecialCoordinateSystem
   equivalientSpecialCoordinateSystem() const override;
 
