--- conflicted
+++ resolved
@@ -51,11 +51,7 @@
       virtual bool canReadFile() const;
       virtual std::string getWorkspaceTypeName();
       virtual int getSpecialCoordinates();
-<<<<<<< HEAD
       std::vector<int> getExtents();
-=======
-
->>>>>>> de25462e
     private:
       /// Repository for accessing workspaces. At this level, does not specify how or where from.
       boost::scoped_ptr<WorkspaceProvider> m_repository;
