# Tests for Fit functions

set(TEST_PY_FILES
    BesselTest.py
    DSFinterp1DFitTest.py
    EISFDiffSphereTest.py
<<<<<<< HEAD
    TFMuoniumTest.py
=======
    FmuFTest.py
    CombGaussLorentzKTTest.py
>>>>>>> b8dce0c0
    EISFDiffCylinderTest.py
    EISFDiffSphereAlkylTest.py
    Example1DFunctionTest.py
    ExamplePeakFunctionTest.py
    StretchedExpFTTest.py
    AttributeTest.py
    MsdGaussTest.py
    MsdPetersTest.py
    MsdYiTest.py
    TeixeiraWaterTest.py)

check_tests_valid(${CMAKE_CURRENT_SOURCE_DIR} ${TEST_PY_FILES})

# Prefix for test name=PythonFunctions
pyunittest_add_test(${CMAKE_CURRENT_SOURCE_DIR} python.functions
                    ${TEST_PY_FILES})<|MERGE_RESOLUTION|>--- conflicted
+++ resolved
@@ -4,12 +4,9 @@
     BesselTest.py
     DSFinterp1DFitTest.py
     EISFDiffSphereTest.py
-<<<<<<< HEAD
     TFMuoniumTest.py
-=======
     FmuFTest.py
     CombGaussLorentzKTTest.py
->>>>>>> b8dce0c0
     EISFDiffCylinderTest.py
     EISFDiffSphereAlkylTest.py
     Example1DFunctionTest.py
