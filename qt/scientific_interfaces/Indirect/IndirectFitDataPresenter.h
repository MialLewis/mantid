--- conflicted
+++ resolved
@@ -66,16 +66,9 @@
   void dataAdded();
   void dataRemoved();
   void dataChanged();
-<<<<<<< HEAD
   void startXChanged(double, std::size_t=0, std::size_t=0);
   void endXChanged(double, std::size_t=0, std::size_t=0);
   void excludeRegionChanged(const std::string &, std::size_t, std::size_t);
-=======
-  void startXChanged(double /*_t1*/, std::size_t /*_t2*/, std::size_t /*_t3*/);
-  void endXChanged(double /*_t1*/, std::size_t /*_t2*/, std::size_t /*_t3*/);
-  void excludeRegionChanged(const std::string & /*_t1*/, std::size_t /*_t2*/,
-                            std::size_t /*_t3*/);
->>>>>>> c2aaf5a8
   void multipleDataViewSelected();
   void singleDataViewSelected();
   void requestedAddWorkspaceDialog();
