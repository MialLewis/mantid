--- conflicted
+++ resolved
@@ -1488,18 +1488,6 @@
 
         return
 
-<<<<<<< HEAD
-    def set_title(self, title, color):
-        """
-
-        :param title:
-        :return:
-        """
-        # TODO/NOW - doc & etc
-
-        self.axes.set_title(title, loc='center', color=color)
-
-=======
     def set_title(self, title, color, location='center'):
         """
         set title to the figure (canvas) with default location at center
@@ -1517,7 +1505,6 @@
 
         # set title and re-draw to apply
         self.axes.set_title(title, loc=location, color=color)
->>>>>>> eae7431a
         self.draw()
 
         return
