--- conflicted
+++ resolved
@@ -31,7 +31,7 @@
         idf_file=api.ExperimentInfo.getInstrumentFilename(InstrumentName)
         tmp_ws_name = '__empty_' + InstrumentName
         if not mtd.doesExist(tmp_ws_name):
-            LoadEmptyInstrument(Filename=idf_file,OutputWorkspace=tmp_ws_name)
+               LoadEmptyInstrument(Filename=idf_file,OutputWorkspace=tmp_ws_name)
         return mtd[tmp_ws_name].getInstrument()
 
 
@@ -331,7 +331,6 @@
 
         api.AnalysisDataService.clear()
 
-<<<<<<< HEAD
     def test_runDescriptorDependant(self):
         propman  = self.prop_man
         self.assertTrue(PropertyManager.wb_run.has_own_value())
@@ -350,8 +349,6 @@
         self.assertTrue(PropertyManager.wb_for_monovan_run.has_own_value())
         self.assertEqual(propman.wb_run,2000)
         self.assertEqual(propman.wb_for_monovan_run,3000)
-=======
->>>>>>> ca9c4654
 
 
 if __name__=="__main__":
