--- conflicted
+++ resolved
@@ -63,150 +63,43 @@
     /*
     Write mask array with correct order for each internal dimension.
     */
-<<<<<<< HEAD
-    vtkDataSet* vtkMDQuadFactory::create(ProgressAction& progressUpdating) const
-    {
-      vtkDataSet* product = tryDelegatingCreation<IMDEventWorkspace, 2>(m_workspace, progressUpdating);
-      if(product != NULL)
-      {
-        return product;
-      }
-      else
-      {
-        g_log.warning() << "Factory " << this->getFactoryTypeName() << " is being used. You are viewing data with less than three dimensions in the VSI. \n";
-
-        IMDEventWorkspace_sptr imdws = this->castAndCheck<IMDEventWorkspace, 2>(m_workspace);
-        // Acquire a scoped read-only lock to the workspace (prevent segfault from algos modifying ws)
-        Mantid::Kernel::ReadLock lock(*imdws);
-
-        const size_t nDims = imdws->getNumDims();
-        size_t nNonIntegrated = imdws->getNonIntegratedDimensions().size();
-
-        /*
-        Write mask array with correct order for each internal dimension.
-        */
         auto masks = Mantid::Kernel::make_unique<bool[]>(nDims);
-        for(size_t i_dim = 0; i_dim < nDims; ++i_dim)
-        {
-          bool bIntegrated = imdws->getDimension(i_dim)->getIsIntegrated();
-          masks[i_dim] = !bIntegrated; //TRUE for unmaksed, integrated dimensions are masked.
-        }
-=======
-    bool *masks = new bool[nDims];
     for (size_t i_dim = 0; i_dim < nDims; ++i_dim) {
       bool bIntegrated = imdws->getDimension(i_dim)->getIsIntegrated();
       masks[i_dim] =
           !bIntegrated; // TRUE for unmaksed, integrated dimensions are masked.
     }
->>>>>>> 6df670b6
 
     // Make iterator, which will use the desired normalization. Ensure
     // destruction in any eventuality.
     boost::scoped_ptr<IMDIterator> it(
         createIteratorWithNormalization(m_normalizationOption, imdws.get()));
 
-<<<<<<< HEAD
-        // Create 4 points per box.
+    // Create 4 points per box.
         vtkNew<vtkPoints> points;
-        points->SetNumberOfPoints(it->getDataSize() * 4);
-
-        // One scalar per box
-        vtkNew<vtkFloatArray> signals;
-        signals->Allocate(it->getDataSize());
-        signals->SetName(vtkDataSetFactory::ScalarName.c_str());
-        signals->SetNumberOfComponents(1);
-=======
-    // Create 4 points per box.
-    vtkPoints *points = vtkPoints::New();
     points->SetNumberOfPoints(it->getDataSize() * 4);
 
     // One scalar per box
-    vtkFloatArray *signals = vtkFloatArray::New();
+        vtkNew<vtkFloatArray> signals;
     signals->Allocate(it->getDataSize());
     signals->SetName(vtkDataSetFactory::ScalarName.c_str());
     signals->SetNumberOfComponents(1);
->>>>>>> 6df670b6
 
     size_t nVertexes;
 
     vtkUnstructuredGrid *visualDataSet = vtkUnstructuredGrid::New();
     visualDataSet->Allocate(it->getDataSize());
 
-<<<<<<< HEAD
         vtkNew<vtkIdList> quadPointList;
-        quadPointList->SetNumberOfIds(4);
-=======
-    vtkIdList *quadPointList = vtkIdList::New();
     quadPointList->SetNumberOfIds(4);
->>>>>>> 6df670b6
 
     Mantid::API::CoordTransform const *transform = NULL;
     if (m_useTransform) {
       transform = imdws->getTransformToOriginal();
     }
 
-<<<<<<< HEAD
-        Mantid::coord_t out[2];
+    Mantid::coord_t out[2];
         auto useBox = Mantid::Kernel::make_unique<bool[]>(it->getDataSize());
-
-        double progressFactor = 0.5/double(it->getDataSize());
-        double progressOffset = 0.5;
-
-        size_t iBox = 0;
-        do
-        {
-          progressUpdating.eventRaised(progressFactor * double(iBox));
-
-          Mantid::signal_t signal = it->getNormalizedSignal();
-          if (!isSpecial( signal ) && m_thresholdRange->inRange(signal))
-          {
-            useBox[iBox] = true;
-            signals->InsertNextValue(static_cast<float>(signal));
-
-            coord_t* coords = it->getVertexesArray(nVertexes, nNonIntegrated, masks.get());
-
-            //Iterate through all coordinates. Candidate for speed improvement.
-            for(size_t v = 0; v < nVertexes; ++v)
-            {
-              coord_t * coord = coords + v*2;
-              size_t id = iBox*4 + v;
-              if(m_useTransform)
-              {
-                transform->apply(coord, out);
-                points->SetPoint(id, out[0], out[1], 0);
-              }
-              else
-              {
-                points->SetPoint(id, coord[0], coord[1], 0);
-              }
-            }
-            // Free memory
-            delete [] coords;
-          } // valid number of vertexes returned
-          else
-          {
-            useBox[iBox] = false;
-          }
-          ++iBox;
-        } while (it->next());
-
-        for(size_t ii = 0; ii < it->getDataSize() ; ++ii)
-        {
-          progressUpdating.eventRaised((progressFactor * double(ii)) + progressOffset);
-
-          if (useBox[ii] == true)
-          {
-            vtkIdType pointIds = vtkIdType(ii * 4);
-
-            quadPointList->SetId(0, pointIds + 0); //xyx
-            quadPointList->SetId(1, pointIds + 1); //dxyz
-            quadPointList->SetId(2, pointIds + 3); //dxdyz
-            quadPointList->SetId(3, pointIds + 2); //xdyz
-            visualDataSet->InsertNextCell(VTK_QUAD, quadPointList.GetPointer());
-          } // valid number of vertexes returned
-=======
-    Mantid::coord_t out[2];
-    bool *useBox = new bool[it->getDataSize()];
 
     double progressFactor = 0.5 / double(it->getDataSize());
     double progressOffset = 0.5;
@@ -221,9 +114,7 @@
         signals->InsertNextValue(static_cast<float>(signal));
 
         coord_t *coords =
-            it->getVertexesArray(nVertexes, nNonIntegrated, masks);
-        delete[] coords;
-        coords = it->getVertexesArray(nVertexes, nNonIntegrated, masks);
+            it->getVertexesArray(nVertexes, nNonIntegrated, masks.get());
 
         // Iterate through all coordinates. Candidate for speed improvement.
         for (size_t v = 0; v < nVertexes; ++v) {
@@ -235,7 +126,6 @@
           } else {
             points->SetPoint(id, coord[0], coord[1], 0);
           }
->>>>>>> 6df670b6
         }
         // Free memory
         delete[] coords;
@@ -246,7 +136,6 @@
       ++iBox;
     } while (it->next());
 
-    delete[] masks;
     for (size_t ii = 0; ii < it->getDataSize(); ++ii) {
       progressUpdating.eventRaised((progressFactor * double(ii)) +
                                    progressOffset);
@@ -258,39 +147,16 @@
         quadPointList->SetId(1, pointIds + 1); // dxyz
         quadPointList->SetId(2, pointIds + 3); // dxdyz
         quadPointList->SetId(3, pointIds + 2); // xdyz
-        visualDataSet->InsertNextCell(VTK_QUAD, quadPointList);
+            visualDataSet->InsertNextCell(VTK_QUAD, quadPointList.GetPointer());
       } // valid number of vertexes returned
     }
-
-<<<<<<< HEAD
-        signals->Squeeze();
-        points->Squeeze();
-
-        visualDataSet->SetPoints(points.GetPointer());
-        visualDataSet->GetCellData()->SetScalars(signals.GetPointer());
-        visualDataSet->Squeeze();
-
-        // Hedge against empty data sets
-        if (visualDataSet->GetNumberOfPoints() <= 0)
-        {
-          visualDataSet->Delete();
-          vtkNullUnstructuredGrid nullGrid;
-          visualDataSet = nullGrid.createNullData();
-        }
-=======
-    delete[] useBox;
 
     signals->Squeeze();
     points->Squeeze();
 
-    visualDataSet->SetPoints(points);
-    visualDataSet->GetCellData()->SetScalars(signals);
+        visualDataSet->SetPoints(points.GetPointer());
+        visualDataSet->GetCellData()->SetScalars(signals.GetPointer());
     visualDataSet->Squeeze();
-
-    signals->Delete();
-    points->Delete();
-    quadPointList->Delete();
->>>>>>> 6df670b6
 
     // Hedge against empty data sets
     if (visualDataSet->GetNumberOfPoints() <= 0) {
