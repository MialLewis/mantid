# testhelpers Python module

set(PY_FILES
    __init__.py
    algorithm_decorator.py
    illhelpers.py
    tempfile_wrapper.py
    testrunner.py
    mlzhelpers.py)

# Copy python files to output directory
<<<<<<< HEAD
set ( OUTPUT_DIR ${CMAKE_LIBRARY_OUTPUT_DIRECTORY}/${CMAKE_CFG_INTDIR}/testhelpers )

# Copy the files for the testhelpers to the build directory
copy_files_to_dir ( "${PY_FILES}" ${CMAKE_CURRENT_SOURCE_DIR} ${OUTPUT_DIR} PYTHON_INSTALL_FILES )
=======
set(OUTPUT_DIR
    ${CMAKE_LIBRARY_OUTPUT_DIRECTORY}/${CMAKE_CFG_INTDIR}/testhelpers)
copy_files_to_dir("${PY_FILES}"
                  ${CMAKE_CURRENT_SOURCE_DIR}
                  ${OUTPUT_DIR}
                  PYTHON_INSTALL_FILES)
>>>>>>> 318c244a

# Create the targets for this directory
set(FRAMEWORK_DIR ../../..)
include_directories(${FRAMEWORK_DIR}/CurveFitting/inc
                    ${FRAMEWORK_DIR}/DataHandling/inc
                    ${FRAMEWORK_DIR}/DataObjects/inc
                    ${FRAMEWORK_DIR}/Nexus/inc
                    ${FRAMEWORK_DIR}/TestHelpers/inc)

# WorkspaceCreationHelper
<<<<<<< HEAD
set ( SRC_FILES
  WorkspaceCreationHelperModule.cpp
  ${FRAMEWORK_DIR}/TestHelpers/src/ComponentCreationHelper.cpp
  ${FRAMEWORK_DIR}/TestHelpers/src/MDEventsTestHelper.cpp
  ${FRAMEWORK_DIR}/TestHelpers/src/InstrumentCreationHelper.cpp
  ${FRAMEWORK_DIR}/TestHelpers/src/WorkspaceCreationHelper.cpp
)
add_library ( PythonWorkspaceCreationHelper ${SRC_FILES} ${INC_FILES} ${PYTHON_INSTALL_FILES} )
set_python_properties( PythonWorkspaceCreationHelper WorkspaceCreationHelper )

# Override folder
set_property ( TARGET PythonWorkspaceCreationHelper PROPERTY FOLDER "UnitTests/Python" )
target_link_libraries ( PythonWorkspaceCreationHelper LINK_PRIVATE ${TCMALLOC_LIBRARIES_LINKTIME}
            PythonAPIModule
            DataObjects
            DataHandling
            API
            HistogramData
            Indexing
	    Types
            Kernel
            Geometry
            ${PYTHON_LIBRARIES}
            ${Boost_LIBRARIES}
            ${POCO_LIBRARIES}
            )
=======
set(SRC_FILES
    WorkspaceCreationHelperModule.cpp
    ${FRAMEWORK_DIR}/TestHelpers/src/ComponentCreationHelper.cpp
    ${FRAMEWORK_DIR}/TestHelpers/src/MDEventsTestHelper.cpp
    ${FRAMEWORK_DIR}/TestHelpers/src/InstrumentCreationHelper.cpp
    ${FRAMEWORK_DIR}/TestHelpers/src/WorkspaceCreationHelper.cpp)
add_library(PythonWorkspaceCreationHelper
            ${SRC_FILES}
            ${INC_FILES}
            ${PYTHON_INSTALL_FILES})
set_python_properties(PythonWorkspaceCreationHelper WorkspaceCreationHelper)
set_target_output_directory(PythonWorkspaceCreationHelper ${OUTPUT_DIR} .pyd)
# Override folder
set_property(TARGET PythonWorkspaceCreationHelper
             PROPERTY FOLDER "UnitTests/Python")
target_link_libraries(PythonWorkspaceCreationHelper
                      LINK_PRIVATE
                      ${TCMALLOC_LIBRARIES_LINKTIME}
                      PythonAPIModule
                      DataObjects
                      DataHandling
                      API
                      HistogramData
                      Indexing
                      Types
                      Kernel
                      Geometry
                      ${PYTHON_LIBRARIES}
                      ${Boost_LIBRARIES}
                      ${POCO_LIBRARIES})
>>>>>>> 318c244a

# Overall testhelpers target
add_custom_target(testhelpers DEPENDS PythonWorkspaceCreationHelper)
add_dependencies(FrameworkTests testhelpers)
set_property(TARGET testhelpers PROPERTY FOLDER "UnitTests/Python")<|MERGE_RESOLUTION|>--- conflicted
+++ resolved
@@ -9,19 +9,14 @@
     mlzhelpers.py)
 
 # Copy python files to output directory
-<<<<<<< HEAD
-set ( OUTPUT_DIR ${CMAKE_LIBRARY_OUTPUT_DIRECTORY}/${CMAKE_CFG_INTDIR}/testhelpers )
+set(OUTPUT_DIR
+    ${CMAKE_LIBRARY_OUTPUT_DIRECTORY}/${CMAKE_CFG_INTDIR}/testhelpers)
 
 # Copy the files for the testhelpers to the build directory
-copy_files_to_dir ( "${PY_FILES}" ${CMAKE_CURRENT_SOURCE_DIR} ${OUTPUT_DIR} PYTHON_INSTALL_FILES )
-=======
-set(OUTPUT_DIR
-    ${CMAKE_LIBRARY_OUTPUT_DIRECTORY}/${CMAKE_CFG_INTDIR}/testhelpers)
 copy_files_to_dir("${PY_FILES}"
                   ${CMAKE_CURRENT_SOURCE_DIR}
                   ${OUTPUT_DIR}
                   PYTHON_INSTALL_FILES)
->>>>>>> 318c244a
 
 # Create the targets for this directory
 set(FRAMEWORK_DIR ../../..)
@@ -32,34 +27,6 @@
                     ${FRAMEWORK_DIR}/TestHelpers/inc)
 
 # WorkspaceCreationHelper
-<<<<<<< HEAD
-set ( SRC_FILES
-  WorkspaceCreationHelperModule.cpp
-  ${FRAMEWORK_DIR}/TestHelpers/src/ComponentCreationHelper.cpp
-  ${FRAMEWORK_DIR}/TestHelpers/src/MDEventsTestHelper.cpp
-  ${FRAMEWORK_DIR}/TestHelpers/src/InstrumentCreationHelper.cpp
-  ${FRAMEWORK_DIR}/TestHelpers/src/WorkspaceCreationHelper.cpp
-)
-add_library ( PythonWorkspaceCreationHelper ${SRC_FILES} ${INC_FILES} ${PYTHON_INSTALL_FILES} )
-set_python_properties( PythonWorkspaceCreationHelper WorkspaceCreationHelper )
-
-# Override folder
-set_property ( TARGET PythonWorkspaceCreationHelper PROPERTY FOLDER "UnitTests/Python" )
-target_link_libraries ( PythonWorkspaceCreationHelper LINK_PRIVATE ${TCMALLOC_LIBRARIES_LINKTIME}
-            PythonAPIModule
-            DataObjects
-            DataHandling
-            API
-            HistogramData
-            Indexing
-	    Types
-            Kernel
-            Geometry
-            ${PYTHON_LIBRARIES}
-            ${Boost_LIBRARIES}
-            ${POCO_LIBRARIES}
-            )
-=======
 set(SRC_FILES
     WorkspaceCreationHelperModule.cpp
     ${FRAMEWORK_DIR}/TestHelpers/src/ComponentCreationHelper.cpp
@@ -71,7 +38,7 @@
             ${INC_FILES}
             ${PYTHON_INSTALL_FILES})
 set_python_properties(PythonWorkspaceCreationHelper WorkspaceCreationHelper)
-set_target_output_directory(PythonWorkspaceCreationHelper ${OUTPUT_DIR} .pyd)
+
 # Override folder
 set_property(TARGET PythonWorkspaceCreationHelper
              PROPERTY FOLDER "UnitTests/Python")
@@ -90,7 +57,6 @@
                       ${PYTHON_LIBRARIES}
                       ${Boost_LIBRARIES}
                       ${POCO_LIBRARIES})
->>>>>>> 318c244a
 
 # Overall testhelpers target
 add_custom_target(testhelpers DEPENDS PythonWorkspaceCreationHelper)
