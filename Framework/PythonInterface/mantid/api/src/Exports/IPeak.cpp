--- conflicted
+++ resolved
@@ -92,15 +92,12 @@
       .def("getL", &IPeak::getL, arg("self"), "Get the L index of the peak")
       .def("getHKL", &IPeak::getHKL, arg("self"),
            "Get HKL as a :class:`~mantid.kernel.V3D` object")
-<<<<<<< HEAD
       .def("getIntHKL", &IPeak::getIntHKL, arg("self"),
            "Get HKL as a :class:`~mantid.kernel.V3D` object")
       .def("setIntHKL", &IPeak::setIntHKL, (arg("self"), arg("hkl")),
            "Set the integer HKL for this peak")
-=======
       .def("getSamplePos", &IPeak::getSamplePos, arg("self"),
            "Get the cached samplePos as a :class:`~mantid.kernel.V3D` object")
->>>>>>> 7e94e812
       .def("setHKL", (void (IPeak::*)(double, double, double)) & IPeak::setHKL,
            (arg("self"), arg("h"), arg("k"), arg("l")),
            "Set the HKL values of this peak")
