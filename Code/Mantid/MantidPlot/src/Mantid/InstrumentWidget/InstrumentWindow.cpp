#include "InstrumentWindow.h"
#include "InstrumentWindowRenderTab.h"
#include "InstrumentWindowPickTab.h"
#include "InstrumentWindowMaskTab.h"
#include "InstrumentWindowTreeTab.h"
#include "XIntegrationControl.h"
#include "InstrumentActor.h"
#include "UnwrappedCylinder.h"
#include "UnwrappedSphere.h"
#include "Projection3D.h"
#include "SimpleWidget.h"
#include "DetXMLFile.h"
#include "../MantidUI.h"
#include "../AlgorithmMonitor.h"

#include "MantidKernel/ConfigService.h"
#include "MantidAPI/IPeaksWorkspace.h"

#include <Poco/Path.h>

#include <QVBoxLayout>
#include <QHBoxLayout>
#include <QWidget>
#include <QMenu>
#include <QMessageBox>
#include <QFileDialog>
#include <QString>
#include <QSplitter>
#include <QDoubleValidator>
#include <QRadioButton>
#include <QGroupBox>
#include <QGridLayout>
#include <QComboBox>
#include <QSettings>
#include <QFileInfo>
#include <QColorDialog>
#include <QLineEdit>
#include <QCheckBox>
#include <QImageWriter>
#include <QApplication>
#include <QDragEnterEvent>
#include <QDropEvent>
#include <QStackedLayout>
#include <QKeyEvent>

#include "MantidQtAPI/FileDialogHandler.h"

#include <numeric>
#include <stdexcept>

using namespace Mantid::API;
using namespace Mantid::Geometry;
using namespace MantidQt::API;

/**
 * Constructor.
 */
InstrumentWindow::InstrumentWindow(const QString& wsName, const QString& label, ApplicationWindow *app , const QString& name , Qt::WFlags f ):
  MdiSubWindow(app, label, name, f), WorkspaceObserver(),
  m_InstrumentDisplay(NULL),
  m_simpleDisplay(NULL),
  m_workspaceName(wsName),
  m_instrumentActor(NULL),
  mViewChanged(false), 
  m_blocked(false),
  m_instrumentDisplayContextMenuOn(false)
{
  m_surfaceType = FULL3D;
  m_savedialog_dir = QString::fromStdString(Mantid::Kernel::ConfigService::Instance().getString("defaultsave.directory"));

  setFocusPolicy(Qt::StrongFocus);
  QVBoxLayout* mainLayout = new QVBoxLayout(this);
  QSplitter* controlPanelLayout = new QSplitter(Qt::Horizontal);

  //Add Tab control panel
  mControlsTab = new QTabWidget(this,0);
  controlPanelLayout->addWidget(mControlsTab);
  controlPanelLayout->setSizePolicy(QSizePolicy::Expanding,QSizePolicy::Expanding);

  // Create the display widget
  m_InstrumentDisplay = new MantidGLWidget(this);
  m_InstrumentDisplay->installEventFilter(this);
  connect(this,SIGNAL(enableLighting(bool)),m_InstrumentDisplay,SLOT(enableLighting(bool)));

  // Create simple display widget
  m_simpleDisplay = new SimpleWidget(this);
  m_simpleDisplay->installEventFilter(this);

  QWidget* aWidget = new QWidget(this);
  m_instrumentDisplayLayout = new QStackedLayout(aWidget);
  m_instrumentDisplayLayout->addWidget(m_InstrumentDisplay);
  m_instrumentDisplayLayout->addWidget(m_simpleDisplay);

  controlPanelLayout->addWidget(aWidget);

  mainLayout->addWidget(controlPanelLayout);

  m_xIntegration = new XIntegrationControl(this);
  mainLayout->addWidget(m_xIntegration);
  connect(m_xIntegration,SIGNAL(changed(double,double)),this,SLOT(setIntegrationRange(double,double)));

  //Set the mouse/keyboard operation info and help button
  QHBoxLayout* infoLayout = new QHBoxLayout();
  mInteractionInfo = new QLabel();
  infoLayout->addWidget(mInteractionInfo);
  QPushButton* helpButton = new QPushButton("?");
  helpButton->setMaximumWidth(25);
  connect(helpButton,SIGNAL(clicked()),this,SLOT(helpClicked()));
  infoLayout->addWidget(helpButton);
  infoLayout->setStretchFactor(mInteractionInfo,1);
  infoLayout->setStretchFactor(helpButton,0);
  mainLayout->addLayout(infoLayout);

  QSettings settings;
  settings.beginGroup("Mantid/InstrumentWindow");
  
  // Background colour
  setBackgroundColor(settings.value("BackgroundColor",QColor(0,0,0,1.0)).value<QColor>());

  // Create the b=tabs
  createTabs(settings);
  
  settings.endGroup();

  // Init actions
  mInfoAction = new QAction(tr("&Details"), this);
  connect(mInfoAction,SIGNAL(triggered()),this,SLOT(spectraInfoDialog()));

  mPlotAction = new QAction(tr("&Plot Spectra"), this);
  connect(mPlotAction,SIGNAL(triggered()),this,SLOT(plotSelectedSpectra()));

  mDetTableAction = new QAction(tr("&Extract Data"), this);
  connect(mDetTableAction, SIGNAL(triggered()), this, SLOT(showDetectorTable()));

  m_clearPeakOverlays = new QAction("Clear peaks",this);
  connect(m_clearPeakOverlays,SIGNAL(activated()),this,SLOT(clearPeakOverlays()));

  confirmClose(app->confirmCloseInstrWindow);

  setAttribute(Qt::WA_DeleteOnClose);

  // Watch for the deletion of the associated workspace
  observePreDelete();
  observeAfterReplace();
  observeADSClear();

  connect(app->mantidUI->getAlgMonitor(),SIGNAL(algorithmStarted(void*)),this,SLOT(block()));
  connect(app->mantidUI->getAlgMonitor(),SIGNAL(allAlgorithmsStopped()),this,SLOT(unblock()));

  const int windowWidth = 800;
  const int tabsSize = windowWidth / 4;
  QList<int> sizes;
  sizes << tabsSize << windowWidth - tabsSize;
  controlPanelLayout->setSizes(sizes);
  controlPanelLayout->setStretchFactor(0,0);
  controlPanelLayout->setStretchFactor(1,1);
  
  resize(windowWidth,650);

  tabChanged(0);

  connect(this,SIGNAL(needSetIntegrationRange(double,double)),this,SLOT(setIntegrationRange(double,double)),Qt::QueuedConnection);
  setAcceptDrops(true);

  setWindowTitle(QString("Instrument - ") + m_workspaceName);
}

/**
 * Destructor
 */
InstrumentWindow::~InstrumentWindow()
{
  if (m_instrumentActor)
  {
    saveSettings();
    delete m_instrumentActor;
  }
}

/**
 * Init the geometry and colour map outside constructor to prevent creating a broken MdiSubwindow.
 * Must be called straight after constructor.
 * @param resetGeometry :: Set true for resetting the view's geometry: the bounding box and rotation. Default is true.
 * @param autoscaling :: True to start with autoscaling option on.
 * @param scaleMin :: Minimum value of the colormap scale. Ignored if autoscaling == true.
 * @param scaleMax :: Maximum value of the colormap scale. Ignored if autoscaling == true.
 * @param setDefaultView :: Set the default surface type
 */
void InstrumentWindow::init(bool resetGeometry, bool autoscaling, double scaleMin, double scaleMax, bool setDefaultView)
{
  // Previously in (now removed) setWorkspaceName method
  m_instrumentActor = new InstrumentActor(m_workspaceName, autoscaling, scaleMin, scaleMax);
  m_xIntegration->setTotalRange(m_instrumentActor->minBinValue(),m_instrumentActor->maxBinValue());
  m_xIntegration->setUnits(QString::fromStdString(m_instrumentActor->getWorkspace()->getAxis(0)->unit()->caption()));
  auto surface = getSurface();
  if ( resetGeometry || !surface )
  {
    if ( setDefaultView )
    {
      // set the view type to the instrument's default view
      QString defaultView = QString::fromStdString(m_instrumentActor->getInstrument()->getDefaultView());
      if ( defaultView == "3D" && Mantid::Kernel::ConfigService::Instance().getString("MantidOptions.InstrumentView.UseOpenGL") != "On" )
      {
        // if OpenGL is switched off don't open the 3D view at start up
        defaultView = "CYLINDRICAL_Y";
      }
      setSurfaceType( defaultView );
    }
    else
    {
      setSurfaceType(m_surfaceType); // This call must come after the InstrumentActor is created
    }
    setupColorMap();
  }
  else
  {
    surface->resetInstrumentActor( m_instrumentActor );
    updateInfoText();
  }

}

/**
 * Select the tab to be displayed
 */
void InstrumentWindow::selectTab(int tab)
{
  mControlsTab->setCurrentIndex(tab);
}

/**
 * Return the currently displayed tab.
 */
InstrumentWindowTab *InstrumentWindow::getTab()const
{
    return static_cast<InstrumentWindowTab*>(mControlsTab->currentWidget());
}

/**
  * Opens Qt file dialog to select the filename.
  * The dialog opens in the directory used last for saving or the default user directory.
  *
  * @param title :: The title of the dialog.
  * @param filters :: The filters
  * @param selectedFilter :: The selected filter.
  */
QString InstrumentWindow::getSaveFileName(const QString& title, const QString& filters, QString *selectedFilter)
{
    QString filename = MantidQt::API::FileDialogHandler::getSaveFileName(this, title, m_savedialog_dir, filters, selectedFilter);

    // If its empty, they cancelled the dialog
    if( !filename.isEmpty() )
    {
        //Save the directory used
        QFileInfo finfo(filename);
        m_savedialog_dir = finfo.dir().path();
    }
    return filename;
}

/**
  * Update the info text displayed at the bottom of the window.
  */
void InstrumentWindow::updateInfoText()
{
    setInfoText( getSurfaceInfoText() );
}

void InstrumentWindow::setSurfaceType(int type)
{
  if (type < RENDERMODE_SIZE)
  {
    QApplication::setOverrideCursor(Qt::WaitCursor);
    m_surfaceType = SurfaceType(type);
    if (!m_instrumentActor) return;
    Mantid::Geometry::Instrument_const_sptr instr = m_instrumentActor->getInstrument();
    Mantid::Geometry::IObjComponent_const_sptr sample = instr->getSample();
    Mantid::Kernel::V3D sample_pos = sample->getPos();
    Mantid::Kernel::V3D axis;
    if (m_surfaceType == SPHERICAL_Y || m_surfaceType == CYLINDRICAL_Y)
    {
      axis = Mantid::Kernel::V3D(0,1,0);
    }
    else if (m_surfaceType == SPHERICAL_Z || m_surfaceType == CYLINDRICAL_Z)
    {
      axis = Mantid::Kernel::V3D(0,0,1);
    }
    else // SPHERICAL_X || CYLINDRICAL_X
    {
      axis = Mantid::Kernel::V3D(1,0,0);
    }

    ProjectionSurface* surface = getSurface().get();
    int peakLabelPrecision = 6;
    bool showPeakRow = true;
    if ( surface )
    {
      peakLabelPrecision = surface->getPeakLabelPrecision();
      showPeakRow = surface->getShowPeakRowFlag();
    }
    else
    {
      QSettings settings;
      peakLabelPrecision = settings.value("Mantid/InstrumentWindow/PeakLabelPrecision",6).toInt();
      showPeakRow = settings.value("Mantid/InstrumentWindow/ShowPeakRows",true).toBool();
    }

    // which display to use?
    bool useOpenGL = isGLEnabled();
    if (m_surfaceType == FULL3D)
    {
      Projection3D* p3d = new Projection3D(m_instrumentActor,getInstrumentDisplayWidth(),getInstrumentDisplayHeight());
      surface = p3d;
      // always OpenGL in 3D
      useOpenGL = true;
    }
    else if (m_surfaceType <= CYLINDRICAL_Z)
    {
      surface = new UnwrappedCylinder(m_instrumentActor,sample_pos,axis);
    }
    else // SPHERICAL
    {
      surface = new UnwrappedSphere(m_instrumentActor,sample_pos,axis);
    }
    surface->setPeakLabelPrecision(peakLabelPrecision);
    surface->setShowPeakRowFlag(showPeakRow);
    // set new surface
    setSurface(surface);
    // make sure to switch to the right instrument display
    selectOpenGLDisplay( useOpenGL );

    // init tabs with new surface
    foreach (InstrumentWindowTab* tab, m_tabs)
    {
        tab->initSurface();
    }

    connect(surface,SIGNAL(multipleDetectorsSelected(QList<int>&)),this,SLOT(multipleDetectorsSelected(QList<int>&)));
    connect(surface,SIGNAL(executeAlgorithm(Mantid::API::IAlgorithm_sptr)),this,SIGNAL(execMantidAlgorithm(Mantid::API::IAlgorithm_sptr)));
    connect(surface,SIGNAL(updateInfoText()),this,SLOT(updateInfoText()),Qt::QueuedConnection);
    QApplication::restoreOverrideCursor();
  }
  updateInfoText();
  update();
}

/**
 * Set the surface type from a string.
 * @param typeStr :: Symbolic name of the surface type: same as the names in SurfaceType enum. Caseless.
 */
void InstrumentWindow::setSurfaceType(const QString& typeStr)
{
  int typeIndex = 0;
  QString upperCaseStr = typeStr.toUpper();
  if ( upperCaseStr == "FULL3D" || upperCaseStr == "3D" )
  {
    typeIndex = 0;
  }
  else if ( upperCaseStr == "CYLINDRICAL_X" )
  {
    typeIndex = 1;
  }
  else if ( upperCaseStr == "CYLINDRICAL_Y" )
  {
    typeIndex = 2;
  }
  else if ( upperCaseStr == "CYLINDRICAL_Z" )
  {
    typeIndex = 3;
  }
  else if ( upperCaseStr == "SPHERICAL_X" )
  {
    typeIndex = 4;
  }
  else if ( upperCaseStr == "SPHERICAL_Y" )
  {
    typeIndex = 5;
  }
  else if ( upperCaseStr == "SPHERICAL_Z" )
  {
    typeIndex = 6;
  }
  setSurfaceType( typeIndex );
  emit surfaceTypeChanged( typeIndex );
}

/**
 * Update the colormap on the render tab.
 */
void InstrumentWindow::setupColorMap()
{
    emit colorMapChanged();
}

/**
  * Connected to QTabWidget::currentChanged signal
  */
void InstrumentWindow::tabChanged(int)
{
    updateInfoText();
}

/**
 * Change color map button slot. This provides the file dialog box to select colormap or sets it directly a string is provided
 */
void InstrumentWindow::changeColormap(const QString &filename)
{
  if (!m_instrumentActor) return;
  QString fileselection;
  //Use a file dialog if no parameter is passed
  if( filename.isEmpty() )
  {
    fileselection = MantidColorMap::loadMapDialog(m_instrumentActor->getCurrentColorMap(), this);
    if( fileselection.isEmpty() ) return;
  }
  else
  {
    fileselection = QFileInfo(filename).absoluteFilePath();
    if( !QFileInfo(fileselection).exists() ) return;
  }
  
  if( !m_instrumentActor->getCurrentColorMap().isEmpty() && (fileselection == m_instrumentActor->getCurrentColorMap())) return;

  m_instrumentActor->loadColorMap(fileselection);
  if( this->isVisible() )
  {
    setupColorMap();
    updateInstrumentView();
  }
}

void InstrumentWindow::showPickOptions()
{
  if ( !m_selectedDetectors.empty() )
  {
    QMenu context(m_InstrumentDisplay);

    context.addAction(mInfoAction);
    context.addAction(mPlotAction);
    context.addAction(mDetTableAction);

    context.exec(QCursor::pos());
  }
}

/**
 * This is slot for the dialog to appear when a detector is picked and the info menu is selected
 */
void InstrumentWindow::spectraInfoDialog()
{
  QString info;
  const int ndets = static_cast<int>(m_selectedDetectors.size());
  if( ndets == 1 )
  {
    QString wsIndex;
    try {
      wsIndex = QString::number(m_instrumentActor->getWorkspaceIndex(m_selectedDetectors.front()));
    } catch (Mantid::Kernel::Exception::NotFoundError &) {
      // Detector doesn't have a workspace index relating to it
      wsIndex = "None";
    }
    info = QString("Workspace index: %1\nDetector ID: %2").arg(wsIndex,
                                               QString::number(m_selectedDetectors.front()));
  }
  else
  {
    std::vector<size_t> wksp_indices;
    for(int i = 0; i < m_selectedDetectors.size(); ++i)
    {
      try {
        wksp_indices.push_back(m_instrumentActor->getWorkspaceIndex(m_selectedDetectors[i]));
      } catch (Mantid::Kernel::Exception::NotFoundError &) {
        continue; // Detector doesn't have a workspace index relating to it
      }
    }
    info = QString("Index list size: %1\nDetector list size: %2").arg(QString::number(wksp_indices.size()), QString::number(ndets));
  }
  QMessageBox::information(this,tr("Detector/Spectrum Information"), info, 
			   QMessageBox::Ok|QMessageBox::Default, QMessageBox::NoButton, QMessageBox::NoButton);
}

/**
 *   Sends a signal to plot the selected spectrum.
 */
void InstrumentWindow::plotSelectedSpectra()
{
  if (m_selectedDetectors.empty()) return;
  std::set<int> indices;
  for(int i = 0; i < m_selectedDetectors.size(); ++i)
  {
    try {
      indices.insert(int(m_instrumentActor->getWorkspaceIndex(m_selectedDetectors[i])));
    } catch (Mantid::Kernel::Exception::NotFoundError &) {
      continue; // Detector doesn't have a workspace index relating to it
    }
  }
  emit plotSpectra(m_workspaceName, indices);
}

/**
 * Show detector table
 */
void InstrumentWindow::showDetectorTable()
{
  if (m_selectedDetectors.empty()) return;
  std::vector<int> indexes;
  for(int i = 0; i < m_selectedDetectors.size(); ++i)
  {
    try {
      indexes.push_back(int(m_instrumentActor->getWorkspaceIndex(m_selectedDetectors[i])));
    } catch (Mantid::Kernel::Exception::NotFoundError &) {
      continue; // Detector doesn't have a workspace index relating to it
    }
  }
  emit createDetectorTable(m_workspaceName, indexes, true);
}



QString InstrumentWindow::confirmDetectorOperation(const QString & opName, const QString & inputWS, int ndets)
{
  QString message("This operation will affect %1 detectors.\nSelect output workspace option:");
  QMessageBox prompt(this);
  prompt.setWindowTitle("MantidPlot");
  prompt.setText(message.arg(QString::number(ndets)));
  QPushButton *replace = prompt.addButton("Replace", QMessageBox::ActionRole);
  QPushButton *create = prompt.addButton("New", QMessageBox::ActionRole);
  prompt.addButton("Cancel", QMessageBox::ActionRole);
  prompt.exec();
  QString outputWS;
  if( prompt.clickedButton() == replace )
  {
    outputWS = inputWS;
  }
  else if( prompt.clickedButton() == create )
  {
    outputWS = inputWS + "_" + opName;
  }
  else
  {
    outputWS = "";
  }
  return outputWS;
}

/**
 * Convert a list of integers to a comma separated string of numbers 
 */
QString InstrumentWindow::asString(const std::vector<int>& numbers) const
{
  QString num_str;
  std::vector<int>::const_iterator iend = numbers.end();
  for( std::vector<int>::const_iterator itr = numbers.begin(); itr < iend; ++itr )
  {
    num_str += QString::number(*itr) + ",";
  }
  //Remove trailing comma
  num_str.chop(1);
  return num_str;
}

/// Set a maximum and minimum for the colour map range
void InstrumentWindow::setColorMapRange(double minValue, double maxValue)
{
  emit colorMapRangeChanged(minValue, maxValue);
  update();
}

/// Set the minimum value of the colour map
void InstrumentWindow::setColorMapMinValue(double minValue)
{
  emit colorMapMinValueChanged(minValue);
  update();
}

/// Set the maximumu value of the colour map
void InstrumentWindow::setColorMapMaxValue(double maxValue)
{
  emit colorMapMaxValueChanged(maxValue);
  update();
}

/**
 * This is the callback for the combo box that selects the view direction
 */
void InstrumentWindow::setViewDirection(const QString& input)
{
  auto p3d = boost::dynamic_pointer_cast<Projection3D>( getSurface() );
  if (p3d)
  {
    p3d->setViewDirection(input);
  }
  updateInstrumentView();
  repaint();
}

/** For the scripting API. Selects a component in the tree and zooms to it.
 *  @param name The name of the component
 *  @throw std::invalid_argument If the component name given does not exist in the tree
 */
void InstrumentWindow::selectComponent(const QString & name)
{
    emit requestSelectComponent(name);
}

/**
 * Set the scale type programmatically
 * @param type :: The scale choice
 */
void InstrumentWindow::setScaleType(GraphOptions::ScaleType type)
{
    emit scaleTypeChanged(type);
}

/**
 * This method opens a color dialog to pick the background color,
 * and then sets it.
 */
void InstrumentWindow::pickBackgroundColor()
{
	QColor color = QColorDialog::getColor(Qt::green,this);
	setBackgroundColor(color);
}

void InstrumentWindow::saveImage()
{
  QList<QByteArray> formats = QImageWriter::supportedImageFormats();
  QListIterator<QByteArray> itr(formats);
  QString filter("");
  while( itr.hasNext() )
  {
    filter += "*." + itr.next();
    if( itr.hasNext() )
    {
      filter += ";;";
    }
  }
  QString selectedFilter = "*.png";
  QString filename = getSaveFileName("Save image ...", filter, &selectedFilter);

  // If its empty, they cancelled the dialog
  if( filename.isEmpty() ) return;
  
  QFileInfo finfo(filename);

  QString ext = finfo.completeSuffix();
  if( ext.isEmpty() )
  {
    filename += selectedFilter.section("*", 1);
    ext = QFileInfo(filename).completeSuffix();
  }
  else
  {
    QStringList extlist = filter.split(";;");
    if( !extlist.contains("*." + ext) )
    {
      QMessageBox::warning(this, "MantidPlot", "Unsupported file extension, please use one from the supported list.");
      return;
    }
  }
  
  if ( m_InstrumentDisplay )
    m_InstrumentDisplay->saveToFile(filename);
}

/**
 * Use the file dialog to select a filename to save grouping.
 */
QString InstrumentWindow::getSaveGroupingFilename()
{
  QString filename = MantidQt::API::FileDialogHandler::getSaveFileName(this, "Save grouping file", m_savedialog_dir, "Grouping (*.xml);;All files (*.*)");

  // If its empty, they cancelled the dialog
  if( !filename.isEmpty() )
  {
    //Save the directory used
    QFileInfo finfo(filename);
    m_savedialog_dir = finfo.dir().path();
  }

  return filename;
}

///**
// * Update the text display that informs the user of the current mode and details about it
// */
void InstrumentWindow::setInfoText(const QString& text)
{
  mInteractionInfo->setText(text);
}

/**
 * Save properties of the window a persistent store
 */
void InstrumentWindow::saveSettings()
{
  QSettings settings;
  settings.beginGroup("Mantid/InstrumentWindow");
  if ( m_InstrumentDisplay )
    settings.setValue("BackgroundColor", m_InstrumentDisplay->currentBackgroundColor());
  settings.setValue("PeakLabelPrecision",getSurface()->getPeakLabelPrecision());
  settings.setValue("ShowPeakRows",getSurface()->getShowPeakRowFlag());
  foreach(InstrumentWindowTab* tab, m_tabs)
  {
      tab->saveSettings(settings);
  }
  settings.endGroup();
}

/** 
 * Closes the window if the associated workspace is deleted.
 * @param ws_name :: Name of the deleted workspace.
 * @param workspace_ptr :: Pointer to the workspace to be deleted
 */
void InstrumentWindow::preDeleteHandle(const std::string & ws_name, const boost::shared_ptr<Workspace> workspace_ptr)
{
  if (ws_name == m_workspaceName.toStdString())
  {
    confirmClose(false);
    close();
    return;
  }
  Mantid::API::IPeaksWorkspace_sptr pws = boost::dynamic_pointer_cast<Mantid::API::IPeaksWorkspace>(workspace_ptr);
  if (pws)
  {
    getSurface()->peaksWorkspaceDeleted(pws);
    updateInstrumentView();
    return;
  }
}

void InstrumentWindow::afterReplaceHandle(const std::string& wsName,
            const boost::shared_ptr<Workspace> workspace)
{
  //Replace current workspace
  if (wsName == m_workspaceName.toStdString())
  {
    bool resetGeometry = true;
    bool autoscaling = true;
    double scaleMin = 0.0;
    double scaleMax = 0.0;
    if (m_instrumentActor)
    {
      // try to detect if the instrument changes with the workspace
      auto matrixWS = boost::dynamic_pointer_cast<const MatrixWorkspace>( workspace );
      resetGeometry = matrixWS->getInstrument()->getNumberDetectors() != m_instrumentActor->ndetectors();

      // if instrument doesn't change keep the scaling
      if ( !resetGeometry )
      {
        autoscaling = m_instrumentActor->autoscaling();
        scaleMin = m_instrumentActor->minValue();
        scaleMax = m_instrumentActor->maxValue();
      }

      delete m_instrumentActor;
      m_instrumentActor = NULL;
    }

    init( resetGeometry, autoscaling, scaleMin, scaleMax, false );
    updateInstrumentDetectors();
  }
}

void InstrumentWindow::clearADSHandle()
{
  confirmClose(false);
  close();
}

/**
 * This method saves the workspace name associated with the instrument window 
 * and geometry to a string.This is useful for loading/saving the project.
 */
QString InstrumentWindow::saveToString(const QString& geometry, bool saveAsTemplate)
{
  (void) saveAsTemplate;
	QString s="<instrumentwindow>\n";
	s+="WorkspaceName\t"+m_workspaceName+"\n";
	s+=geometry;
	s+="</instrumentwindow>\n";
	return s;

}

/** 
 * Called just before a show event
 */
void InstrumentWindow::showEvent(QShowEvent* e)
{
  MdiSubWindow::showEvent(e);
  //updateWindow();
}

void InstrumentWindow::block()
{
  m_blocked = true;
}

void InstrumentWindow::unblock()
{
    m_blocked = false;
}

void InstrumentWindow::helpClicked()
{
    QDesktopServices::openUrl(QUrl("http://www.mantidproject.org/MantidPlot:_Instrument_View"));
}

void InstrumentWindow::set3DAxesState(bool on)
{
  auto p3d = boost::dynamic_pointer_cast<Projection3D>( getSurface() );
  if (p3d)
  {
    p3d->set3DAxesState(on);
    updateInstrumentView();
  }
}

void InstrumentWindow::finishHandle(const Mantid::API::IAlgorithm* alg)
{
  UNUSED_ARG(alg);
  emit needSetIntegrationRange(m_instrumentActor->minBinValue(),m_instrumentActor->maxBinValue());
  //m_instrumentActor->update();
  //m_InstrumentDisplay->refreshView();
}

void InstrumentWindow::changeScaleType(int type)
{
  m_instrumentActor->changeScaleType(type);
  setupColorMap();
  updateInstrumentView();
}

void InstrumentWindow::changeColorMapMinValue(double minValue)
{
  m_instrumentActor->setAutoscaling(false);
  m_instrumentActor->setMinValue(minValue);
  setupColorMap();
  updateInstrumentView();
}

/// Set the maximumu value of the colour map
void InstrumentWindow::changeColorMapMaxValue(double maxValue)
{
  m_instrumentActor->setAutoscaling(false);
  m_instrumentActor->setMaxValue(maxValue);
  setupColorMap();
  updateInstrumentView();
}

void InstrumentWindow::changeColorMapRange(double minValue, double maxValue)
{
  m_instrumentActor->setMinMaxRange(minValue,maxValue);
  setupColorMap();
  updateInstrumentView();
}

void InstrumentWindow::setWireframe(bool on)
{
  auto p3d = boost::dynamic_pointer_cast<Projection3D>( getSurface() );
  if (p3d)
  {
    p3d->setWireframe(on);
  }
  updateInstrumentView();
}

/**
 * Set new integration range but don't update XIntegrationControl (because the control calls this slot)
 */
void InstrumentWindow::setIntegrationRange(double xmin,double xmax)
{
  m_instrumentActor->setIntegrationRange(xmin,xmax);
  setupColorMap();
  updateInstrumentDetectors();
  emit integrationRangeChanged(xmin,xmax);
}

/**
 * Set new integration range and update XIntegrationControl. To be called from python.
 */
void InstrumentWindow::setBinRange(double xmin,double xmax)
{
  m_xIntegration->setRange(xmin,xmax);
}

void InstrumentWindow::multipleDetectorsSelected(QList<int>& detlist)
{
  m_selectedDetectors = detlist;
  showPickOptions();
}

/**
  * Update the display to view a selected component. The selected component
  * is visible the rest of the instrument is hidden.
  * @param id :: The component id.
  */
void InstrumentWindow::componentSelected(ComponentID id)
{
    auto surface = getSurface();
    if (surface)
    {
      surface->componentSelected(id);
      surface->updateView();
      updateInstrumentView();
    }
}

<<<<<<< HEAD
/** A class for creating grouping xml files
  */
class DetXMLFile
{
public:
  enum Option {List,Sum};
  /// Create a grouping file to extract all detectors in detector_list excluding those in dets
  DetXMLFile(const std::string& instrName, const std::vector<int>& detector_list, const QList<int>& dets, const QString& fname)
  {
    m_instrName = instrName;
    m_fileName = fname;
    m_delete = false;
    std::ofstream out(m_fileName.toStdString().c_str());
    out << "<?xml version=\"1.0\" encoding=\"UTF-8\" ?> \n<detector-grouping instrument=\"" << m_instrName << "\"> \n";
    out << "<group name=\"sum\"> <detids val=\"";
    std::vector<int>::const_iterator idet = detector_list.begin();
    bool first = true;
    for(; idet != detector_list.end(); ++idet)
    {
      if (!dets.contains(*idet))
      {
        if ( !first ) out << ',';
        out <<  *idet ;
        first = false;
      }
    }
    out << "\"/> </group> \n</detector-grouping>\n";
  }

  /// Create a grouping file to extract detectors in dets. Option List - one group - one detector,
  /// Option Sum - one group which is a sum of the detectors
  /// If fname is empty create a temporary file
  DetXMLFile(const std::string& instrName, const QList<int>& dets, Option opt = List, const QString& fname = "")
  {
    if (dets.empty())
    {
      m_fileName = "";
      return;
    }

    m_instrName = instrName;
    if (fname.isEmpty())
    {
      QTemporaryFile mapFile;
      mapFile.open();
      m_fileName = mapFile.fileName() + ".xml";
      mapFile.close();
      m_delete = true;
    }
    else
    {
      m_fileName = fname;
      m_delete = false;
    }

    switch(opt)
    {
    case Sum: makeSumFile(dets); break;
    case List: makeListFile(dets); break;
    }

  }

  /// Make grouping file where each detector is put into its own group
  void makeListFile(const QList<int>& dets)
  {
    std::ofstream out(m_fileName.toStdString().c_str());
    out << "<?xml version=\"1.0\" encoding=\"UTF-8\" ?> \n<detector-grouping instrument=\"" << m_instrName << "\"> \n";
    foreach(int det,dets)
    {
      out << "<group name=\"" << det << "\"> <detids val=\"" << det << "\"/> </group> \n";
    }
    out << "</detector-grouping>\n";
  }

  /// Make grouping file for putting the detectors into one group (summing the detectors)
  void makeSumFile(const QList<int>& dets)
  {
    std::ofstream out(m_fileName.toStdString().c_str());
    out << "<?xml version=\"1.0\" encoding=\"UTF-8\" ?> \n<detector-grouping instrument=\"" << m_instrName << "\"> \n";
    out << "<group name=\"sum\"> <detids val=\"";
    int first_det = dets[0];
    foreach(int det,dets)
    {
      if ( det != first_det ) out << ',';
      out << det;
    }
    out << "\"/> </group> \n</detector-grouping>\n";
  }

  ~DetXMLFile()
  {
    if (m_delete)
    {
      QDir dir;
      dir.remove(m_fileName);
    }
  }

  /// Return the name of the created grouping file
  const std::string operator()()const{return m_fileName.toStdString();}

private:
  std::string m_instrName; ///< the instrument name
  QString m_fileName;  ///< holds the grouping file name
  bool m_delete;       ///< if true delete the file on destruction
};

/**
  * Extract selected detectors to a new workspace
  */
void InstrumentWindow::extractDetsToWorkspace()
{
  QApplication::setOverrideCursor(QCursor(Qt::WaitCursor));
  DetXMLFile mapFile(m_instrumentActor->getInstrument()->getName(), m_selectedDetectors);
  std::string fname = mapFile();

  if (!fname.empty())
  {
    Mantid::API::IAlgorithm* alg = Mantid::API::FrameworkManager::Instance().createAlgorithm("GroupDetectors");
    alg->setPropertyValue("InputWorkspace",m_workspaceName.toStdString());
    alg->setPropertyValue("MapFile",fname);
    alg->setPropertyValue("OutputWorkspace",m_workspaceName.toStdString()+"_selection");
    alg->execute();
  }

  QApplication::restoreOverrideCursor();
}

/**
  * Sum selected detectors to a new workspace
  */
void InstrumentWindow::sumDetsToWorkspace()
{
  QApplication::setOverrideCursor(QCursor(Qt::WaitCursor));
  DetXMLFile mapFile(m_instrumentActor->getInstrument()->getName(), m_selectedDetectors,DetXMLFile::Sum);
  std::string fname = mapFile();

  if (!fname.empty())
  {
    Mantid::API::IAlgorithm* alg = Mantid::API::FrameworkManager::Instance().createAlgorithm("GroupDetectors");
    alg->setPropertyValue("InputWorkspace",m_workspaceName.toStdString());
    alg->setPropertyValue("MapFile",fname);
    alg->setPropertyValue("OutputWorkspace",m_workspaceName.toStdString()+"_sum");
    alg->execute();
  }

  QApplication::restoreOverrideCursor();
}

void InstrumentWindow::createIncludeGroupingFile()
{
  QString fname = getSaveGroupingFilename();
  if (!fname.isEmpty())
  {
    DetXMLFile mapFile(m_instrumentActor->getInstrument()->getName(), m_selectedDetectors,DetXMLFile::Sum,fname);
  }

}

void InstrumentWindow::createExcludeGroupingFile()
{
  QString fname = getSaveGroupingFilename();
  if (!fname.isEmpty())
  {
    DetXMLFile mapFile(m_instrumentActor->getInstrument()->getName(), m_instrumentActor->getAllDetIDs(),m_selectedDetectors,fname);
  }
}

=======
>>>>>>> cb82c1c6
void InstrumentWindow::executeAlgorithm(const QString& alg_name, const QString& param_list)
{
    emit execMantidAlgorithm(alg_name,param_list,this);
}

void InstrumentWindow::executeAlgorithm(Mantid::API::IAlgorithm_sptr alg)
{
    emit execMantidAlgorithm( alg );
}

/**
 * Set the type of the view (SurfaceType).
 * @param type :: String code for the type. One of: 
 * FULL3D, CYLINDRICAL_X, CYLINDRICAL_Y, CYLINDRICAL_Z, SPHERICAL_X, SPHERICAL_Y, SPHERICAL_Z
 */
void InstrumentWindow::setViewType(const QString& type)
{
  QString type_upper = type.toUpper();
  SurfaceType itype = FULL3D;
  if (type_upper == "FULL3D")
  {
    itype = FULL3D;
  }
  else if (type_upper == "CYLINDRICAL_X")
  {
    itype = CYLINDRICAL_X;
  }
  else if (type_upper == "CYLINDRICAL_Y")
  {
    itype = CYLINDRICAL_Y;
  }
  else if (type_upper == "CYLINDRICAL_Z")
  {
    itype = CYLINDRICAL_Z;
  }
  else if (type_upper == "SPHERICAL_X")
  {
    itype = SPHERICAL_X;
  }
  else if (type_upper == "SPHERICAL_Y")
  {
    itype = SPHERICAL_Y;
  }
  else if (type_upper == "SPHERICAL_Z")
  {
    itype = SPHERICAL_Z;
  }
  setSurfaceType(itype);
}

void InstrumentWindow::dragEnterEvent( QDragEnterEvent* e )
{
  QString text = e->mimeData()->text();
  if (text.startsWith("Workspace::"))
  {
    e->accept();
  }
  else
  {
    e->ignore();
  }
}

void InstrumentWindow::dropEvent( QDropEvent* e )
{
  QString text = e->mimeData()->text();
  if (text.startsWith("Workspace::"))
  {
    QStringList wsName = text.split("::");
    Mantid::API::IPeaksWorkspace_sptr pws = boost::dynamic_pointer_cast<Mantid::API::IPeaksWorkspace>(
      Mantid::API::AnalysisDataService::Instance().retrieve(wsName[1].toStdString()));
    auto surface = boost::dynamic_pointer_cast<UnwrappedSurface>( getSurface() );
    if (pws && surface)
    {
      surface->setPeaksWorkspace(pws);
      updateInstrumentView();
      e->accept();
      return;
    }
    else if (pws && !surface)
    {
      QMessageBox::warning(this,"MantidPlot - Warning","Please change to an unwrapped view to see peak labels.");
    }
  }
  e->ignore();
}

/**
 * Filter events directed to m_InstrumentDisplay and ContextMenuEvent in particular.
 * @param obj :: Object which events will be filtered.
 * @param ev :: An ingoing event.
 */
bool InstrumentWindow::eventFilter(QObject *obj, QEvent *ev)
{
  if (ev->type() == QEvent::ContextMenu &&
       (dynamic_cast<MantidGLWidget*>(obj) == m_InstrumentDisplay ||
        dynamic_cast<SimpleWidget*>(obj) == m_simpleDisplay) &&
        getSurface() && getSurface()->canShowContextMenu())
  {
    // an ugly way of preventing the curve in the pick tab's miniplot disappearing when
    // cursor enters the context menu
    m_instrumentDisplayContextMenuOn = true;
    QMenu context(this);
    // add tab specific actions
    InstrumentWindowTab *tab = getTab();
    tab->addToDisplayContextMenu(context);
    if ( getSurface()->hasPeakOverlays() )
    {
      context.addSeparator();
      context.addAction(m_clearPeakOverlays);
    }
    if ( !context.isEmpty() )
    {
      context.exec(QCursor::pos());
    }
    m_instrumentDisplayContextMenuOn = false;
    return true;
  }
  return MdiSubWindow::eventFilter(obj,ev);
}

/**
 * Set on / off autoscaling of the color map on the render tab.
 * @param on :: On or Off.
 */
void InstrumentWindow::setColorMapAutoscaling(bool on)
{
  m_instrumentActor->setAutoscaling(on);
  setupColorMap();
  updateInstrumentView();
}

/**
 * Remove all peak overlays from the instrument display.
 */
void InstrumentWindow::clearPeakOverlays()
{
  getSurface()->clearPeakOverlays();
  updateInstrumentView();
}

/**
 * Set the precision (significant digits) with which the HKL peak labels are displayed.
 * @param n :: Precision, > 0
 */
void InstrumentWindow::setPeakLabelPrecision(int n)
{
  getSurface()->setPeakLabelPrecision(n);
  updateInstrumentView();
}

/**
 * Enable or disable the show peak row flag
 */
void InstrumentWindow::setShowPeakRowFlag(bool on)
{
  getSurface()->setShowPeakRowFlag(on);
  updateInstrumentView();
}

/**
 * Set background color of the instrument display
 * @param color :: New background colour.
 */
void InstrumentWindow::setBackgroundColor(const QColor& color)
{
  if ( m_InstrumentDisplay )
    m_InstrumentDisplay->setBackgroundColor(color);
}

/**
 * Get the surface info string
 */
QString InstrumentWindow::getSurfaceInfoText() const
{
  ProjectionSurface* surface = getSurface().get();
  return surface ? surface->getInfoText() : "";
}

/**
 * Get pointer to the projection surface
 */
ProjectionSurface_sptr InstrumentWindow::getSurface() const
{
  if ( m_InstrumentDisplay )
  {
    return m_InstrumentDisplay->getSurface();
  }
  else if ( m_simpleDisplay )
  {
    return m_simpleDisplay->getSurface();
  }
  return ProjectionSurface_sptr();
}

/**
 * Set newly created projection surface
 * @param surface :: Pointer to the new surace.
 */
void InstrumentWindow::setSurface(ProjectionSurface* surface)
{
  ProjectionSurface_sptr sharedSurface( surface );
  if ( m_InstrumentDisplay )
  {
    m_InstrumentDisplay->setSurface(sharedSurface);
    m_InstrumentDisplay->update();
  }
  if ( m_simpleDisplay )
  {
    m_simpleDisplay->setSurface(sharedSurface);
    m_simpleDisplay->update();
  }
}

/// Return the width of the instrunemt display
int InstrumentWindow::getInstrumentDisplayWidth() const
{
  if ( m_InstrumentDisplay )
  {
    return m_InstrumentDisplay->width();
  }
  else if ( m_simpleDisplay )
  {
    return m_simpleDisplay->width();
  }
  return 0;
}

/// Return the height of the instrunemt display
int InstrumentWindow::getInstrumentDisplayHeight() const
{
  if ( m_InstrumentDisplay )
  {
    return m_InstrumentDisplay->height();
  }
  else if ( m_simpleDisplay )
  {
    return m_simpleDisplay->height();
  }
  return 0;
}

/// Redraw the instrument view
/// @param picking :: Set to true to update the picking image regardless the interaction
///   mode of the surface.
void InstrumentWindow::updateInstrumentView(bool picking)
{
  if ( m_InstrumentDisplay && m_instrumentDisplayLayout->currentWidget() == dynamic_cast<QWidget*>(m_InstrumentDisplay) )
  {
    m_InstrumentDisplay->updateView(picking);
  }
  else
  {
    m_simpleDisplay->updateView(picking);
  }
}

/// Recalculate the colours and redraw the instrument view
void InstrumentWindow::updateInstrumentDetectors()
{
  QApplication::setOverrideCursor(QCursor(Qt::WaitCursor));
  if ( m_InstrumentDisplay && m_instrumentDisplayLayout->currentWidget() == dynamic_cast<QWidget*>(m_InstrumentDisplay) )
  {
    m_InstrumentDisplay->updateDetectors();
  }
  else
  {
    m_simpleDisplay->updateDetectors();
  }
  QApplication::restoreOverrideCursor();
}

/**
 * Choose which widget to use.
 * @param yes :: True to use the OpenGL one or false to use the Simple
 */
void InstrumentWindow::selectOpenGLDisplay(bool yes)
{
  int widgetIndex = yes ? 0 : 1;
  const int oldIndex = m_instrumentDisplayLayout->currentIndex();
  if ( oldIndex == widgetIndex ) return;
  m_instrumentDisplayLayout->setCurrentIndex( widgetIndex );
  auto surface = getSurface();
  if ( surface )
  {
    surface->updateView();
  }
}

/// Public slot to toggle between the GL and simple instrument display widgets
void InstrumentWindow::enableOpenGL( bool on )
{
    enableGL(on);
    emit glOptionChanged(on);
}

/// Private slot to toggle between the GL and simple instrument display widgets
void InstrumentWindow::enableGL( bool on )
{
  m_useOpenGL = on;
  if ( m_surfaceType == FULL3D )
  {
    // always OpenGL in 3D
    selectOpenGLDisplay( true );
  }
  else
  {
    // select the display
    selectOpenGLDisplay( on );
  }
}

/// True if the GL instrument display is currently on
bool InstrumentWindow::isGLEnabled() const
{
    return m_useOpenGL;
}

/**
  * Create and add the tab widgets.
  */
void InstrumentWindow::createTabs(QSettings& settings)
{
    //Render Controls
    InstrumentWindowRenderTab *renderTab = new InstrumentWindowRenderTab(this);
    connect(renderTab,SIGNAL(setAutoscaling(bool)),this,SLOT(setColorMapAutoscaling(bool)));
    connect(renderTab,SIGNAL(rescaleColorMap()),this,SLOT(setupColorMap()));
    mControlsTab->addTab( renderTab, QString("Render"));
    renderTab->loadSettings(settings);

    // Pick controls
    InstrumentWindowPickTab *pickTab = new InstrumentWindowPickTab(this);
    mControlsTab->addTab( pickTab, QString("Pick"));
    pickTab->loadSettings(settings);

    // Mask controls
    InstrumentWindowMaskTab *maskTab = new InstrumentWindowMaskTab(this);
    mControlsTab->addTab( maskTab, QString("Mask/Group"));
    connect(maskTab,SIGNAL(executeAlgorithm(const QString&, const QString&)),this,SLOT(executeAlgorithm(const QString&, const QString&)));
    maskTab->loadSettings(settings);

    // Instrument tree controls
    InstrumentWindowTreeTab *treeTab = new InstrumentWindowTreeTab(this);
    mControlsTab->addTab( treeTab, QString("Instrument Tree"));
    treeTab->loadSettings(settings);

    connect(mControlsTab,SIGNAL(currentChanged(int)),this,SLOT(tabChanged(int)));

    m_tabs << renderTab << pickTab << maskTab << treeTab;

}<|MERGE_RESOLUTION|>--- conflicted
+++ resolved
@@ -907,178 +907,6 @@
     }
 }
 
-<<<<<<< HEAD
-/** A class for creating grouping xml files
-  */
-class DetXMLFile
-{
-public:
-  enum Option {List,Sum};
-  /// Create a grouping file to extract all detectors in detector_list excluding those in dets
-  DetXMLFile(const std::string& instrName, const std::vector<int>& detector_list, const QList<int>& dets, const QString& fname)
-  {
-    m_instrName = instrName;
-    m_fileName = fname;
-    m_delete = false;
-    std::ofstream out(m_fileName.toStdString().c_str());
-    out << "<?xml version=\"1.0\" encoding=\"UTF-8\" ?> \n<detector-grouping instrument=\"" << m_instrName << "\"> \n";
-    out << "<group name=\"sum\"> <detids val=\"";
-    std::vector<int>::const_iterator idet = detector_list.begin();
-    bool first = true;
-    for(; idet != detector_list.end(); ++idet)
-    {
-      if (!dets.contains(*idet))
-      {
-        if ( !first ) out << ',';
-        out <<  *idet ;
-        first = false;
-      }
-    }
-    out << "\"/> </group> \n</detector-grouping>\n";
-  }
-
-  /// Create a grouping file to extract detectors in dets. Option List - one group - one detector,
-  /// Option Sum - one group which is a sum of the detectors
-  /// If fname is empty create a temporary file
-  DetXMLFile(const std::string& instrName, const QList<int>& dets, Option opt = List, const QString& fname = "")
-  {
-    if (dets.empty())
-    {
-      m_fileName = "";
-      return;
-    }
-
-    m_instrName = instrName;
-    if (fname.isEmpty())
-    {
-      QTemporaryFile mapFile;
-      mapFile.open();
-      m_fileName = mapFile.fileName() + ".xml";
-      mapFile.close();
-      m_delete = true;
-    }
-    else
-    {
-      m_fileName = fname;
-      m_delete = false;
-    }
-
-    switch(opt)
-    {
-    case Sum: makeSumFile(dets); break;
-    case List: makeListFile(dets); break;
-    }
-
-  }
-
-  /// Make grouping file where each detector is put into its own group
-  void makeListFile(const QList<int>& dets)
-  {
-    std::ofstream out(m_fileName.toStdString().c_str());
-    out << "<?xml version=\"1.0\" encoding=\"UTF-8\" ?> \n<detector-grouping instrument=\"" << m_instrName << "\"> \n";
-    foreach(int det,dets)
-    {
-      out << "<group name=\"" << det << "\"> <detids val=\"" << det << "\"/> </group> \n";
-    }
-    out << "</detector-grouping>\n";
-  }
-
-  /// Make grouping file for putting the detectors into one group (summing the detectors)
-  void makeSumFile(const QList<int>& dets)
-  {
-    std::ofstream out(m_fileName.toStdString().c_str());
-    out << "<?xml version=\"1.0\" encoding=\"UTF-8\" ?> \n<detector-grouping instrument=\"" << m_instrName << "\"> \n";
-    out << "<group name=\"sum\"> <detids val=\"";
-    int first_det = dets[0];
-    foreach(int det,dets)
-    {
-      if ( det != first_det ) out << ',';
-      out << det;
-    }
-    out << "\"/> </group> \n</detector-grouping>\n";
-  }
-
-  ~DetXMLFile()
-  {
-    if (m_delete)
-    {
-      QDir dir;
-      dir.remove(m_fileName);
-    }
-  }
-
-  /// Return the name of the created grouping file
-  const std::string operator()()const{return m_fileName.toStdString();}
-
-private:
-  std::string m_instrName; ///< the instrument name
-  QString m_fileName;  ///< holds the grouping file name
-  bool m_delete;       ///< if true delete the file on destruction
-};
-
-/**
-  * Extract selected detectors to a new workspace
-  */
-void InstrumentWindow::extractDetsToWorkspace()
-{
-  QApplication::setOverrideCursor(QCursor(Qt::WaitCursor));
-  DetXMLFile mapFile(m_instrumentActor->getInstrument()->getName(), m_selectedDetectors);
-  std::string fname = mapFile();
-
-  if (!fname.empty())
-  {
-    Mantid::API::IAlgorithm* alg = Mantid::API::FrameworkManager::Instance().createAlgorithm("GroupDetectors");
-    alg->setPropertyValue("InputWorkspace",m_workspaceName.toStdString());
-    alg->setPropertyValue("MapFile",fname);
-    alg->setPropertyValue("OutputWorkspace",m_workspaceName.toStdString()+"_selection");
-    alg->execute();
-  }
-
-  QApplication::restoreOverrideCursor();
-}
-
-/**
-  * Sum selected detectors to a new workspace
-  */
-void InstrumentWindow::sumDetsToWorkspace()
-{
-  QApplication::setOverrideCursor(QCursor(Qt::WaitCursor));
-  DetXMLFile mapFile(m_instrumentActor->getInstrument()->getName(), m_selectedDetectors,DetXMLFile::Sum);
-  std::string fname = mapFile();
-
-  if (!fname.empty())
-  {
-    Mantid::API::IAlgorithm* alg = Mantid::API::FrameworkManager::Instance().createAlgorithm("GroupDetectors");
-    alg->setPropertyValue("InputWorkspace",m_workspaceName.toStdString());
-    alg->setPropertyValue("MapFile",fname);
-    alg->setPropertyValue("OutputWorkspace",m_workspaceName.toStdString()+"_sum");
-    alg->execute();
-  }
-
-  QApplication::restoreOverrideCursor();
-}
-
-void InstrumentWindow::createIncludeGroupingFile()
-{
-  QString fname = getSaveGroupingFilename();
-  if (!fname.isEmpty())
-  {
-    DetXMLFile mapFile(m_instrumentActor->getInstrument()->getName(), m_selectedDetectors,DetXMLFile::Sum,fname);
-  }
-
-}
-
-void InstrumentWindow::createExcludeGroupingFile()
-{
-  QString fname = getSaveGroupingFilename();
-  if (!fname.isEmpty())
-  {
-    DetXMLFile mapFile(m_instrumentActor->getInstrument()->getName(), m_instrumentActor->getAllDetIDs(),m_selectedDetectors,fname);
-  }
-}
-
-=======
->>>>>>> cb82c1c6
 void InstrumentWindow::executeAlgorithm(const QString& alg_name, const QString& param_list)
 {
     emit execMantidAlgorithm(alg_name,param_list,this);
