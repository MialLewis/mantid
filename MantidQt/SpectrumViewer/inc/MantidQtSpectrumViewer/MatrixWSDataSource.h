--- conflicted
+++ resolved
@@ -65,7 +65,6 @@
     bool hasData(const std::string &wsName,
                  const boost::shared_ptr<Mantid::API::Workspace> ws) override;
 
-<<<<<<< HEAD
     /// Get the smallest 'x' value covered by the data
     double getXMin() override;
 
@@ -76,18 +75,6 @@
     double getYMax() override;
 
     /// Get the total number of rows of data
-=======
-    /// OVERRIDES: Get the smallest 'x' value covered by the data
-    double getXMin() override;
-
-    /// OVERRIDES: Get the largest 'x' value covered by the data
-    double getXMax() override;
-
-    /// OVERRIDES: Get the largest 'y' value covered by the data
-    double getYMax() override;
-
-    /// OVERRIDES: Get the total number of rows of data
->>>>>>> c299b5eb
     size_t getNRows() override;
 
     /// Get DataArray covering full range of data in x, and y directions
