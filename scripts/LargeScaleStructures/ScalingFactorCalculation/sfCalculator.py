from mantid import *
from mantid.simpleapi import *
from numpy import zeros
from pylab import *
import os.path

PRECISION = 0.010


class sfCalculator():

    tof_min = None  #microS
    tof_max = None  #microS

    #range of x pixel to use in the X integration (we found out that there
    #is a frame effect that introduces noise)
    x_pixel_min = 90
    x_pixel_max = 190

    #from,width,to in microS
    rebin_parameters = '0,200,200000'

    #turn on or off the plots
    bPlot = False
    bFittingPlot = False

    #size of detector
    alpha_pixel_nbr = 256
    beta_pixel_nbr = 304  #will be integrated over this dimension

    #name of numerators and denominators
    numerator = None #ex: AiD0
    denominator = None   #ex: AiD1

    y_axis_numerator = None
    y_axis_error_numerator = None
    y_axis_denominator = None
    y_axis_error_denominator = None
    x_axis = None

    #define the peak region
    n_peak_pixel_min = 130
    n_peak_pixel_max = 135
    d_peak_pixel_min = 130
    d_peak_pixel_max = 135

    peak_pixel_min = None
    peak_pixel_max = None
    back_pixel_min = None
    back_pixel_max = None

    #define the background range used in the background subtraction
    n_back_pixel_min = 125
    n_back_pixel_max = 140
    d_back_pixel_min = 125
    d_back_pixel_max = 140

    y_axis_ratio = None
    y_axis_error_ratio = None
    x_axis_ratio = None

    def __init__(self, numerator=None, denominator=None,
                 tof_range=None):

        print '---> initialize calculation'

        if (tof_range is None):
            self.tof_min = 10000
            self.tof_max = 21600
        else:
            self.tof_min = tof_range[0]
            self.tof_max = tof_range[1]

        self.numerator = numerator
        self.denominator = denominator

        self.x_axis_ratio = None
        self.y_axis_error_ratio = None
        self.y_axis_ratio = None

    def setNumerator(self, minPeak, maxPeak, minBack, maxBack):

        print '---> set numerator (' + self.numerator + ')'

        if minPeak != 0:
            self.n_peak_pixel_min = minPeak
        if maxPeak != 0 :
            self.n_peak_pixel_max = maxPeak
        if minBack != 0:
            self.n_back_pixel_min = minBack
        if maxBack != 0:
            self.n_back_pixel_max = maxBack

    def setDenominator(self, minPeak, maxPeak, minBack, maxBack):

        print '---> set denominator (' + self.denominator + ')'

        if minPeak != 0:
            self.d_peak_pixel_min = minPeak
        if maxPeak != 0:
            self.d_peak_pixel_max = maxPeak
        if minBack != 0:
            self.d_back_pixel_min = minBack
        if maxBack != 0:
            self.d_back_pixel_max = maxBack

    def run(self):
        """
        Perform the calculation

        """

        #perform calculation for numerator
        self._calculateFinalYAxis(bNumerator=True)

        #perform calculation for denominator
        self._calculateFinalYAxis(bNumerator=False)

        #calculate y_axis of numerator/denominator
#        self._x_axis_ratio = self._x_axis
        self.y_axis_ratio = self.y_axis_numerator / self.y_axis_denominator

        self.y_axis_error_ratio = ((self.y_axis_error_numerator /
                                    self.y_axis_numerator) ** 2 +
                                   (self.y_axis_error_denominator /
                                    self.y_axis_denominator) ** 2)
        self.y_axis_error_ratio = sqrt(self.y_axis_error_ratio)
        self.y_axis_error_ratio *= self.y_axis_ratio

    def _calculateFinalYAxis(self, bNumerator=True):
        """
        run full calculation for numerator or denominator
        """
        if bNumerator is True:
            file = self.numerator
#            _id = self.id_numerator
            self.peak_pixel_min = self.n_peak_pixel_min
            self.peak_pixel_max = self.n_peak_pixel_max
            self.back_pixel_min = self.n_back_pixel_min
            self.back_pixel_max = self.n_back_pixel_max
        else:
            file = self.denominator
#            _id = self.id_denominator
            self.peak_pixel_min = self.d_peak_pixel_min
            self.peak_pixel_max = self.d_peak_pixel_max
            self.back_pixel_min = self.d_back_pixel_min
            self.back_pixel_max = self.d_back_pixel_max

        nexus_file_numerator = file
        ws_event_data = LoadEventNexus(Filename=nexus_file_numerator,
                                       OutputWorkspace='EventDataWks')
        mt1 = mtd['EventDataWks']

        is_nexus_detector_rotated_flag = wks_utility.isNexusTakeAfterRefDate(ws_event_data.getRun().getProperty('run_start').value)
        if is_nexus_detector_rotated_flag:
            self.alpha_pixel_nbr = 304
            self.beta_pixel_nbr = 256
        else:
            self.alpha_pixel_nbr = 256
            self.beta_pixel_nbr = 304

        proton_charge = self._getProtonCharge(mt1)
        rebin(InputWorkspace='EventDataWks',
              OutputWorkspace='HistoDataWks',
              Params=self.rebin_parameters)

        mt2 = mtd['HistoDataWks']
        x_axis = mt2.readX(0)[:]
        self.x_axis = x_axis

        self._createIntegratedWorkspace(InputWorkspace=mt2,
                                        OutputWorkspace='IntegratedDataWks',
                                        proton_charge=proton_charge,
                                        from_pixel=self.x_pixel_min,
                                        to_pixel=self.x_pixel_max)
        ConvertToHistogram(InputWorkspace='IntegratedDataWks',
                           OutputWorkspace='IntegratedDataWks')

        Transpose(InputWorkspace='IntegratedDataWks',
                  OutputWorkspace='TransposeIntegratedDataWks')

        ConvertToHistogram(InputWorkspace='TransposeIntegratedDataWks',
                           OutputWorkspace='TransposeIntegratedDataWks_t')

        FlatBackground(InputWorkspace='TransposeIntegratedDataWks_t',
                       OutputWorkspace='TransposeHistoFlatDataWks_1',
                       StartX=self.back_pixel_min,
                       EndX=self.peak_pixel_min,
                       Mode='Mean',
                       OutputMode="Return Background")

        FlatBackground(InputWorkspace='TransposeIntegratedDataWks_t',
                       OutputWorkspace='TransposeHistoFlatDataWks_2',
                       StartX=self.peak_pixel_max,
                       EndX=self.back_pixel_max,
                       Mode='Mean',
                       OutputMode="Return Background")

        Transpose(InputWorkspace='TransposeHistoFlatDataWks_1',
                  OutputWorkspace='DataWks_1')

        Transpose(InputWorkspace='TransposeHistoFlatDataWks_2',
                  OutputWorkspace='DataWks_2')

        ConvertToHistogram(InputWorkspace='DataWks_1',
                           OutputWorkspace='DataWks_1')

        ConvertToHistogram(InputWorkspace='DataWks_2',
                           OutputWorkspace='DataWks_2')

        RebinToWorkspace(WorkspaceToRebin='DataWks_1',
                         WorkspacetoMatch='IntegratedDataWks',
                         OutputWorkspace='DataWks_1')

        RebinToWorkspace(WorkspaceToRebin='DataWks_2',
                         WorkspacetoMatch='IntegratedDataWks',
                         OutputWorkspace='DataWks_2')

        WeightedMean(InputWorkspace1='DataWks_1',
                     InputWorkspace2='DataWks_2',
                     OutputWorkspace='DataWks')

        Minus(LHSWorkspace='IntegratedDataWks',
              RHSWorkspace='DataWks',
              OutputWorkspace='DataWks')

        mt3 = mtd['DataWks']
        self._calculateFinalAxis(Workspace=mt3,
                                 bNumerator=bNumerator)

        #cleanup workspaces
        mtd.remove('EventDataWks')
        mtd.remove('HistoDataWks')
        mtd.remove('IntegratedDataWks')
        mtd.remove('TransposeIntegratedDataWks')
        mtd.remove('TransposeIntegratedDataWks_t')
        mtd.remove('TransposeHistoFlatDataWks')
        mtd.remove('DataWks')

    def _calculateFinalAxis(self, Workspace=None, bNumerator=None):
        """
        this calculates the final y_axis and y_axis_error of numerator
        and denominator
        """
        mt = Workspace
        x_axis = mt.readX(0)[:]
        self.x_axis = x_axis

        counts_vs_tof = zeros(len(x_axis)-1)
        counts_vs_tof_error = zeros(len(x_axis)-1)

        for x in range(self.alpha_pixel_nbr):
            counts_vs_tof += mt.readY(x)[:]
            counts_vs_tof_error += mt.readE(x)[:] ** 2
        counts_vs_tof_error = sqrt(counts_vs_tof_error)
        index_tof_min = self._getIndex(self.tof_min, x_axis)
        index_tof_max = self._getIndex(self.tof_max, x_axis)

        if (bNumerator is True):
            self.y_axis_numerator = counts_vs_tof[index_tof_min:index_tof_max]
            self.y_axis_error_numerator = counts_vs_tof_error[index_tof_min:index_tof_max]
            self.x_axis_ratio = self.x_axis[index_tof_min:index_tof_max]
        else:
            self.y_axis_denominator = counts_vs_tof[index_tof_min:index_tof_max]
            self.y_axis_error_denominator = counts_vs_tof_error[index_tof_min:index_tof_max]
            self.x_axis_ratio = self.x_axis[index_tof_min:index_tof_max]

    def _createIntegratedWorkspace(self,
                                   InputWorkspace=None,
                                   OutputWorkspace=None,
                                   proton_charge=None,
                                   from_pixel=0,
                                   to_pixel=303):
        """
        This creates the integrated workspace over the second pixel range
        (beta_pixel_nbr here) and
        returns the new workspace handle
        """

        x_axis = InputWorkspace.readX(0)[:]
        x_size = to_pixel - from_pixel + 1
        y_axis = zeros((self.alpha_pixel_nbr, len(x_axis) - 1))
        y_error_axis = zeros((self.alpha_pixel_nbr, len(x_axis) - 1))
        y_range = arange(x_size) + from_pixel

        for x in range(self.beta_pixel_nbr):
            for y in y_range:
                index = int(self.alpha_pixel_nbr * x + y)
                y_axis[y, :] += InputWorkspace.readY(index)[:]
                y_error_axis[y, :] += ((InputWorkspace.readE(index)[:]) *
                                       (InputWorkspace.readE(index)[:]))

        y_axis = y_axis.flatten()
        y_error_axis = sqrt(y_error_axis)
        #plot_y_error_axis = _y_error_axis #for output testing only
        #-> plt.imshow(plot_y_error_axis, aspect='auto', origin='lower')
        y_error_axis = y_error_axis.flatten()

        #normalization by proton charge
        y_axis /= (proton_charge * 1e-12)

        CreateWorkspace(OutputWorkspace=OutputWorkspace,
                        DataX=x_axis,
                        DataY=y_axis,
                        DataE=y_error_axis,
                        Nspec=self.alpha_pixel_nbr)
#        mt3 = mtd[OutputWorkspace]
#        return mt3

    def _getIndex(self, value, array):
        """
        returns the index where the value has been found
        """
        return array.searchsorted(value)

    def _getProtonCharge(self, st=None):
        """
        Returns the proton charge of the given workspace in picoCoulomb
        """
        if st is not None:
            mt_run = st.getRun()
            proton_charge_mtd_unit = mt_run.getProperty('gd_prtn_chrg').value
            proton_charge = proton_charge_mtd_unit / 2.77777778e-10
            return proton_charge
        return None

    def __mul__(self, other):
        """
        operator * between two instances of the class
        """

        product = sfCalculator()

        product.numerator = self.numerator + '*' + other.numerator
        product.denominator = self.denominator + '*' + other.denominator

        product.x_axis_ratio = self.x_axis_ratio
        product.y_axis_ratio = self.y_axis_ratio * other.y_axis_ratio
        product.y_axis_error_ratio = sqrt((other.y_axis_ratio * self.y_axis_error_ratio) ** 2 +
                                          (other.y_axis_error_ratio * self.y_axis_ratio) ** 2)
        return product

    def fit(self):
        """
        This is going to fit the counts_vs_tof with a linear expression and return the a and
        b coefficients (y=a+bx)
        """
        CreateWorkspace(OutputWorkspace='DataToFit',
                        DataX=self.x_axis_ratio,
                        DataY=self.y_axis_ratio,
                        DataE=self.y_axis_error_ratio,
                        Nspec=1)

        Fit(InputWorkspace='DataToFit',
            Function="name=UserFunction, Formula=a+b*x, a=1, b=2",
            Output='Res')
        res = mtd['Res_Parameters']

        self.a = res.getDouble("Value", 0)
        self.b = res.getDouble("Value", 1)
        self.error_a = res.getDouble("Error", 0)
        self.error_b = res.getDouble("Error", 1)


def plotObject(instance):

#    return

#    print 'a: ' + str(instance.a[-1])
#    print 'b: ' + str(instance.b[-1])

    figure()
    errorbar(instance.x_axis_ratio,
             instance.y_axis_ratio,
             instance.y_axis_error_ratio,
             marker='s',
             mfc='red',
             linestyle='',
             label='Exp. data')

    if instance.a is not None:
        x = linspace(10000, 22000, 100)
        _label = "%.3f + x*%.2e" % (instance.a, instance.b)
        plot(x, instance.a + instance.b * x, label=_label)

    xlabel("TOF (microsS)")
    ylabel("Ratio")

    title(instance.numerator + '/' + instance.denominator)
    show()
    legend()


def recordSettings(a, b, error_a, error_b, name, instance):
    """
    This function will record the various fitting parameters and the
    name of the ratio
    """
    a.append(instance.a)
    b.append(instance.b)
    error_a.append(instance.error_a)
    error_b.append(instance.error_b)
    name.append(instance.numerator + '/' + instance.denominator)


def variable_value_splitter(variable_value):
    """
        This function split the variable that looks like "LambdaRequested:3.75"
        and returns a dictionnary of the variable name and value
    """

    _split = variable_value.split('=')
    variable = _split[0]
    value = float(_split[1])
    return {'variable':variable, 'value':value}


def isWithinRange(value1, value2):
    """
        This function checks if the two values and return true if their
        difference is <= PRECISION
    """
    print 'value1: ' + str(value1)
    print 'value2: ' + str(value2)

    diff = abs(float(value1)) - abs(float(value2))
    if abs(diff) <= PRECISION:
        return True
    else:
        return False


def outputFittingParameters(a, b, error_a, error_b,
                            lambda_requested,
                            incident_medium,
                            S1H, S2H,
                            S1W, S2W,
                            output_file_name):
    """
    Create an ascii file of the various fittings parameters
    y=a+bx
    1st column: incident medium
    2nd column: lambda requested
    3rd column: S1H value
    4th column: S2H value
    5th column: S1W value
    6th column: S2W value
    7th column: a
    7th column: b
    8th column: error_a
    9th column: error_b
    """

    bFileExist = False
    #First we need to check if the file already exist
    if os.path.isfile(output_file_name):
        bFileExist = True

    #then if it does, parse the file and check if following infos are
    #already defined:
    #  lambda_requested, S1H, S2H, S1W, S2W
    if (bFileExist):
        f = open(output_file_name, 'r')
        text = f.readlines()
#        split_lines = text.split('\n')
        split_lines = text

        entry_list_to_add = []

        sz = len(a)
        for i in range(sz):

            _match = False

            for _line in split_lines:
                if _line[0] == '#':
                    continue

                _line_split = _line.split(' ')
                _incident_medium = _line_split[0]
                if (_incident_medium == incident_medium):
                    _lambdaRequested = variable_value_splitter(_line_split[1])
                    if (isWithinRange(_lambdaRequested['value'], lambda_requested)):
                        _s1h = variable_value_splitter(_line_split[2])
                        if (isWithinRange(_s1h['value'], S1H[i])):
                            _s2h = variable_value_splitter(_line_split[3])
                            if (isWithinRange(_s2h['value'],S2H[i])):
                                _s1w = variable_value_splitter(_line_split[4])
                                if (isWithinRange(_s1w['value'],S1W[i])):
                                    _s2w = variable_value_splitter(_line_split[5])
                                    if (isWithinRange(_s2w['value'],S2W[i])):
                                        _match = True
                                        break

            if not _match:
                entry_list_to_add.append(i)

        _content = []
        for j in entry_list_to_add:

            _line = 'IncidentMedium=' + incident_medium + ' '
            _line += 'LambdaRequested=' + str(lambda_requested) + ' '

            _S1H = "{0:.8f}".format(abs(S1H[j]))
            _S2H = "{0:.8f}".format(abs(S2H[j]))
            _S1W = "{0:.8f}".format(abs(S1W[j]))
            _S2W = "{0:.8f}".format(abs(S2W[j]))
            _a = "{0:.8f}".format(a[j])
            _b = "{0:.8f}".format(b[j])
            _error_a = "{0:.8f}".format(float(error_a[j]))
            _error_b = "{0:.8f}".format(float(error_b[j]))

            _line += 'S1H=' + _S1H + ' ' + 'S2H=' + _S2H + ' '
            _line += 'S1W=' + _S1W + ' ' + 'S2W=' + _S2W + ' '
            _line += 'a=' + _a + ' '
            _line += 'b=' + _b + ' '
            _line += 'error_a=' + _error_a + ' '
            _line += 'error_b=' + _error_b + '\n'
            _content.append(_line)

        f = open(output_file_name, 'a')
        f.writelines(_content)
        f.close()

    else:

        _content = ['#y=a+bx\n', '#\n',
                    '#lambdaRequested[Angstroms] S1H[mm] S2H[mm] S1W[mm] S2W[mm] a b error_a error_b\n', '#\n']
        sz = len(a)
        for i in range(sz):

            _line = 'IncidentMedium=' + incident_medium.strip() + ' '
            _line += 'LambdaRequested=' + str(lambda_requested) + ' '

            _S1H = "{0:.8f}".format(abs(S1H[i]))
            _S2H = "{0:.8f}".format(abs(S2H[i]))
            _S1W = "{0:.8f}".format(abs(S1W[i]))
            _S2W = "{0:.8f}".format(abs(S2W[i]))
            _a = "{0:.8f}".format(a[i])
            _b = "{0:.8f}".format(b[i])
            _error_a = "{0:.8f}".format(float(error_a[i]))
            _error_b = "{0:.8f}".format(float(error_b[i]))

            _line += 'S1H=' + _S1H + ' ' + 'S2H=' + _S2H + ' '
            _line += 'S1W=' + _S1W + ' ' + 'S2W=' + _S2W + ' '
            _line += 'a=' + _a + ' '
            _line += 'b=' + _b + ' '
            _line += 'error_a=' + _error_a + ' '
            _line += 'error_b=' + _error_b + '\n'
            _content.append(_line)

        f = open(output_file_name, 'w')
        f.writelines(_content)
        f.close()


def createIndividualList(string_list_files):
    """
    Using the list_files, will produce a dictionary of the run
    number and number of attenuator
    ex:
        list_files = "1000:0, 1001:1, 1002:1, 1003:2"
        return {1000:0, 1001:1, 1002:2, 1003:2}
    """
    if (string_list_files == ''):
        return None
    first_split = string_list_files.split(',')

    list_runs = []
    list_attenuator= []

    _nbr_files = len(first_split)
    for i in range(_nbr_files):
        _second_split = first_split[i].split(':')
        list_runs.append(_second_split[0].strip())
        list_attenuator.append(int(_second_split[1].strip()))

    return {'list_runs':list_runs,
            'list_attenuator':list_attenuator}


def getLambdaValue(mt):
    """
    return the lambdaRequest value
    """
    mt_run = mt.getRun()
    _lambda = mt_run.getProperty('LambdaRequest').value
    return _lambda


def getSh(mt, top_tag, bottom_tag):
    """
        returns the height and units of the given slits
    """
    mt_run = mt.getRun()
    st = mt_run.getProperty(top_tag).value
    sb = mt_run.getProperty(bottom_tag).value
    sh = float(sb[0]) - float(st[0])
    units = mt_run.getProperty(top_tag).units
    return sh, units


def getS1h(mt=None):
    """
        returns the height and units of the slit #1
    """
    if mt is not None:
        _h, units = getSh(mt, 's1t', 's1b')
        return _h, units
    return None, ''


def getS2h(mt=None):
    """
        returns the height and units of the slit #2
    """
    if mt is not None:
        _h, units = getSh(mt, 's2t', 's2b')
        return _h, units
    return None, None


def getSw(mt, left_tag, right_tag):
    """
        returns the width and units of the given slits
    """
    mt_run = mt.getRun()
    sl = mt_run.getProperty(left_tag).value
    sr = mt_run.getProperty(right_tag).value
    sw = float(sl[0]) - float(sr[0])
    units = mt_run.getProperty(left_tag).units
    return sw, units


def getS1w(mt=None):
    """
        returns the width and units of the slit #1
    """
    if mt is not None:
        _w, units = getSw(mt, 's1l', 's1r')
        return _w, units
    return None, ''


def getS2w(mt=None):
    """
        returns the width and units of the slit #2
    """
    if mt is not None:
        _w, units = getSh(mt, 's2l', 's2r')
        return _w, units
    return None, None


def getSlitsValueAndLambda(full_list_runs,
                           S1H, S2H,
                           S1W, S2W, lambdaRequest):
    """
    Retrieve the S1H (slit 1 height),
                 S2H (slit 2 height),
                 S1W (slit 1 width),
                 S2W (slit 2 width) and
                 lambda requested values
    """
    _nbr_files = len(full_list_runs)
    print '> Retrieving Slits and Lambda Requested for each file:'
    for i in range(_nbr_files):
        _full_file_name = full_list_runs[i]
        print '-> ' + _full_file_name
        LoadEventNexus(Filename=_full_file_name,
                       OutputWorkspace='tmpWks',
                       MetaDataOnly='1')
        mt1 = mtd['tmpWks']
        _s1h_value, _s1h_units = getS1h(mt1)
        _s2h_value, _s2h_units = getS2h(mt1)
        S1H[i] = _s1h_value
        S2H[i] = _s2h_value

        _s1w_value, _s1w_units = getS1w(mt1)
        _s2w_value, _s2w_units = getS2w(mt1)
        S1W[i] = _s1w_value
        S2W[i] = _s2w_value

        _lambda_value = getLambdaValue(mt1)
        lambdaRequest[i] = _lambda_value


def isRunsSorted(list_runs, S1H, S2H):
    """
    Make sure the files have been sorted
    """
    sz = len(S1H)
    sTotal = zeros(sz)
    for i in range(sz):
        sTotal[i] = S1H[i] + S2H[i]

    sorted_sTotal = sorted(sTotal)

    for i in range(len(sTotal)):
        _left = list(sTotal)[i]
        _right = sorted_sTotal[i]

        _left_formated = "%2.1f" % _left
        _right_formated = "%2.1f" % _right
        if (_left_formated != _right_formated):
            return False

    return True


def calculateAndFit(numerator='',
                    denominator='',
                    list_peak_back_numerator=None,
                    list_peak_back_denominator=None,
                    list_objects=[],
                    tof_range=None):

    print '--> running calculate and fit algorithm'

    cal1 = sfCalculator(numerator=numerator,
                        denominator=denominator,
                        tof_range=tof_range)

    cal1.setNumerator(minPeak=list_peak_back_numerator[0],
                      maxPeak=list_peak_back_numerator[1],
                      minBack=list_peak_back_numerator[2],
                      maxBack=list_peak_back_numerator[3])

    cal1.setDenominator(minPeak=list_peak_back_denominator[0],
                        maxPeak=list_peak_back_denominator[1],
                        minBack=list_peak_back_denominator[2],
                        maxBack=list_peak_back_denominator[3])

    cal1.run()

    if (list_objects != [] and list_objects[-1] is not None):
        new_cal1 = cal1 * list_objects[-1]
        new_cal1.fit()
        return new_cal1
    else:
        cal1.fit()
        return cal1


def help():
    """
        Here the user will have information about how the command line
        works
    """
    print 'sfCalculator help:'
    print
    print 'example:'
    print ' > sfCalculator.calculate(string_runs="55889:0, 55890:1, 55891:1, 55892:2",'
    print '                          list_'


#if __name__ == '__main__':
def calculate(string_runs=None,
              #              list_attenuator=None,
              list_peak_back=None,
              output_file_name=None,
              incident_medium=None,
              tof_range=None):
    """
    In this current version, the program will automatically calculates
    the scaling function for up to, and included, 6 attenuators.
    A output file will then be produced with the following format:
        S1H  S2H    a   b   error_a    error_b
        ....
        where y=a+bx
        x axis is in microS

        The string runs has to be specified this way:
        string_runs = "run#1:nbr_attenuator, run#2:nbr_attenuator...."

        the list_peak_back is specified this way:
        list_peak_back =
            [[peak_min_run1, peak_max_run1, back_min_run1, back_max_run1],
             [peak_min_run2, peak_max_run2, back_min_run2, back_max_run2],
             [...]]

        output_path = where the scaling factor files will be written
        tof_range

    """

    list_attenuator = None

    #use default string files if not provided
    if (string_runs is None):
        #Input from user
#        list_runs = ['55889', '55890', '55891', '55892', '55893', '55894',
#                     '55895', '55896', '55897', '55898', '55899', '55900',
#                     '55901', '55902']
        list_runs = ['55889', '55890', '55891', '55892', '55893', '55894']
        nexus_path = '/mnt/hgfs/j35/results/'
        pre = 'REF_L_'
        nexus_path_pre = nexus_path + pre
        post = '_event.nxs'

        for (offset, item) in enumerate(list_runs):
            list_runs[offset] = nexus_path_pre + item + post

    else:
        dico = createIndividualList(string_runs)
        list_runs = dico['list_runs']

        for (offset, item) in enumerate(list_runs):
            try:
                _File = FileFinder.findRuns("REF_L%d" %int(item))[0]
                list_runs[offset] = _File
            except:
                msg = "RefLReduction: could not find run %s\n" %item
                msg += "Add your data folder to your User Data Directories in the File menu"
                raise RuntimeError(msg)

        list_attenuator = dico['list_attenuator']

    if (incident_medium is None):
        incident_medium = "H20" #default value

    if (list_attenuator is None):
#        list_attenuator = [0, 1, 1, 1, 1, 1, 1, 2, 2, 2, 3, 3, 4, 4]
        list_attenuator = [0, 1, 1, 1, 1, 1]

    if (list_peak_back is None):
        list_peak_back = zeros((len(list_runs), 4))   #[peak_min, peak_max, back_min, back_max]
#        list_peak_back[9, ] = [128, 136, 120, 145]
#        list_peak_back[11, ] = [125, 140, 115, 150]
#        list_peak_back[10, ] = [128, 136, 120, 145]
#        list_peak_back[13, ] = [120, 145, 105, 155]
#        list_peak_back[12, ] = [125, 140, 115, 150]

    #####
    #Input file should be as it is here !
    #####

    #retrieve the S1H and S2H val/units for each NeXus
    #retrieve the lambdaRequest value (Angstrom)
    S1H = {}
    S2H = {}
    S1W = {}
    S2W = {}
    lambdaRequest = {}
    getSlitsValueAndLambda(list_runs, S1H, S2H, S1W, S2W, lambdaRequest)

    #Make sure all the lambdaRequested are identical within a given range
    lambdaRequestPrecision = 0.01 #1%
    for i in lambdaRequest:
        _localValue = float(lambdaRequest[i][0])
        _localValueRate = lambdaRequestPrecision * _localValue
        _leftValue = _localValue - _localValueRate
        _rightValue = _localValue + _localValueRate

        if (_localValue < _leftValue) or (_localValue > _rightValue):
            raise Exception("lambda requested do not match !")

    #make sure the file are sorted from smaller to bigger openning
    if isRunsSorted(list_runs, S1H, S2H):

        #initialize record fitting parameters arrays
        a = []
        b = []
        error_a = []
        error_b = []
        name = []

        finalS1H = []
        finalS2H = []

        finalS1W = []
        finalS2W = []

        #array of True/False flags that will allow us
        #to rescale the calculation on the first attenuator
        _first_A = []
        for j in range(len(unique(list_attenuator))):
            _first_A.append(True)

        #array of index of first attenuator
        _index_first_A = []
        for j in range(len(unique(list_attenuator))):
            _index_first_A.append(-1)

        index_numerator = -1
        index_denominator = -1

        list_objects = []

        for i in range(len(list_runs)):

            print '> Working with index: ' + str(i)
            _attenuator = list_attenuator[i]

            if _attenuator == 0:
                continue
            else:
                if _first_A[_attenuator] is True:
                    _first_A[_attenuator] = False
                    _index_first_A[_attenuator] = i
                    continue
                else:
                    index_numerator = i
                    index_denominator = _index_first_A[_attenuator]

                print '-> numerator  : ' + str(list_runs[index_numerator])
                print '-> denominator: ' + str(list_runs[index_denominator])
                cal = calculateAndFit(numerator=list_runs[index_numerator],
                                      denominator=list_runs[index_denominator],
                                      list_peak_back_numerator=list_peak_back[index_numerator],
                                      list_peak_back_denominator=list_peak_back[index_denominator],
                                      list_objects=list_objects,
                                      tof_range=tof_range)

                recordSettings(a, b, error_a, error_b, name, cal)

<<<<<<< HEAD
                if (i < (len(list_runs) - 1) and
                    list_attenuator[i + 1] == (_attenuator+1)):
=======
                if (i < (len(list_runs) - 1) and list_attenuator[i + 1] == (_attenuator+1)):
>>>>>>> 8ab67e8d
                    list_objects.append(cal)

            #record S1H and S2H
            finalS1H.append(S1H[index_numerator])
            finalS2H.append(S2H[index_numerator])

            #record S1W and S2W
            finalS1W.append(S1W[index_numerator])
            finalS2W.append(S2W[index_numerator])

        #output the fitting parameters in an ascii
        _lambdaRequest = "{0:.2f}".format(lambdaRequest[0][0])

#        output_pre = 'SFcalculator_lr' + str(_lambdaRequest)
#        output_ext = '.txt'
#        output_file = output_path + '/' + output_pre + output_ext

        if output_file_name is None:
            output_file_name = "/home/j35/Desktop/RefLsf.cfg"

        outputFittingParameters(a, b, error_a, error_b,
                                _lambdaRequest,
                                incident_medium,
                                finalS1H, finalS2H,
                                finalS1W, finalS2W,
                                output_file_name)

        print 'Done !'

    else:
        """
        sort the files
        """
        pass<|MERGE_RESOLUTION|>--- conflicted
+++ resolved
@@ -914,12 +914,7 @@
 
                 recordSettings(a, b, error_a, error_b, name, cal)
 
-<<<<<<< HEAD
-                if (i < (len(list_runs) - 1) and
-                    list_attenuator[i + 1] == (_attenuator+1)):
-=======
                 if (i < (len(list_runs) - 1) and list_attenuator[i + 1] == (_attenuator+1)):
->>>>>>> 8ab67e8d
                     list_objects.append(cal)
 
             #record S1H and S2H
