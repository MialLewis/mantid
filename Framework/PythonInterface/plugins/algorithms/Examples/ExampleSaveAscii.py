# Mantid Repository : https://github.com/mantidproject/mantid
#
# Copyright &copy; 2018 ISIS Rutherford Appleton Laboratory UKRI,
#   NScD Oak Ridge National Laboratory, European Spallation Source,
#   Institut Laue - Langevin & CSNS, Institute of High Energy Physics, CAS
# SPDX - License - Identifier: GPL - 3.0 +
# pylint: disable=no-init
"""
This is an example Python algorithm, showing how
to write a workspace to file in ascii format.
Note that the SaveAscii algorithm should be used instead in most cases.
"""

<<<<<<< HEAD
from mantid.kernel import *
from mantid.api import *
=======
from mantid.api import AlgorithmFactory, FileAction, FileProperty, PythonAlgorithm, WorkspaceProperty
from mantid.kernel import Direction
>>>>>>> 10c753c0


class ExampleSaveAscii(PythonAlgorithm):
    def category(self):
        # defines the category the algorithm will be put in the algorithm browser
        return "Examples"

    def PyInit(self):
        # Declare properties

        # Declare a property for the output filename with a default of default_output.txt
        self.declareProperty(
            FileProperty(name="OutputFilename", defaultValue="default_output.txt", action=FileAction.Save, extensions=["txt"])
        )

        # Declare a property for the input workspace which will be written to file
        self.declareProperty(
            WorkspaceProperty(name="InputWorkspace", defaultValue="", direction=Direction.Input), doc="Documentation for this property"
        )

    def PyExec(self):
        # Save the workspace to file in ascii format

        input_workspace = self.getProperty("InputWorkspace").value

        # Open the file with write permissions
        # The 'with' statement will take care of closing the file when we are done,
        # or if an error occurs
        with open(self.getPropertyValue("OutputFilename"), "w") as file_handle:
            # Get the units from the workspace to use in the file header
            x_label = input_workspace.getAxis(0).getUnit().caption()
            y_label = input_workspace.getAxis(1).getUnit().caption()

            # Write column header to file
            file_handle.write("# " + x_label + " , " + y_label + " , E\n")

            # Loop through each spectrum histogram
            for histogram_n in range(input_workspace.getNumberHistograms()):
                # Read the histogram data from the workspace
                xdata = input_workspace.readX(histogram_n)
                ydata = input_workspace.readY(histogram_n)
                edata = input_workspace.readE(histogram_n)

                # Write the spectrum histogram index to file
                file_handle.write(str(histogram_n + 1) + "\n")  # +1 to convert to 1 indexed

                # Loop through each bin
                for bin_n in range(input_workspace.blocksize()):
                    # Calculate bin center from bin boundaries
                    bin_center = xdata[bin_n] + (xdata[bin_n + 1] - xdata[bin_n]) / 2.0

                    # Write the data for the nth bin to file
                    # with a precision of 4 decimal places
                    file_handle.write("{0:.4f},{1:.4f},{2:.4f}\n".format(bin_center, ydata[bin_n], edata[bin_n]))


# Register algorithm with Mantid
AlgorithmFactory.subscribe(ExampleSaveAscii)<|MERGE_RESOLUTION|>--- conflicted
+++ resolved
@@ -11,13 +11,8 @@
 Note that the SaveAscii algorithm should be used instead in most cases.
 """
 
-<<<<<<< HEAD
-from mantid.kernel import *
-from mantid.api import *
-=======
 from mantid.api import AlgorithmFactory, FileAction, FileProperty, PythonAlgorithm, WorkspaceProperty
 from mantid.kernel import Direction
->>>>>>> 10c753c0
 
 
 class ExampleSaveAscii(PythonAlgorithm):
