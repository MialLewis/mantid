--- conflicted
+++ resolved
@@ -152,6 +152,16 @@
             }
 
     # settings for each acquisition mode
+
+    # optionnal flags
+    FLAGS = {
+            REFL_POL : {
+                "PolarizationOption": "Polarized"
+                },
+            REFL_NPOL : {
+                "PolarizationOption": "NonPolarized"
+                }
+            }
     SETTINGS = {
             SANS_ACQ : [
                 "ThetaDependent",
@@ -176,10 +186,8 @@
                 "DeltaQ",
                 "IQxQyLogBinning",
                 "OutputPanels",
-<<<<<<< HEAD
+                "WavelengthRange"
                 "ShapeTable"
-=======
-                "WavelengthRange"
                 ],
             SANS_PSCAN : [
                 "SensitivityMap",
@@ -189,7 +197,6 @@
                 "PixelYMin",
                 "PixelYMax",
                 "Wavelength"
->>>>>>> 43ca58b8
                 ],
             REFL_POL : [
                 "PolarizationEfficiencyFile",
@@ -287,16 +294,6 @@
                 ]
             }
 
-    # optionnal flags
-    FLAGS = {
-            REFL_POL : {
-                "PolarizationOption": "Polarized"
-                },
-            REFL_NPOL : {
-                "PolarizationOption": "NonPolarized"
-                }
-            }
-
     # Json keys
     INSTRUMENT_JSON_KEY = "Instrument"
     TECHNIQUE_JSON_KEY = "Technique"
