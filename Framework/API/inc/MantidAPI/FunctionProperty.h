#ifndef MANTID_API_FUNCTIONPROPERTY_H_
#define MANTID_API_FUNCTIONPROPERTY_H_

//----------------------------------------------------------------------
// Includes
//----------------------------------------------------------------------
#include "MantidAPI/DllConfig.h"
#include "MantidAPI/IFunction.h"
#include "MantidKernel/PropertyWithValue.h"
#include "MantidKernel/Exception.h"

#include <string>

namespace Mantid {
namespace API {
/** A property class for functions. Holds a shared pointer to a function. The
string representation
is the creation string accepted by the FunctionFactory.

@author Roman Tolchenov, Tessella plc
@date 08/02/2012

Copyright &copy; 2007-2010 ISIS Rutherford Appleton Laboratory, NScD Oak Ridge
National Laboratory & European Spallation Source

This file is part of Mantid.

Mantid is free software; you can redistribute it and/or modify
it under the terms of the GNU General Public License as published by
the Free Software Foundation; either version 3 of the License, or
(at your option) any later version.

Mantid is distributed in the hope that it will be useful,
but WITHOUT ANY WARRANTY; without even the implied warranty of
MERCHANTABILITY or FITNESS FOR A PARTICULAR PURPOSE.  See the
GNU General Public License for more details.

You should have received a copy of the GNU General Public License
along with this program.  If not, see <http://www.gnu.org/licenses/>.

File change history is stored at: <https://github.com/mantidproject/mantid>.
Code Documentation is available at: <http://doxygen.mantidproject.org>
*/
class MANTID_API_DLL FunctionProperty
    : public Kernel::PropertyWithValue<boost::shared_ptr<IFunction>> {
public:
  /// Constructor.
  explicit FunctionProperty(const std::string &name);

  /// Copy constructor
  FunctionProperty(const FunctionProperty &right);

  /// Copy assignment operator. Only copies the value (i.e. the pointer to the
  /// function)
  FunctionProperty &operator=(const FunctionProperty &right);

  /// Bring in the PropertyWithValue assignment operator explicitly (avoids
  /// VSC++ warning)
  boost::shared_ptr<IFunction> &
  operator=(const boost::shared_ptr<IFunction> &value) override;

  /// Add the value of another property
  FunctionProperty &operator+=(Kernel::Property const *) override;

  /// 'Virtual copy constructor'
  FunctionProperty *clone() const override {
    return new FunctionProperty(*this);
  }

  /// Virtual destructor
<<<<<<< HEAD
  virtual ~FunctionProperty() = default;
=======
  ~FunctionProperty() override;
>>>>>>> fa8a40d8

  /// Get the function definition string
  std::string value() const override;

  /// Get the value the property was initialised with -its default value
  std::string getDefault() const override;

  /// Set the value of the property.
  std::string setValue(const std::string &value) override;

  /// Checks whether the entered function is valid.
  std::string isValid() const override;

  /// Is default
  bool isDefault() const override;

  /// Create a history record
  const Kernel::PropertyHistory createHistory() const override;

private:
  /// The function definition string (as used by the FunctionFactory)
  std::string m_definition;
};

} // namespace API
} // namespace Mantid

#endif /*MANTID_API_FUNCTIONPROPERTY_H_*/<|MERGE_RESOLUTION|>--- conflicted
+++ resolved
@@ -67,13 +67,6 @@
     return new FunctionProperty(*this);
   }
 
-  /// Virtual destructor
-<<<<<<< HEAD
-  virtual ~FunctionProperty() = default;
-=======
-  ~FunctionProperty() override;
->>>>>>> fa8a40d8
-
   /// Get the function definition string
   std::string value() const override;
 
