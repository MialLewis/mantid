--- conflicted
+++ resolved
@@ -44,28 +44,18 @@
     virtual CrystalSystem crystalSystem() const = 0;
 
     /// Return true if the hkls are in same group
-<<<<<<< HEAD
-    virtual bool isEquivalent(Kernel::V3D hkl, Kernel::V3D hkl2) = 0;
-    virtual CrystalSystem crystalSystem() const = 0;
-=======
     virtual bool isEquivalent(const Kernel::V3D &hkl, const Kernel::V3D &hkl2) const = 0;
->>>>>>> 011e474e
 
     /// Returns a vector with all equivalent hkls
     std::vector<Kernel::V3D> getEquivalents(const Kernel::V3D &hkl) const;
     /// Returns the same hkl for all equivalent hkls
     Kernel::V3D getReflectionFamily(const Kernel::V3D &hkl) const;
 
-<<<<<<< HEAD
-  protected:
-    PointGroup();
-=======
     /// In this method symmetry operations should be defined. It's called by the factory after construction of the object.
     virtual void init() = 0;
 
   protected:
     PointGroup(const std::string &symbolHM);
->>>>>>> 011e474e
 
     void addSymmetryOperation(const SymmetryOperation_const_sptr &symmetryOperation);
     std::vector<SymmetryOperation_const_sptr> getSymmetryOperations() const;
@@ -77,10 +67,7 @@
 
     std::vector<SymmetryOperation_const_sptr> m_symmetryOperations;
     std::vector<Kernel::IntMatrix> m_transformationMatrices;
-<<<<<<< HEAD
-=======
     std::string m_symbolHM;
->>>>>>> 011e474e
   };
 
   //------------------------------------------------------------------------
@@ -92,15 +79,10 @@
     /// Name of the point group
     virtual std::string getName() const;
     /// Return true if the hkls are equivalent.
-<<<<<<< HEAD
-    virtual bool isEquivalent(Kernel::V3D hkl, Kernel::V3D hkl2);
-    virtual PointGroup::CrystalSystem crystalSystem() const;
-=======
-    virtual bool isEquivalent(const Kernel::V3D &hkl, const Kernel::V3D &hkl2) const;
-    virtual PointGroup::CrystalSystem crystalSystem() const;
-
-    virtual void init();
->>>>>>> 011e474e
+    virtual bool isEquivalent(const Kernel::V3D &hkl, const Kernel::V3D &hkl2) const;
+    virtual PointGroup::CrystalSystem crystalSystem() const;
+
+    virtual void init();
   };
 
   //------------------------------------------------------------------------
@@ -112,15 +94,10 @@
     /// Name of the point group
     virtual std::string getName() const;
     /// Return true if the hkls are equivalent.
-<<<<<<< HEAD
-    virtual bool isEquivalent(Kernel::V3D hkl, Kernel::V3D hkl2);
-    virtual PointGroup::CrystalSystem crystalSystem() const;
-=======
-    virtual bool isEquivalent(const Kernel::V3D &hkl, const Kernel::V3D &hkl2) const;
-    virtual PointGroup::CrystalSystem crystalSystem() const;
-
-    virtual void init();
->>>>>>> 011e474e
+    virtual bool isEquivalent(const Kernel::V3D &hkl, const Kernel::V3D &hkl2) const;
+    virtual PointGroup::CrystalSystem crystalSystem() const;
+
+    virtual void init();
   };
 
   //------------------------------------------------------------------------
@@ -132,15 +109,10 @@
     /// Name of the point group
     virtual std::string getName() const;
     /// Return true if the hkls are equivalent.
-<<<<<<< HEAD
-    virtual bool isEquivalent(Kernel::V3D hkl, Kernel::V3D hkl2);
-    virtual PointGroup::CrystalSystem crystalSystem() const;
-=======
-    virtual bool isEquivalent(const Kernel::V3D &hkl, const Kernel::V3D &hkl2) const;
-    virtual PointGroup::CrystalSystem crystalSystem() const;
-
-    virtual void init();
->>>>>>> 011e474e
+    virtual bool isEquivalent(const Kernel::V3D &hkl, const Kernel::V3D &hkl2) const;
+    virtual PointGroup::CrystalSystem crystalSystem() const;
+
+    virtual void init();
   };
 
   //------------------------------------------------------------------------
@@ -152,15 +124,10 @@
     /// Name of the point group
     virtual std::string getName() const;
     /// Return true if the hkls are equivalent.
-<<<<<<< HEAD
-    virtual bool isEquivalent(Kernel::V3D hkl, Kernel::V3D hkl2);
-    virtual PointGroup::CrystalSystem crystalSystem() const;
-=======
-    virtual bool isEquivalent(const Kernel::V3D &hkl, const Kernel::V3D &hkl2) const;
-    virtual PointGroup::CrystalSystem crystalSystem() const;
-
-    virtual void init();
->>>>>>> 011e474e
+    virtual bool isEquivalent(const Kernel::V3D &hkl, const Kernel::V3D &hkl2) const;
+    virtual PointGroup::CrystalSystem crystalSystem() const;
+
+    virtual void init();
   };
 
   //------------------------------------------------------------------------
@@ -172,15 +139,10 @@
     /// Name of the point group
     virtual std::string getName() const;
     /// Return true if the hkls are equivalent.
-<<<<<<< HEAD
-    virtual bool isEquivalent(Kernel::V3D hkl, Kernel::V3D hkl2);
-    virtual PointGroup::CrystalSystem crystalSystem() const;
-=======
-    virtual bool isEquivalent(const Kernel::V3D &hkl, const Kernel::V3D &hkl2) const;
-    virtual PointGroup::CrystalSystem crystalSystem() const;
-
-    virtual void init();
->>>>>>> 011e474e
+    virtual bool isEquivalent(const Kernel::V3D &hkl, const Kernel::V3D &hkl2) const;
+    virtual PointGroup::CrystalSystem crystalSystem() const;
+
+    virtual void init();
   };
 
   //------------------------------------------------------------------------
@@ -192,15 +154,10 @@
     /// Name of the point group
     virtual std::string getName() const;
     /// Return true if the hkls are equivalent.
-<<<<<<< HEAD
-    virtual bool isEquivalent(Kernel::V3D hkl, Kernel::V3D hkl2);
-    virtual PointGroup::CrystalSystem crystalSystem() const;
-=======
-    virtual bool isEquivalent(const Kernel::V3D &hkl, const Kernel::V3D &hkl2) const;
-    virtual PointGroup::CrystalSystem crystalSystem() const;
-
-    virtual void init();
->>>>>>> 011e474e
+    virtual bool isEquivalent(const Kernel::V3D &hkl, const Kernel::V3D &hkl2) const;
+    virtual PointGroup::CrystalSystem crystalSystem() const;
+
+    virtual void init();
   };
 
   //------------------------------------------------------------------------
@@ -212,15 +169,10 @@
     /// Name of the point group
     virtual std::string getName() const;
     /// Return true if the hkls are equivalent.
-<<<<<<< HEAD
-    virtual bool isEquivalent(Kernel::V3D hkl, Kernel::V3D hkl2);
-    virtual PointGroup::CrystalSystem crystalSystem() const;
-=======
-    virtual bool isEquivalent(const Kernel::V3D &hkl, const Kernel::V3D &hkl2) const;
-    virtual PointGroup::CrystalSystem crystalSystem() const;
-
-    virtual void init();
->>>>>>> 011e474e
+    virtual bool isEquivalent(const Kernel::V3D &hkl, const Kernel::V3D &hkl2) const;
+    virtual PointGroup::CrystalSystem crystalSystem() const;
+
+    virtual void init();
   };
 
   //------------------------------------------------------------------------
@@ -232,15 +184,10 @@
     /// Name of the point group
     virtual std::string getName() const;
     /// Return true if the hkls are equivalent.
-<<<<<<< HEAD
-    virtual bool isEquivalent(Kernel::V3D hkl, Kernel::V3D hkl2);
-    virtual PointGroup::CrystalSystem crystalSystem() const;
-=======
-    virtual bool isEquivalent(const Kernel::V3D &hkl, const Kernel::V3D &hkl2) const;
-    virtual PointGroup::CrystalSystem crystalSystem() const;
-
-    virtual void init();
->>>>>>> 011e474e
+    virtual bool isEquivalent(const Kernel::V3D &hkl, const Kernel::V3D &hkl2) const;
+    virtual PointGroup::CrystalSystem crystalSystem() const;
+
+    virtual void init();
   };
 
   //------------------------------------------------------------------------
@@ -252,15 +199,10 @@
     /// Name of the point group
     virtual std::string getName() const;
     /// Return true if the hkls are equivalent.
-<<<<<<< HEAD
-    virtual bool isEquivalent(Kernel::V3D hkl, Kernel::V3D hkl2);
-    virtual PointGroup::CrystalSystem crystalSystem() const;
-=======
-    virtual bool isEquivalent(const Kernel::V3D &hkl, const Kernel::V3D &hkl2) const;
-    virtual PointGroup::CrystalSystem crystalSystem() const;
-
-    virtual void init();
->>>>>>> 011e474e
+    virtual bool isEquivalent(const Kernel::V3D &hkl, const Kernel::V3D &hkl2) const;
+    virtual PointGroup::CrystalSystem crystalSystem() const;
+
+    virtual void init();
   };
 
   //------------------------------------------------------------------------
@@ -272,15 +214,10 @@
     /// Name of the point group
     virtual std::string getName() const;
     /// Return true if the hkls are equivalent.
-<<<<<<< HEAD
-    virtual bool isEquivalent(Kernel::V3D hkl, Kernel::V3D hkl2);
-    virtual PointGroup::CrystalSystem crystalSystem() const;
-=======
-    virtual bool isEquivalent(const Kernel::V3D &hkl, const Kernel::V3D &hkl2) const;
-    virtual PointGroup::CrystalSystem crystalSystem() const;
-
-    virtual void init();
->>>>>>> 011e474e
+    virtual bool isEquivalent(const Kernel::V3D &hkl, const Kernel::V3D &hkl2) const;
+    virtual PointGroup::CrystalSystem crystalSystem() const;
+
+    virtual void init();
   };
 
   //------------------------------------------------------------------------
@@ -292,15 +229,10 @@
     /// Name of the point group
     virtual std::string getName() const;
     /// Return true if the hkls are equivalent.
-<<<<<<< HEAD
-    virtual bool isEquivalent(Kernel::V3D hkl, Kernel::V3D hkl2);
-    virtual PointGroup::CrystalSystem crystalSystem() const;
-=======
-    virtual bool isEquivalent(const Kernel::V3D &hkl, const Kernel::V3D &hkl2) const;
-    virtual PointGroup::CrystalSystem crystalSystem() const;
-
-    virtual void init();
->>>>>>> 011e474e
+    virtual bool isEquivalent(const Kernel::V3D &hkl, const Kernel::V3D &hkl2) const;
+    virtual PointGroup::CrystalSystem crystalSystem() const;
+
+    virtual void init();
   };
 
   //------------------------------------------------------------------------
@@ -312,15 +244,10 @@
     /// Name of the point group
     virtual std::string getName() const;
     /// Return true if the hkls are equivalent.
-<<<<<<< HEAD
-    virtual bool isEquivalent(Kernel::V3D hkl, Kernel::V3D hkl2);
-    virtual PointGroup::CrystalSystem crystalSystem() const;
-=======
-    virtual bool isEquivalent(const Kernel::V3D &hkl, const Kernel::V3D &hkl2) const;
-    virtual PointGroup::CrystalSystem crystalSystem() const;
-
-    virtual void init();
->>>>>>> 011e474e
+    virtual bool isEquivalent(const Kernel::V3D &hkl, const Kernel::V3D &hkl2) const;
+    virtual PointGroup::CrystalSystem crystalSystem() const;
+
+    virtual void init();
   };
 
   //------------------------------------------------------------------------
@@ -332,15 +259,10 @@
     /// Name of the point group
     virtual std::string getName() const;
     /// Return true if the hkls are equivalent.
-<<<<<<< HEAD
-    virtual bool isEquivalent(Kernel::V3D hkl, Kernel::V3D hkl2);
-    virtual PointGroup::CrystalSystem crystalSystem() const;
-=======
-    virtual bool isEquivalent(const Kernel::V3D &hkl, const Kernel::V3D &hkl2) const;
-    virtual PointGroup::CrystalSystem crystalSystem() const;
-
-    virtual void init();
->>>>>>> 011e474e
+    virtual bool isEquivalent(const Kernel::V3D &hkl, const Kernel::V3D &hkl2) const;
+    virtual PointGroup::CrystalSystem crystalSystem() const;
+
+    virtual void init();
   };
 
 
