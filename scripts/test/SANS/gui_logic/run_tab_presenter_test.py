--- conflicted
+++ resolved
@@ -171,12 +171,7 @@
         self.assertFalse(has_raised)
         self.os_patcher.start()
 
-<<<<<<< HEAD
-    def test_that_loads_batch_file_and_places_it_into_table(self):
-
-=======
     def do_test_that_loads_batch_file_and_places_it_into_table(self, use_multi_period):
->>>>>>> d896322c
         # Arrange
         batch_file_path, user_file_path, presenter, view = self._get_files_and_mock_presenter(BATCH_FILE_TEST_CONTENT_1,
                                                                                               is_multi_period=use_multi_period)  # noqa
@@ -185,13 +180,6 @@
         presenter.on_batch_file_load()
 
         # Assert
-<<<<<<< HEAD
-        self.assertEqual(view.add_row.call_count, 2)
-        expected_first_row = "SampleScatter:1,ssp:,SampleTrans:2,stp:,SampleDirect:3,sdp:," \
-                             "CanScatter:,csp:,CanTrans:,ctp:,CanDirect:,cdp:,OutputName:test_file"
-        expected_second_row = "SampleScatter:1,ssp:,SampleTrans:,stp:,SampleDirect:,sdp:," \
-                              "CanScatter:2,csp:,CanTrans:,ctp:,CanDirect:,cdp:,OutputName:test_file2"
-=======
         self.assertTrue(view.add_row.call_count == 2)
         if use_multi_period:
             expected_first_row = "SampleScatter:1,ssp:,SampleTrans:2,stp:,SampleDirect:3,sdp:," \
@@ -203,7 +191,6 @@
                                  "CanScatter:,CanTrans:,CanDirect:,OutputName:test_file"
             expected_second_row = "SampleScatter:1,SampleTrans:,SampleDirect:," \
                                   "CanScatter:2,CanTrans:,CanDirect:,OutputName:test_file2"
->>>>>>> d896322c
 
         calls = [mock.call(expected_first_row), mock.call(expected_second_row)]
         view.add_row.assert_has_calls(calls)
@@ -476,17 +463,11 @@
             if PropertyManagerDataService.doesExist(element):
                 PropertyManagerDataService.remove(element)
 
-<<<<<<< HEAD
-    def _get_files_and_mock_presenter(self, content, row_user_file_path = ""):
+    def _get_files_and_mock_presenter(self, content, is_multi_period=True, row_user_file_path = ""):
         batch_parser = mock.MagicMock()
         batch_parser.parse_batch_file = mock.MagicMock(return_value=content)
         self.BatchCsvParserMock.return_value = batch_parser
         batch_file_path = 'batch_file_path'
-=======
-    @staticmethod
-    def _get_files_and_mock_presenter(content, is_multi_period=True, row_user_file_path = ""):
-        batch_file_path = save_to_csv(content)
->>>>>>> d896322c
         user_file_path = create_user_file(sample_user_file)
         view, _, _ = create_mock_view(user_file_path, batch_file_path, row_user_file_path)
         # We just use the sample_user_file since it exists.
