#ifndef MANTID_TESTCompAssembly__
#define MANTID_TESTCompAssembly__

#include <cxxtest/TestSuite.h>
#include <cmath>
#include <string>
#include "MantidGeometry/Instrument/CompAssembly.h"
#include "MantidKernel/V3D.h"
#include "MantidKernel/Quat.h"
#include "MantidTestHelpers/ComponentCreationHelper.h"
#include "MantidGeometry/Instrument/RectangularDetector.h"

using namespace Mantid::Geometry;
using Mantid::Kernel::V3D;
using Mantid::Kernel::Quat;

class CompAssemblyTest : public CxxTest::TestSuite {
public:
  void testEmptyConstructor() {
    CompAssembly q;
    TS_ASSERT_EQUALS(q.nelements(), 0);
    TS_ASSERT_THROWS(q[0], std::runtime_error);

    TS_ASSERT_EQUALS(q.getName(), "");
    TS_ASSERT(!q.getParent());
    TS_ASSERT_EQUALS(q.getRelativePos(), V3D(0, 0, 0));
    TS_ASSERT_EQUALS(q.getRelativeRot(), Quat(1, 0, 0, 0));
    // as there is no parent GetPos should equal getRelativePos
    TS_ASSERT_EQUALS(q.getRelativePos(), q.getPos());
  }

  void testNameValueConstructor() {
    CompAssembly q("Name");
    TS_ASSERT_EQUALS(q.nelements(), 0);
    TS_ASSERT_THROWS(q[0], std::runtime_error);

    TS_ASSERT_EQUALS(q.getName(), "Name");
    TS_ASSERT(!q.getParent());
    TS_ASSERT_EQUALS(q.getRelativePos(), V3D(0, 0, 0));
    TS_ASSERT_EQUALS(q.getRelativeRot(), Quat(1, 0, 0, 0));
    // as there is no parent GetPos should equal getRelativePos
    TS_ASSERT_EQUALS(q.getRelativePos(), q.getPos());
  }

  void testNameParentValueConstructor() {
    CompAssembly *parent = new CompAssembly("Parent");
    // name and parent
    CompAssembly *q = new CompAssembly("Child", parent);
    TS_ASSERT_EQUALS(q->getName(), "Child");
    TS_ASSERT_EQUALS(q->nelements(), 0);
    TS_ASSERT_THROWS((*q)[0], std::runtime_error);
    // check the parent
    TS_ASSERT(q->getParent());
    TS_ASSERT_EQUALS(q->getParent()->getName(), parent->getName());

    TS_ASSERT_EQUALS(q->getPos(), V3D(0, 0, 0));
    TS_ASSERT_EQUALS(q->getRelativeRot(), Quat(1, 0, 0, 0));
    // as the parent is at 0,0,0 GetPos should equal getRelativePos
    TS_ASSERT_EQUALS(q->getRelativePos(), q->getPos());
    delete parent;
  }

  void testAdd() {
    CompAssembly bank("BankName");
    Component *det1 = new Component("Det1Name");
    Component *det2 = new Component("Det2Name");
    Component *det3 = new Component("Det3Name");
    TS_ASSERT_EQUALS(bank.nelements(), 0);
    TS_ASSERT_THROWS(bank[0], std::runtime_error);
    bank.add(det1);
    bank.add(det2);
    bank.add(det3);
    TS_ASSERT_EQUALS(bank.nelements(), 3);
    boost::shared_ptr<IComponent> det1copy;
    TS_ASSERT_THROWS_NOTHING(det1copy = bank[0]);
    TS_ASSERT_EQUALS(det1->getName(), det1copy->getName());
    // show that they are the same object
    det1->setName("ChangedName");
    TS_ASSERT_EQUALS(det1->getName(), det1copy->getName());
  }

  void testRemove() {
    CompAssembly bank("BankName");
    Component *det1 = new Component("Det1Name");
    bank.add(det1);
    TS_ASSERT_EQUALS(bank.nelements(), 1);
    // Throws if you try to remove a component that's not in there
    Component *det2 = new Component("Det2Name");
    TS_ASSERT_THROWS(bank.remove(det2), std::runtime_error);
    delete det2;
    // Works on components that are in the assembly
    TS_ASSERT_EQUALS(bank.remove(det1), 0);
    TS_ASSERT_THROWS(bank[0], std::runtime_error);
  }

  //-----------------------------------------------------------------------------
  ICompAssembly_sptr setUpGetChildren() {
    ICompAssembly_sptr bank(new CompAssembly("BankName"));
    for (int i = 0; i < 3; i++) {
      Component *det1 = new Component("Det1Name");
      bank->add(det1);
    }
    CompAssembly *childbank = new CompAssembly("ChildBank");
    for (int i = 0; i < 5; i++) {
      Component *det1 = new Component("ChildDet1Name");
      childbank->add(det1);
    }
    bank->add(childbank);
    return bank;
  }

  void test_GetChildren_NonRecursive() {
    ICompAssembly_const_sptr bank = setUpGetChildren();
    TS_ASSERT_EQUALS(bank->nelements(), 4);
    std::vector<IComponent_const_sptr> kids;
    bank->getChildren(kids, false);
    TS_ASSERT_EQUALS(kids.size(), 4);
    TS_ASSERT_EQUALS(kids[0]->getName(), "Det1Name");
  }

  void test_GetChildren_Recursive() {
    ICompAssembly_const_sptr bank = setUpGetChildren();
    TS_ASSERT_EQUALS(bank->nelements(), 4);
    std::vector<IComponent_const_sptr> kids;
    bank->getChildren(kids, true);
    TS_ASSERT_EQUALS(kids.size(), 9);
    TS_ASSERT_EQUALS(kids[0]->getName(), "Det1Name");
    TS_ASSERT_EQUALS(kids[8]->getName(), "ChildDet1Name");
  }

  void testGetComponentByName() {
    // put together a bare "deep" instrument
    Instrument_sptr instr(new Instrument("deep_instrument"));
    CompAssembly *group1 = new CompAssembly("group1");
    for (int colnum = 1; colnum <= 5; ++colnum) {
      std::ostringstream colname;
      colname << "column" << colnum;
      CompAssembly *column = new CompAssembly(colname.str());
      for (int banknum = 5 * (colnum - 1) + 1; banknum <= 5 * (colnum);
           ++banknum) {
        std::ostringstream bankname;
        bankname << "bank" << banknum;
        CompAssembly *bank = new CompAssembly(bankname.str());
        column->add(bank);
      }
      group1->add(column);
    }
    instr->add(group1);

    // variable to hold the name of the bank
    std::string bankname;

    // look for each bank - recursing down three levels
    for (int i = 1; i < 26; ++i) {
      std::ostringstream temp_oss;
      temp_oss << "bank" << i;
      bankname = temp_oss.str();
      auto temp = instr->getComponentByName(bankname, 3);
      TS_ASSERT(bool(temp));
      TS_ASSERT_EQUALS(temp->getName(), bankname);
    }

    // look for bank13 - recursing all the way down the instrument tree
    bankname = std::string("bank13");
    auto temp = instr->getComponentByName(bankname);
    TS_ASSERT(bool(temp));
    TS_ASSERT_EQUALS(temp->getName(), bankname);

    // look for bank13 again - recursing just one level (should fail)
    temp = instr->getComponentByName(bankname, 1);
    TS_ASSERT(!bool(temp));
  }

  //-----------------------------------------------------------------------------
  void testAddCopy() {
    CompAssembly bank("BankName");
    Component det1("Det1Name");
    Component det2("Det2Name");
    Component det3("Det3Name");
    TS_ASSERT_EQUALS(bank.nelements(), 0);
    TS_ASSERT_THROWS(bank[0], std::runtime_error);
    bank.addCopy(&det1);
    bank.addCopy(&det2);
    bank.addCopy(&det3, "ChangedDet3Name");
    TS_ASSERT_EQUALS(bank.nelements(), 3);
    boost::shared_ptr<IComponent> detcopy;
    TS_ASSERT_THROWS_NOTHING(detcopy = bank[0]);
    TS_ASSERT_EQUALS(det1.getName(), detcopy->getName());
    // show that they are NOT the same object
    det1.setName("ChangedName");
    TS_ASSERT_DIFFERS(det1.getName(), detcopy->getName());

    // check out the in process rename made to det3 on input
    TS_ASSERT_THROWS_NOTHING(detcopy = bank[0]);
    TS_ASSERT_DIFFERS(det1.getName(), detcopy->getName());
  }

  void testCopyConstructor() {
    Component *parent = new Component("Parent", V3D(1, 1, 1));
    // name and parent
    CompAssembly q("Child", parent);
    q.setPos(V3D(5, 6, 7));
    q.setRot(Quat(1, 1, 1, 1));
    Component gc1("Grandchild1");
    q.addCopy(&gc1);
    Component *gc2 = new Component("Grandchild2");
    q.add(gc2);
    Component gc3("Grandchild3");
    q.addCopy(&gc3);
    TS_ASSERT_EQUALS(q.nelements(), 3);
    CompAssembly copy = q;
    TS_ASSERT_EQUALS(q.getName(), copy.getName());
    TS_ASSERT_EQUALS(q.getParent()->getName(), copy.getParent()->getName());
    TS_ASSERT_EQUALS(q.nelements(), copy.nelements());
    TS_ASSERT_EQUALS(q[0]->getName(), copy[0]->getName());
    TS_ASSERT_EQUALS(q[2]->getName(), copy[2]->getName());
    TS_ASSERT_EQUALS(q.getRelativePos(), copy.getRelativePos());
    TS_ASSERT_EQUALS(q.getPos(), copy.getPos());
    TS_ASSERT_EQUALS(q.getRelativeRot(), copy.getRelativeRot());
    delete parent;
  }

  void testClone() {
    Component *parent = new Component("Parent", V3D(1, 1, 1));
    // name and parent
    CompAssembly q("Child", parent);
    q.setPos(V3D(5, 6, 7));
    q.setRot(Quat(1, 1, 1, 1));
    Component gc1("Grandchild1");
    q.addCopy(&gc1);
    Component *gc2 = new Component("Grandchild2");
    q.add(gc2);
    Component gc3("Grandchild3");
    q.addCopy(&gc3);
    TS_ASSERT_EQUALS(q.nelements(), 3);
    IComponent *copyAsComponent = q.clone();
    CompAssembly *copy = dynamic_cast<CompAssembly *>(copyAsComponent);
    TS_ASSERT_EQUALS(q.getName(), copy->getName());
    TS_ASSERT_EQUALS(q.getParent()->getName(), copy->getParent()->getName());
    TS_ASSERT_EQUALS(q.nelements(), copy->nelements());
    TS_ASSERT_EQUALS(q[0]->getName(), (*copy)[0]->getName());
    TS_ASSERT_EQUALS(q[2]->getName(), (*copy)[2]->getName());
    TS_ASSERT_EQUALS(q.getRelativePos(), copy->getRelativePos());
    TS_ASSERT_EQUALS(q.getPos(), copy->getPos());
    TS_ASSERT_EQUALS(q.getRelativeRot(), copy->getRelativeRot());
    delete copyAsComponent;
    delete parent;
  }

  void testGetParent() {
    Component parent("Parent", V3D(1, 1, 1), Quat(1, 1, 1, 1));

    CompAssembly q("Child", &parent);

    TS_ASSERT(q.getParent());
    TS_ASSERT_EQUALS(q.getParent()->getName(), parent.getName());
    TS_ASSERT_EQUALS(q.getParent()->getPos(), V3D(1, 1, 1));
    TS_ASSERT_EQUALS(q.getParent()->getRelativeRot(), Quat(1, 1, 1, 1));
  }

  void testSetParent() {
    Component parent("Parent", V3D(1, 1, 1));
    Component parent2("Parent2", V3D(10, 10, 10));

    CompAssembly q("Child", &parent);
    q.setPos(V3D(5, 6, 7));
    q.setRot(Quat(1, 0, 0, 0));
    TS_ASSERT_EQUALS(q.getParent()->getName(), parent.getName());
    TS_ASSERT_EQUALS(q.getPos(), V3D(6, 7, 8));
    q.setParent(&parent2);
    TS_ASSERT_DIFFERS(q.getParent()->getName(), parent.getName());
    TS_ASSERT_EQUALS(q.getParent()->getName(), parent2.getName());
    // check that the absolute pos has moved
    TS_ASSERT_EQUALS(q.getPos(), V3D(15, 16, 17));
  }

  void testSetName() {
    CompAssembly q("fred");
    TS_ASSERT_EQUALS(q.getName(), "fred");
    q.setName("bertie");
    TS_ASSERT_EQUALS(q.getName(), "bertie");
  }

  void testSetPos() {
    V3D pos1(0, 0, 0);
    V3D pos2(5, 6, 7);
    V3D pos3(-999999, 999999, 999999);
    V3D pos4(0.31, -0.000000000000000001, 999999999999.8);
    CompAssembly q("testSetPos");
    q.setPos(pos1);
    TS_ASSERT_EQUALS(q.getPos(), pos1);
    q.setPos(pos2);
    TS_ASSERT_EQUALS(q.getPos(), pos2);
    q.setPos(pos3);
    TS_ASSERT_EQUALS(q.getPos(), pos3);
    q.setPos(pos4.X(), pos4.Y(), pos4.Z());
    TS_ASSERT_EQUALS(q.getPos(), pos4);
  }

  void testSetRot() {
    Quat rot1(1, 0, 0, 0);
    Quat rot2(-1, 0.01, -0.01, 9999);
    Quat rot3(-999999, 999999, 999999, -9999999);
    CompAssembly q("testSetRot");
    q.setPos(V3D(1, 1, 1));
    q.setRot(rot1);
    TS_ASSERT_EQUALS(q.getRelativeRot(), rot1);
    q.setRot(rot2);
    TS_ASSERT_EQUALS(q.getRelativeRot(), rot2);
    q.setRot(rot3);
    TS_ASSERT_EQUALS(q.getRelativeRot(), rot3);
  }

  //  void testCopyRot() //copyRot unused anywhere in code
  //  {
  //    Quat rot1(1, 0, 0, 0);
  //    Quat rot2(-1, 0.01, -0.01, 9999);
  //    CompAssembly p("testSetRot");
  //    p.setPos(V3D(1, 1, 1));
  //    p.setRot(rot1);
  //    CompAssembly q("testCopyRot2");
  //    q.setPos(V3D(2, 2, 2));
  //    q.setRot(rot2);
  //    TS_ASSERT_EQUALS(p.getRelativeRot(), rot1);
  //    TS_ASSERT_EQUALS(q.getRelativeRot(), rot2);
  //    q.copyRot(p);
  //    TS_ASSERT_EQUALS(p.getRelativeRot(), rot1);
  //    TS_ASSERT_EQUALS(q.getRelativeRot(), rot1);
  //    //check it just copied the rotation and not everything else
  //    TS_ASSERT_EQUALS(q.getPos(), V3D(2, 2, 2));
  //    TS_ASSERT_EQUALS(q.getName(), "testCopyRot2");
  //  }

  void testTranslate() {
    V3D pos1(1, 1, 1);
    V3D translate1(5, 6, 7);
    V3D pos2(6, 7, 8);
    V3D translate2(-16, -17, -18);
    V3D pos3(-10, -10, -10);

    CompAssembly q("testTranslate");
    q.setPos(pos1);
    TS_ASSERT_EQUALS(q.getPos(), pos1);
    q.translate(translate1);
    TS_ASSERT_EQUALS(q.getPos(), pos2);
    q.translate(translate2.X(), translate2.Y(), translate2.Z());
    TS_ASSERT_EQUALS(q.getPos(), pos3);
  }

  void testRelativeTranslate() {
    V3D parentPos(100, 100, 100);
    V3D pos1(1, 1, 1);
    V3D translate1(5, 6, 7);
    V3D pos2(6, 7, 8);
    V3D translate2(-16, -17, -18);
    V3D pos3(-10, -10, -10);

    CompAssembly *parent = new CompAssembly("testTranslate");
    parent->setPos(parentPos);
    CompAssembly *child = new CompAssembly("testTranslate", parent);
    child->setPos(pos1);
    TS_ASSERT_EQUALS(child->getPos(), pos1 + parentPos);
    TS_ASSERT_EQUALS(child->getRelativePos(), pos1);
    child->translate(translate1);
    TS_ASSERT_EQUALS(child->getPos(), pos2 + parentPos);
    TS_ASSERT_EQUALS(child->getRelativePos(), pos2);
    child->translate(translate2.X(), translate2.Y(), translate2.Z());
    TS_ASSERT_EQUALS(child->getPos(), pos3 + parentPos);
    TS_ASSERT_EQUALS(child->getRelativePos(), pos3);
    delete parent;
  }

  void testRotate() {
    Quat rot1(1, 1, 1, 1);
    Quat rot2(-1, 2, 1, 3);
    CompAssembly comp("testSetRot");
    comp.setPos(V3D(1, 1, 1));
    comp.setRot(rot1);
    TS_ASSERT_EQUALS(comp.getRelativeRot(), rot1);
    comp.rotate(rot2);
    TS_ASSERT_EQUALS(comp.getRelativeRot(), rot1 * rot2);
  }

  void testRelativeRotate() {
    Quat rot1(1, 1, 1, 1);
    Quat rot2(-1, 2, 1, 3);
    Quat parentRot(90.0, V3D(0, 0, 1));
    CompAssembly comp("testSetRot");
    comp.setPos(V3D(1, 1, 1));
    comp.setRot(rot1);
    TS_ASSERT_EQUALS(comp.getRelativeRot(), rot1);
    comp.rotate(rot2);
    TS_ASSERT_EQUALS(comp.getRelativeRot(), rot1 * rot2);
    // Get the location of the CompAssembly
    V3D beforeParentPos = comp.getPos();
    // assign a parent
    Component parent("parent", V3D(0, 0, 0), parentRot);
    comp.setParent(&parent);
    // check relative values have not moved
    TS_ASSERT_EQUALS(comp.getRelativeRot(), rot1 * rot2);
    TS_ASSERT_EQUALS(comp.getRelativePos(), beforeParentPos);
    // but the absolute pos should have changed due to the parents roatation
    // (the parent is centered on the origin)
    TS_ASSERT_DIFFERS(comp.getPos(), beforeParentPos);
    TS_ASSERT_EQUALS(comp.getPos(), V3D(-1, 1, 1));
  }

  void testGetDistance() {
    V3D origin(0, 0, 0);
    V3D pos1(10, 0, 0);
    V3D pos2(0, -10, 0);
    V3D pos3(0, 3, 4);
    V3D pos4(-10, -10, -10);

    CompAssembly compOrigin("origin");
    compOrigin.setPos(origin);
    CompAssembly comp1("comp1");
    comp1.setPos(pos1);
    Component comp2("comp2", pos2);
    Component comp3("comp3", pos3);
    Component comp4("comp4", pos4);
    TS_ASSERT_EQUALS(compOrigin.getDistance(comp1), 10);
    TS_ASSERT_EQUALS(compOrigin.getDistance(comp2), 10);
    TS_ASSERT_EQUALS(compOrigin.getDistance(comp3), 5);
    TS_ASSERT_DELTA(compOrigin.getDistance(comp4), 17.3205, 0.001);
    TS_ASSERT_DELTA(comp1.getDistance(comp2), 14.1421, 0.001);
  }

  void testType() {
    CompAssembly comp;
    TS_ASSERT_EQUALS(comp.type(), "CompAssembly");
  }

  void
  test_That_The_Bounding_Box_Is_The_Correct_Size_For_All_Of_The_Constituents() {
    boost::shared_ptr<CompAssembly> bank =
        ComponentCreationHelper::createTestAssemblyOfFourCylinders();
    TS_ASSERT(bank);
    TS_ASSERT_EQUALS(bank->nelements(), 4);

    BoundingBox bbox;
    bank->getBoundingBox(bbox);
    TS_ASSERT_DELTA(bbox.xMin(), 0.5, 1e-08);
    TS_ASSERT_DELTA(bbox.xMax(), 4.5, 1e-08);
    TS_ASSERT_DELTA(bbox.yMin(), 0.0, 1e-08);
    TS_ASSERT_DELTA(bbox.yMax(), 1.5, 1e-08);
    TS_ASSERT_DELTA(bbox.zMin(), -0.5, 1e-08);
    TS_ASSERT_DELTA(bbox.zMax(), 0.5, 1e-08);
  }

<<<<<<< HEAD
  void testMultipleCompAssemblyRelativeTranslate() {
    V3D instInitialPos(0, 0, 0);
    V3D parentInitialPos(100, 100, 100);
    V3D pos1(1, 1, 1);
    V3D pos2(6, 7, 8);
    V3D pos3(-10, -10, -10);
    V3D translate1(5, 6, 7);
    V3D translate2(-16, -17, -18);
    V3D translate3(2, 10, 3);
    V3D translate4(-1, -100, -8);

    CompAssembly *inst = new CompAssembly("Instrument");
    inst->setPos(instInitialPos);
    CompAssembly *parent = new CompAssembly("parent", inst);
    parent->setPos(parentInitialPos);
    CompAssembly *child = new CompAssembly("child", parent);
    child->setPos(pos2);
    Component *det = new Component("det1");
    det->setPos(pos3);
    child->add(det);

    V3D instPos = inst->getPos();
    V3D parentPos = parent->getPos();
    V3D childPos = child->getPos();
    V3D detPos = det->getPos();

    inst->translate(translate1);
    parent->translate(translate2);
    child->translate(translate3);
    det->translate(translate4);
    TS_ASSERT_EQUALS(inst->getPos(), translate1 + instPos);
    TS_ASSERT_EQUALS(parent->getPos(), translate1 + translate2 + parentPos);
    TS_ASSERT_EQUALS(child->getPos(),
                     translate1 + translate2 + translate3 + childPos);
    TS_ASSERT_EQUALS(det->getPos(), translate1 + translate2 + translate3 +
                                        translate4 + detPos);
    delete inst;
=======
  void test_get_component_by_name_with_rect_detectors() {

    CompAssembly *inst = new CompAssembly("inst");
    CompAssembly *monitors = new CompAssembly("monitors", inst);
    for (size_t i = 0; i < 5; i++) {
      std::ostringstream sstr;
      sstr << "monitor " << i;
      Component *monitor = new Component(sstr.str());
      monitors->add(monitor);
    }
    CompAssembly *detectors = new CompAssembly("detectors", inst);
    CompAssembly *bank1 = new CompAssembly("bank 1", detectors);
    CompAssembly *bank2 = new CompAssembly("bank 11", detectors);
    CompAssembly *bank3 = new CompAssembly("bank 111", detectors);

    // add some rectangular detectors
    boost::shared_ptr<Object> cuboidShape =
        ComponentCreationHelper::createCuboid(0.5);

    for (size_t i = 0; i < 15; i++) {
      std::ostringstream sstr;
      sstr << "Rectangle bank " << i;
      RectangularDetector *det = new RectangularDetector(sstr.str(), detectors);

      // Initialize with these parameters
      det->initialize(cuboidShape, 100, -50.0, 1.0, 200, -100.0, 1.0, 1000000,
                      true, 1000);
    }

    // and a couple more assemblies
    CompAssembly *bank4 = new CompAssembly("bank 12", detectors);
    CompAssembly *bank5 = new CompAssembly("bank 121", detectors);

    TS_ASSERT_EQUALS(inst->getComponentByName("bank 1")->getFullName(),
                     bank1->getFullName());
    TS_ASSERT_EQUALS(
        inst->getComponentByName("inst/detectors/bank 1")->getFullName(),
        bank1->getFullName());
    TS_ASSERT_EQUALS(inst->getComponentByName("monitor 2")->getFullName(),
                     "inst/monitors/monitor 2");
    TS_ASSERT_EQUALS(
        inst->getComponentByName("Rectangle bank 2")->getFullName(),
        "inst/detectors/Rectangle bank 2");
    TS_ASSERT_EQUALS(inst->getComponentByName("bank 12")->getFullName(),
                     bank4->getFullName());
    TS_ASSERT_EQUALS(inst->getComponentByName("bank 121")->getFullName(),
                     bank5->getFullName());
    TS_ASSERT_EQUALS(inst->getComponentByName("bank 11")->getFullName(),
                     bank2->getFullName());
    TS_ASSERT_EQUALS(inst->getComponentByName("bank 111")->getFullName(),
                     bank3->getFullName());
    TS_ASSERT_EQUALS(
        inst->getComponentByName("Rectangle bank 1(1,1)")->getFullName(),
        "inst/detectors/Rectangle bank 1/Rectangle bank 1(x=1)/Rectangle bank "
        "1(1,1)");
    TS_ASSERT_EQUALS(
        inst->getComponentByName("Rectangle bank 11(1,1)")->getFullName(),
        "inst/detectors/Rectangle bank 11/Rectangle bank 11(x=1)/Rectangle "
        "bank 11(1,1)");
    TS_ASSERT_EQUALS(
        inst->getComponentByName(
                  "inst/detectors/Rectangle bank 4/Rectangle bank 4(3,5)")
            ->getFullName(),
        "inst/detectors/Rectangle bank 4/Rectangle bank 4(x=3)/Rectangle bank "
        "4(3,5)");
    TS_ASSERT_EQUALS(
        inst->getComponentByName("Rectangle bank 11")->getFullName(),
        "inst/detectors/Rectangle bank 11");

    delete (inst);
>>>>>>> a2c602fb
  }
};

#endif<|MERGE_RESOLUTION|>--- conflicted
+++ resolved
@@ -448,7 +448,6 @@
     TS_ASSERT_DELTA(bbox.zMax(), 0.5, 1e-08);
   }
 
-<<<<<<< HEAD
   void testMultipleCompAssemblyRelativeTranslate() {
     V3D instInitialPos(0, 0, 0);
     V3D parentInitialPos(100, 100, 100);
@@ -486,7 +485,8 @@
     TS_ASSERT_EQUALS(det->getPos(), translate1 + translate2 + translate3 +
                                         translate4 + detPos);
     delete inst;
-=======
+  }
+
   void test_get_component_by_name_with_rect_detectors() {
 
     CompAssembly *inst = new CompAssembly("inst");
@@ -548,7 +548,7 @@
         "bank 11(1,1)");
     TS_ASSERT_EQUALS(
         inst->getComponentByName(
-                  "inst/detectors/Rectangle bank 4/Rectangle bank 4(3,5)")
+                "inst/detectors/Rectangle bank 4/Rectangle bank 4(3,5)")
             ->getFullName(),
         "inst/detectors/Rectangle bank 4/Rectangle bank 4(x=3)/Rectangle bank "
         "4(3,5)");
@@ -557,7 +557,6 @@
         "inst/detectors/Rectangle bank 11");
 
     delete (inst);
->>>>>>> a2c602fb
   }
 };
 
