--- conflicted
+++ resolved
@@ -93,7 +93,6 @@
         self.fit_options_table.setHorizontalHeaderLabels(
             ("Property;Value").split(";"))
 
-<<<<<<< HEAD
         table_utils.setRowName(self.fit_options_table, 0, "Time Start")
         self.minimizer_combo = table_utils.addDoubleToTable(self.fit_options_table, 0.0, 0, 1)
 
@@ -103,17 +102,6 @@
         table_utils.setRowName(self.fit_options_table, 2, "Minimizer")
         self.minimizer_combo = table_utils.addComboToTable(self.fit_options_table, 2, [])
 
-=======
-        table_utils.setRowName(self.fit_options_table, 0, "Start Time")
-        self.time_min_line_edit = table_utils.addDoubleToTable(self.fit_options_table, 0.1, 0, 1)
-
-        table_utils.setRowName(self.fit_options_table, 1, "End Time")
-        self.time_max_line_edit = table_utils.addDoubleToTable(self.fit_options_table, 15.0, 1, 1)
-
-        table_utils.setRowName(self.fit_options_table, 2, "Minimizer")
-        self.minimizer_combo = table_utils.addComboToTable(self.fit_options_table, 2, [])
-
->>>>>>> be44b356
         table_utils.setRowName(self.fit_options_table, 3, "TF Asymmetry Mode")
         self.tf_asymmetry_mode_checkbox = table_utils.addCheckBoxWidgetToTable(
             self.fit_options_table, False, 3)
@@ -131,8 +119,4 @@
             self.fit_options_table, True, 6)
 
         table_utils.setRowName(self.fit_options_table, 7, "Evaluate Function As")
-<<<<<<< HEAD
-        self.minimizer_combo = table_utils.addComboToTable(self.fit_options_table, 7, ['CentrePoint', 'Histogram'])
-=======
-        self.minimizer_combo = table_utils.addComboToTable(self.fit_options_table, 7, ['CentrePoint', 'Histogram'])
->>>>>>> be44b356
+        self.minimizer_combo = table_utils.addComboToTable(self.fit_options_table, 7, ['CentrePoint', 'Histogram'])