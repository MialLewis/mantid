/**
See the developer documentation for Batch Widget at
developer.mantidproject.org/BatchWidget/index.html

Copyright &copy; 2018 ISIS Rutherford Appleton Laboratory, NScD Oak Ridge
National Laboratory & European Spallation Source

This file is part of Mantid.

Mantid is free software; you can redistribute it and/or modify
it under the terms of the GNU General Public License as published by
the Free Software Foundation; either version 3 of the License, or
(at your option) any later version.

Mantid is distributed in the hope that it will be useful,
but WITHOUT ANY WARRANTY; without even the implied warranty of
MERCHANTABILITY or FITNESS FOR A PARTICULAR PURPOSE.  See the
GNU General Public License for more details.

You should have received a copy of the GNU General Public License
along with this program.  If not, see <http://www.gnu.org/licenses/>.

File change history is stored at: <https://github.com/mantidproject/mantid>.
Code Documentation is available at: <http://doxygen.mantidproject.org>
*/
#ifndef MANTIDQTMANTIDWIDGETS_EXTRACTSUBTREES_H_
#define MANTIDQTMANTIDWIDGETS_EXTRACTSUBTREES_H_
#include "MantidQtWidgets/Common/Batch/AssertOrThrow.h"
#include "MantidQtWidgets/Common/Batch/RowLocation.h"
#include "MantidQtWidgets/Common/Batch/Row.h"
#include "MantidQtWidgets/Common/Batch/Subtree.h"
#include "MantidQtWidgets/Common/DllOption.h"
#include <boost/optional.hpp>
#include <string>
#include <vector>
namespace MantidQt {
namespace MantidWidgets {
namespace Batch {

class EXPORT_OPT_MANTIDQT_COMMON ExtractSubtrees {
public:
  using RandomAccessRowIterator = std::vector<Row>::iterator;
  using RandomAccessConstRowIterator = std::vector<Row>::const_iterator;
  boost::optional<std::vector<Subtree>>
  operator()(std::vector<Row> region) const;

<<<<<<< HEAD
  bool currentIsAboveSubtreeRoot(int depthOfCurrentRow,
                                 RowLocation const &rootRelativeToTree);
=======
private:
  RandomAccessConstRowIterator
  findEndOfSubtree(RandomAccessConstRowIterator subtreeBegin,
                   RandomAccessConstRowIterator regionEnd,
                   int subtreeRootDepth) const;
>>>>>>> b1b186d7

  Subtree makeSubtreeFromRows(RowLocation subtreeRootLocation,
                              RandomAccessConstRowIterator subtreeBegin,
                              RandomAccessConstRowIterator subtreeEnd) const;

  std::vector<Subtree> makeSubtreesFromRows(std::vector<Row> const &rows,
                                            int subtreeRootDepth) const;
};

} // namespace Batch
} // namespace MantidWidgets
} // namespace MantidQt
#endif<|MERGE_RESOLUTION|>--- conflicted
+++ resolved
@@ -44,16 +44,11 @@
   boost::optional<std::vector<Subtree>>
   operator()(std::vector<Row> region) const;
 
-<<<<<<< HEAD
-  bool currentIsAboveSubtreeRoot(int depthOfCurrentRow,
-                                 RowLocation const &rootRelativeToTree);
-=======
 private:
   RandomAccessConstRowIterator
   findEndOfSubtree(RandomAccessConstRowIterator subtreeBegin,
                    RandomAccessConstRowIterator regionEnd,
                    int subtreeRootDepth) const;
->>>>>>> b1b186d7
 
   Subtree makeSubtreeFromRows(RowLocation subtreeRootLocation,
                               RandomAccessConstRowIterator subtreeBegin,
