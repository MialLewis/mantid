--- conflicted
+++ resolved
@@ -286,13 +286,8 @@
 
 
 def createFuryMultiDomainFunction(function, input_ws):
-<<<<<<< HEAD
     multi= 'composite=MultiDomainFunction,NumDeriv=true;'
     comp = '(composite=CompositeFunction,NumDeriv=true,$domains=i;' + function + ');'
-=======
-    multi= 'composite=MultiDomainFunction,NumDeriv=1;'
-    comp =  '(composite=CompositeFunction,$domains=i;' + function + ');'
->>>>>>> be06b45b
 
     ties = []
     kwargs = {}
