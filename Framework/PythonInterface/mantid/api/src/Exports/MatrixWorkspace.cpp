#include "MantidAPI/MatrixWorkspace.h"
#include "MantidAPI/WorkspaceOpOverloads.h"

#include "MantidPythonInterface/api/CloneMatrixWorkspace.h"
#include "MantidPythonInterface/api/ExtractWorkspace.h"
#include "MantidPythonInterface/kernel/Converters/WrapWithNumpy.h"
#include "MantidPythonInterface/kernel/Policies/RemoveConst.h"
#include "MantidPythonInterface/kernel/Policies/VectorToNumpy.h"
#include "MantidPythonInterface/kernel/Registry/RegisterWorkspacePtrToPython.h"

#include <boost/python/class.hpp>
#include <boost/python/copy_const_reference.hpp>
#include <boost/python/implicit.hpp>
#include <boost/python/numeric.hpp>
#include <boost/python/overloads.hpp>
#include <boost/python/register_ptr_to_python.hpp>

using namespace Mantid::API;
using namespace Mantid::Geometry;
using namespace Mantid::Kernel;
using namespace Mantid::PythonInterface::Converters;
using namespace Mantid::PythonInterface::Policies;
using namespace Mantid::PythonInterface::Registry;
using namespace boost::python;

namespace {
/// Typedef for data access, i.e. dataX,Y,E members
typedef Mantid::MantidVec &(MatrixWorkspace::*data_modifier)(const std::size_t);

/// return_value_policy for read-only numpy array
typedef return_value_policy<VectorRefToNumpy<WrapReadOnly>>
    return_readonly_numpy;
/// return_value_policy for read-write numpy array
typedef return_value_policy<VectorRefToNumpy<WrapReadWrite>>
    return_readwrite_numpy;

//------------------------------- Overload macros ---------------------------
#ifdef __clang__
#pragma clang diagnostic push
#pragma clang diagnostic ignored "-Wunknown-pragmas"
#pragma clang diagnostic ignored "-Wunused-local-typedef"
#endif
// Overloads for binIndexOf function which has 1 optional argument
BOOST_PYTHON_MEMBER_FUNCTION_OVERLOADS(MatrixWorkspace_binIndexOfOverloads,
                                       MatrixWorkspace::binIndexOf, 1, 2)
#ifdef __clang__
#pragma clang diagnostic pop
#endif
/**
 * Set the values from an python array-style object into the given spectrum in
 * the workspace
 * @param self :: A reference to the calling object
 * @param accessor :: A member-function pointer to the data{X,Y,E} member that
 * will extract the writable values.
 * @param wsIndex :: The workspace index for the spectrum to set
 * @param values :: A numpy array. The length must match the size of the
 */
void setSpectrumFromPyObject(MatrixWorkspace &self, data_modifier accessor,
                             const size_t wsIndex, numeric::array values) {
  boost::python::tuple shape(values.attr("shape"));
  if (boost::python::len(shape) != 1) {
    throw std::invalid_argument(
        "Invalid shape for setting 1D spectrum array, array is " +
        boost::lexical_cast<std::string>(boost::python::len(shape)) + "D");
  }
  const size_t pyArrayLength = boost::python::extract<size_t>(shape[0]);
  Mantid::MantidVec &wsArrayRef = (self.*accessor)(wsIndex);
  const size_t wsArrayLength = wsArrayRef.size();

  if (pyArrayLength != wsArrayLength) {
    throw std::invalid_argument(
        "Length mismatch between workspace array & python array. ws=" +
        boost::lexical_cast<std::string>(wsArrayLength) + ", python=" +
        boost::lexical_cast<std::string>(pyArrayLength));
  }
  for (size_t i = 0; i < wsArrayLength; ++i) {
    wsArrayRef[i] = extract<double>(values[i]);
  }
}

/**
 * Set a workspace as monitor workspace for current workspace.
 *
 * @param self  :: A reference to the calling object
 * @param value :: The python pointer to the workspace to set
 */
void setMonitorWorkspace(MatrixWorkspace &self,
                         const boost::python::object &value) {

  MatrixWorkspace_sptr monWS = boost::dynamic_pointer_cast<MatrixWorkspace>(
      Mantid::PythonInterface::ExtractWorkspace(value)());
  self.setMonitorWorkspace(monWS);
}
/**
* @param self  :: A reference to the calling object
*
*@return weak pointer to monitor workspace used by python
*/
boost::weak_ptr<Workspace> getMonitorWorkspace(MatrixWorkspace &self) {
  return boost::weak_ptr<Workspace>(self.monitorWorkspace());
}
/**
 * Clear monitor workspace attached to for current workspace.
 *
 * @param self  :: A reference to the calling object
*/
void clearMonitorWorkspace(MatrixWorkspace &self) {
  MatrixWorkspace_sptr monWS;
  self.setMonitorWorkspace(monWS);
}

/**
 * Set the X values from an python array-style object
 * @param self :: A reference to the calling object
 * @param wsIndex :: The workspace index for the spectrum to set
 * @param values :: A numpy array. The length must match the size of the
 */
void setXFromPyObject(MatrixWorkspace &self, const size_t wsIndex,
                      numeric::array values) {
  setSpectrumFromPyObject(self, &MatrixWorkspace::dataX, wsIndex, values);
}

/**
 * Set the Y values from an python array-style object
 * @param self :: A reference to the calling object
 * @param wsIndex :: The workspace index for the spectrum to set
 * @param values :: A numpy array. The length must match the size of the
 */
void setYFromPyObject(MatrixWorkspace &self, const size_t wsIndex,
                      numeric::array values) {
  setSpectrumFromPyObject(self, &MatrixWorkspace::dataY, wsIndex, values);
}

/**
 * Set the E values from an python array-style object
 * @param self :: A reference to the calling object
 * @param wsIndex :: The workspace index for the spectrum to set
 * @param values :: A numpy array. The length must match the size of the
 */
void setEFromPyObject(MatrixWorkspace &self, const size_t wsIndex,
                      numeric::array values) {
  setSpectrumFromPyObject(self, &MatrixWorkspace::dataE, wsIndex, values);
}

/**
 * Set the Dx values from an python array-style object
 * @param self :: A reference to the calling object
 * @param wsIndex :: The workspace index for the spectrum to set
 * @param values :: A numpy array. The length must match the size of the
 */
void setDxFromPyObject(MatrixWorkspace &self, const size_t wsIndex,
                       numeric::array values) {
  setSpectrumFromPyObject(self, &MatrixWorkspace::dataDx, wsIndex, values);
}

/**
 * Adds a deprecation warning to the getNumberBins call to warn about using
 * blocksize instead
 * @param self A reference to the calling object
 * @returns The blocksize()
 */
size_t getNumberBinsDeprecated(MatrixWorkspace &self) {
  PyErr_Warn(PyExc_DeprecationWarning,
             "'getNumberBins' is deprecated, use 'blocksize' instead.");
  return self.blocksize();
}

/**
 * Adds a deprecation warning to the getSampleDetails call to warn about using
 * getRun instead
 * @param self A reference to the calling object
 * @returns getRun()
 */
Mantid::API::Run &getSampleDetailsDeprecated(MatrixWorkspace &self) {
  PyErr_Warn(PyExc_DeprecationWarning,
             "'getSampleDetails' is deprecated, use 'getRun' instead.");
  return self.mutableRun();
}
}

/** Python exports of the Mantid::API::MatrixWorkspace class. */
void export_MatrixWorkspace() {
  /// Typedef to remove const qualifier on input detector shared_ptr. See
  /// Policies/RemoveConst.h for more details
  typedef double (MatrixWorkspace::*getDetectorSignature)(
      Mantid::Geometry::IDetector_sptr det) const;

  class_<MatrixWorkspace, boost::python::bases<ExperimentInfo, IMDWorkspace>,
         boost::noncopyable>("MatrixWorkspace", no_init)
      //--------------------------------------- Meta information
      //-----------------------------------------------------------------------
      .def("blocksize", &MatrixWorkspace::blocksize, arg("self"),
           "Returns size of the Y data array")
      .def("getNumberHistograms", &MatrixWorkspace::getNumberHistograms,
           arg("self"), "Returns the number of spectra in the workspace")
      .def("binIndexOf", &MatrixWorkspace::binIndexOf,
           MatrixWorkspace_binIndexOfOverloads(
               (arg("self"), arg("xvalue"), arg("workspaceIndex")),
               "Returns the index of the bin containing the given xvalue. The "
               "workspace_index is optional [default=0]"))
      .def("detectorTwoTheta",
           (getDetectorSignature)&MatrixWorkspace::detectorTwoTheta,
           (arg("self"), arg("det")),
           "Returns the two theta value for a given detector")
      .def("detectorSignedTwoTheta",
           (getDetectorSignature)&MatrixWorkspace::detectorSignedTwoTheta,
           (arg("self"), arg("det")),
           "Returns the signed two theta value for given detector")
      .def("getSpectrum", (ISpectrum * (MatrixWorkspace::*)(const size_t)) &
                              MatrixWorkspace::getSpectrum,
           (arg("self"), arg("workspaceIndex")), return_internal_reference<>(),
           "Return the spectra at the given workspace index.")
      .def("getIndexFromSpectrumNumber",
           &MatrixWorkspace::getIndexFromSpectrumNumber,
           (arg("self"), arg("spec_no")),
           "Returns workspace index correspondent to the given spectrum "
           "number. Throws if no such spectrum is present in the workspace")
      .def("getDetector", &MatrixWorkspace::getDetector,
           return_value_policy<RemoveConstSharedPtr>(),
           (arg("self"), arg("workspaceIndex")),
           "Return the Detector or "
           "DetectorGroup that is linked to "
           "the given workspace index")
      .def("getRun", &MatrixWorkspace::mutableRun, arg("self"),
           return_internal_reference<>(),
           "Return the Run object for this workspace")
      .def("axes", &MatrixWorkspace::axes, arg("self"),
           "Returns the number of axes attached to the workspace")
      .def("getAxis", &MatrixWorkspace::getAxis,
           (arg("self"), arg("axis_index")), return_internal_reference<>(),
           "Get a pointer to a workspace axis")
      .def("isHistogramData", &MatrixWorkspace::isHistogramData, arg("self"),
           "Returns True if this is considered to be binned data.")
      .def("isDistribution", (const bool &(MatrixWorkspace::*)() const) &
                                 MatrixWorkspace::isDistribution,
           arg("self"), return_value_policy<copy_const_reference>(),
           "Returns the status of the distribution flag")
      .def("YUnit", &MatrixWorkspace::YUnit, arg("self"),
           "Returns the current Y unit for the data (Y axis) in the workspace")
      .def("YUnitLabel", &MatrixWorkspace::YUnitLabel, arg("self"),
           "Returns the caption for the Y axis")

      // Deprecated
      .def("getNumberBins", &getNumberBinsDeprecated, arg("self"),
           "Returns size of the Y data array (deprecated, use blocksize "
           "instead)")
      .def("getSampleDetails", &getSampleDetailsDeprecated, arg("self"),
           return_internal_reference<>(),
           "Return the Run object for this workspace (deprecated, use getRun "
           "instead)")

      //--------------------------------------- Setters
      //------------------------------------
      .def("setYUnitLabel", &MatrixWorkspace::setYUnitLabel,
           (arg("self"), arg("newLabel")),
           "Sets a new caption for the data (Y axis) in the workspace")
      .def("setYUnit", &MatrixWorkspace::setYUnit,
           (arg("self"), arg("newUnit")),
           "Sets a new unit for the data (Y axis) in the workspace")
      .def("setDistribution", (bool &(MatrixWorkspace::*)(const bool)) &
                                  MatrixWorkspace::isDistribution,
           (arg("self"), arg("newVal")), return_value_policy<return_by_value>(),
           "Set distribution flag. If True the workspace has been divided by "
           "the bin-width.")
      .def("replaceAxis", &MatrixWorkspace::replaceAxis,
           (arg("self"), arg("axisIndex"), arg("newAxis")),
           "Replaces one of the workspace's axes with the new one provided.")

      //--------------------------------------- Read spectrum data
      //-------------------------
      .def("readX", &MatrixWorkspace::readX,
           (arg("self"), arg("workspaceIndex")), return_readonly_numpy(),
           "Creates a read-only numpy wrapper "
           "around the original X data at the "
           "given index")
      .def("readY", &MatrixWorkspace::readY, return_readonly_numpy(),
           args("self", "workspaceIndex"), "Creates a read-only numpy wrapper "
                                           "around the original Y data at the "
                                           "given index")
      .def("readE", &MatrixWorkspace::readE, return_readonly_numpy(),
           args("self", "workspaceIndex"), "Creates a read-only numpy wrapper "
                                           "around the original E data at the "
                                           "given index")
      .def("readDx", &MatrixWorkspace::readDx, return_readonly_numpy(),
           args("self", "workspaceIndex"), "Creates a read-only numpy wrapper "
                                           "around the original Dx data at the "
                                           "given index")
      .def("hasDx", &MatrixWorkspace::hasDx, args("self", "workspaceIndex"),
           "Returns True if the spectrum uses the DX (X Error) array, else "
           "False.")
      //--------------------------------------- Write spectrum data
      //------------------------
      .def("dataX", (data_modifier)&MatrixWorkspace::dataX,
           return_readwrite_numpy(), args("self", "workspaceIndex"),
           "Creates a writable numpy wrapper around the original X data at the "
           "given index")
      .def("dataY", (data_modifier)&MatrixWorkspace::dataY,
           return_readwrite_numpy(), args("self", "workspaceIndex"),
           "Creates a writable numpy wrapper around the original Y data at the "
           "given index")
      .def("dataE", (data_modifier)&MatrixWorkspace::dataE,
           return_readwrite_numpy(), args("self", "workspaceIndex"),
           "Creates a writable numpy wrapper around the original E data at the "
           "given index")
      .def("dataDx", (data_modifier)&MatrixWorkspace::dataDx,
           return_readwrite_numpy(), args("self", "workspaceIndex"),
           "Creates a writable numpy wrapper around the original Dx data at "
           "the given index")
      .def("setX", &setXFromPyObject, args("self", "workspaceIndex", "x"),
           "Set X values from a python list or numpy array. It performs a "
           "simple copy into the array.")
      .def("setY", &setYFromPyObject, args("self", "workspaceIndex", "y"),
           "Set Y values from a python list or numpy array. It performs a "
           "simple copy into the array.")
      .def("setE", &setEFromPyObject, args("self", "workspaceIndex", "e"),
           "Set E values from a python list or numpy array. It performs a "
           "simple copy into the array.")
      .def("setDx", &setDxFromPyObject, args("self", "workspaceIndex", "dX"),
           "Set Dx values from a python list or numpy array. It performs a "
           "simple copy into the array.")

      // --------------------------------------- Extract data
      // ------------------------------
      .def("extractX", Mantid::PythonInterface::cloneX, args("self"),
           "Extracts (copies) the X data from the workspace into a 2D numpy "
           "array. "
           "Note: This can fail for large workspaces as numpy will require a "
           "block "
           "of memory free that will fit all of the data.")
      .def("extractY", Mantid::PythonInterface::cloneY, args("self"),
           "Extracts (copies) the Y data from the workspace into a 2D numpy "
           "array. "
           "Note: This can fail for large workspaces as numpy will require a "
           "block "
           "of memory free that will fit all of the data.")
      .def("extractE", Mantid::PythonInterface::cloneE, args("self"),
           "Extracts (copies) the E data from the workspace into a 2D numpy "
           "array. "
           "Note: This can fail for large workspaces as numpy will require a "
           "block "
           "of memory free that will fit all of the data.")
      .def("extractDx", Mantid::PythonInterface::cloneDx, args("self"),
           "Extracts (copies) the E data from the workspace into a 2D numpy "
           "array. "
           "Note: This can fail for large workspaces as numpy will require a "
           "block "
           "of memory free that will fit all of the data.")
      //-------------------------------------- Operators
      //-----------------------------------
      .def("equals", &Mantid::API::equals, args("self", "other", "tolerance"),
           "Performs a comparison operation on two workspaces, using the "
<<<<<<< HEAD
           "CompareWorkspaces algorithm");
=======
           "CheckWorkspacesMatch algorithm")
      //---------   monitor workspace --------------------------------------
      .def("getMonitorWorkspace", &getMonitorWorkspace, args("self"),
           "Return internal monitor workspace bound to current workspace.")
      .def("setMonitorWorkspace", &setMonitorWorkspace,
           args("self", "MonitorWS"),
           "Set specified workspace as monitor workspace for"
           "current workspace. "
           "Note: The workspace does not have to contain monitors though "
           "some subsequent algorithms may expect it to be "
           "monitor workspace later.")
      .def("clearMonitorWorkspace", &clearMonitorWorkspace, args("self"),
           "Forget about monitor workspace, attached to the current workspace");
>>>>>>> 598695e8

  RegisterWorkspacePtrToPython<MatrixWorkspace>();
}<|MERGE_RESOLUTION|>--- conflicted
+++ resolved
@@ -2,7 +2,6 @@
 #include "MantidAPI/WorkspaceOpOverloads.h"
 
 #include "MantidPythonInterface/api/CloneMatrixWorkspace.h"
-#include "MantidPythonInterface/api/ExtractWorkspace.h"
 #include "MantidPythonInterface/kernel/Converters/WrapWithNumpy.h"
 #include "MantidPythonInterface/kernel/Policies/RemoveConst.h"
 #include "MantidPythonInterface/kernel/Policies/VectorToNumpy.h"
@@ -349,10 +348,7 @@
       //-----------------------------------
       .def("equals", &Mantid::API::equals, args("self", "other", "tolerance"),
            "Performs a comparison operation on two workspaces, using the "
-<<<<<<< HEAD
-           "CompareWorkspaces algorithm");
-=======
-           "CheckWorkspacesMatch algorithm")
+           "CompareWorkspaces algorithm")
       //---------   monitor workspace --------------------------------------
       .def("getMonitorWorkspace", &getMonitorWorkspace, args("self"),
            "Return internal monitor workspace bound to current workspace.")
@@ -365,7 +361,6 @@
            "monitor workspace later.")
       .def("clearMonitorWorkspace", &clearMonitorWorkspace, args("self"),
            "Forget about monitor workspace, attached to the current workspace");
->>>>>>> 598695e8
 
   RegisterWorkspacePtrToPython<MatrixWorkspace>();
 }