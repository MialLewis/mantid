# Mantid Repository : https://github.com/mantidproject/mantid
#
# Copyright &copy; 2018 ISIS Rutherford Appleton Laboratory UKRI,
#     NScD Oak Ridge National Laboratory, European Spallation Source
#     & Institut Laue - Langevin
# SPDX - License - Identifier: GPL - 3.0 +
#  This file is part of the mantidqt package.
from __future__ import (absolute_import, division, print_function)

import sys
from functools import partial

from qtpy import QtGui
from qtpy.QtCore import QVariant, Qt, Signal, Slot
from qtpy.QtGui import QKeySequence
from qtpy.QtWidgets import (QAction, QHeaderView, QItemEditorFactory, QMenu, QMessageBox,
                            QStyledItemDelegate, QTableWidget)

import mantidqt.icons
from mantidqt.widgets.workspacedisplay.table.plot_type import PlotType


class PreciseDoubleFactory(QItemEditorFactory):

    def __init__(self):
        QItemEditorFactory.__init__(self)

    def createEditor(self, user_type, parent):
        widget = super(PreciseDoubleFactory, self).createEditor(user_type, parent)
        if user_type == QVariant.Double:
            widget.setFrame(True)
            widget.setDecimals(16)
            widget.setRange(sys.float_info.min, sys.float_info.max)

        return widget


class TableWorkspaceDisplayView(QTableWidget):
    repaint_signal = Signal()

    def __init__(self, presenter, parent=None):
        super(TableWorkspaceDisplayView, self).__init__(parent)

        self.presenter = presenter
<<<<<<< HEAD
        self.COPY_ICON = mantidqt.icons.get_icon("fa.files-o")
        self.DELETE_ROW = mantidqt.icons.get_icon("fa.minus-square-o")
=======
        self.COPY_ICON = mantidqt.icons.get_icon("mdi.content-copy")
        self.DELETE_ROW = mantidqt.icons.get_icon("mdi.minus-box-outline")
>>>>>>> d8a46f9a

        item_delegate = QStyledItemDelegate(self)
        item_delegate.setItemEditorFactory(PreciseDoubleFactory())
        self.setItemDelegate(item_delegate)

        self.setAttribute(Qt.WA_DeleteOnClose, True)

        self.repaint_signal.connect(self._run_repaint)

        header = self.horizontalHeader()
        header.sectionDoubleClicked.connect(self.handle_double_click)

    def resizeEvent(self, event):
        QTableWidget.resizeEvent(self, event)
        header = self.horizontalHeader()
        # resizes the column headers to fit the contents,
        # currently this overwrites any manual changes to the widths of the columns
        header.resizeSections(QHeaderView.ResizeToContents)
        # then allows the users to resize the headers manually
        header.setSectionResizeMode(QHeaderView.Interactive)

    def emit_repaint(self):
        self.repaint_signal.emit()

    @Slot()
    def _run_repaint(self):
        self.viewport().update()

    def handle_double_click(self, section):
        header = self.horizontalHeader()
        header.resizeSection(section, header.defaultSectionSize())

    def keyPressEvent(self, event):
        if event.matches(QKeySequence.Copy):
            self.presenter.action_keypress_copy()
            return
        elif event.key() == Qt.Key_F2 or event.key() == Qt.Key_Return or event.key() == Qt.Key_Enter:
            self.edit(self.currentIndex())
            return

    def set_context_menu_actions(self, table):
        """
        Sets up the context menu actions for the table
        :type table: QTableView
        :param table: The table whose context menu actions will be set up.
        :param ws_read_function: The read function used to efficiently retrieve data directly from the workspace
        """
        copy_action = QAction(self.COPY_ICON, "Copy", table)
        copy_action.triggered.connect(self.presenter.action_copy_cells)

        table.setContextMenuPolicy(Qt.ActionsContextMenu)
        table.addAction(copy_action)

        horizontalHeader = table.horizontalHeader()
        horizontalHeader.setContextMenuPolicy(Qt.CustomContextMenu)
        horizontalHeader.customContextMenuRequested.connect(self.custom_context_menu)

        verticalHeader = table.verticalHeader()
        verticalHeader.setContextMenuPolicy(Qt.ActionsContextMenu)
        verticalHeader.setSectionResizeMode(QHeaderView.Fixed)

        copy_spectrum_values = QAction(self.COPY_ICON, "Copy", verticalHeader)
        copy_spectrum_values.triggered.connect(self.presenter.action_copy_spectrum_values)

        delete_row = QAction(self.DELETE_ROW, "Delete Row", verticalHeader)
        delete_row.triggered.connect(self.presenter.action_delete_row)

        separator2 = self.make_separator(verticalHeader)

        verticalHeader.addAction(copy_spectrum_values)
        verticalHeader.addAction(separator2)
        verticalHeader.addAction(delete_row)

    def custom_context_menu(self, position):
        menu_main = QMenu()
        plot = QMenu("Plot...", menu_main)
        plot_line = QAction("Line", plot)
        plot_line.triggered.connect(partial(self.presenter.action_plot, PlotType.LINEAR))

        plot_line_with_yerr = QAction("Line with Y Errors", plot)
        plot_line_with_yerr.triggered.connect(partial(self.presenter.action_plot, PlotType.LINEAR_WITH_ERR))

        plot_scatter = QAction("Scatter", plot)
        plot_scatter.triggered.connect(partial(self.presenter.action_plot, PlotType.SCATTER))

        plot_scatter_with_yerr = QAction("Scatter with Y Errors", plot)
        plot_scatter_with_yerr.triggered.connect(partial(self.presenter.action_plot, PlotType.SCATTER_WITH_ERR))

        plot_line_and_points = QAction("Line + Symbol", plot)
        plot_line_and_points.triggered.connect(partial(self.presenter.action_plot, PlotType.LINE_AND_SYMBOL))

        plot.addAction(plot_line)
        plot.addAction(plot_line_with_yerr)
        plot.addAction(plot_scatter)
        plot.addAction(plot_scatter_with_yerr)
        plot.addAction(plot_line_and_points)
        menu_main.addMenu(plot)

        copy_bin_values = QAction(self.COPY_ICON, "Copy", menu_main)
        copy_bin_values.triggered.connect(self.presenter.action_copy_bin_values)

        set_as_x = QAction("Set as X", menu_main)
        set_as_x.triggered.connect(self.presenter.action_set_as_x)

        set_as_y = QAction("Set as Y", menu_main)
        set_as_y.triggered.connect(self.presenter.action_set_as_y)

        set_as_none = QAction("Set as None", menu_main)
        set_as_none.triggered.connect(self.presenter.action_set_as_none)

        statistics_on_columns = QAction("Statistics on Columns", menu_main)
        statistics_on_columns.triggered.connect(self.presenter.action_statistics_on_columns)

        hide_selected = QAction("Hide Selected", menu_main)
        hide_selected.triggered.connect(self.presenter.action_hide_selected)

        show_all_columns = QAction("Show All Columns", menu_main)
        show_all_columns.triggered.connect(self.presenter.action_show_all_columns)

        sort_ascending = QAction("Sort Ascending", menu_main)
        sort_ascending.triggered.connect(partial(self.presenter.action_sort, True))

        sort_descending = QAction("Sort Descending", menu_main)
        sort_descending.triggered.connect(partial(self.presenter.action_sort, False))

        menu_main.addAction(copy_bin_values)
        menu_main.addAction(self.make_separator(menu_main))
        menu_main.addAction(set_as_x)
        menu_main.addAction(set_as_y)

        marked_y_cols = self.presenter.get_columns_marked_as_y()
        num_y_cols = len(marked_y_cols)

        # If any columns are marked as Y then generate the set error menu
        if num_y_cols > 0:
            menu_set_as_y_err = QMenu("Set error for Y...")
            for label_index in range(num_y_cols):
                set_as_y_err = QAction("Y{}".format(label_index), menu_main)

                # This is the column index of the Y column for which a YERR column is being added.
                # The column index is relative to the whole table, this is necessary
                # so that later the data of the column marked as error can be retrieved
                related_y_column = marked_y_cols[label_index]

                # label_index here holds the index in the LABEL (multiple Y columns have labels Y0, Y1, YN...)
                # this is NOT the same as the column relative to the WHOLE table
                set_as_y_err.triggered.connect(
                    partial(self.presenter.action_set_as_y_err, related_y_column, label_index))
                menu_set_as_y_err.addAction(set_as_y_err)
            menu_main.addMenu(menu_set_as_y_err)

        menu_main.addAction(set_as_none)
        menu_main.addAction(self.make_separator(menu_main))
        menu_main.addAction(statistics_on_columns)
        menu_main.addAction(self.make_separator(menu_main))
        menu_main.addAction(hide_selected)
        menu_main.addAction(show_all_columns)
        menu_main.addAction(self.make_separator(menu_main))
        menu_main.addAction(sort_ascending)
        menu_main.addAction(sort_descending)

        menu_main.exec_(self.mapToGlobal(position))

    def make_separator(self, horizontalHeader):
        separator1 = QAction(horizontalHeader)
        separator1.setSeparator(True)
        return separator1

    @staticmethod
    def copy_to_clipboard(data):
        """
        Uses the QGuiApplication to copy to the system clipboard.

        :type data: str
        :param data: The data that will be copied to the clipboard
        :return:
        """
        cb = QtGui.QGuiApplication.clipboard()
        cb.setText(data, mode=cb.Clipboard)

    def ask_confirmation(self, message, title="Mantid Workbench"):
        """
        :param message:
        :return:
        """
        reply = QMessageBox.question(self, title, message, QMessageBox.Yes, QMessageBox.No)
        return True if reply == QMessageBox.Yes else False

    def show_warning(self, message, title="Mantid Workbench"):
        QMessageBox.warning(self, title, message)<|MERGE_RESOLUTION|>--- conflicted
+++ resolved
@@ -42,13 +42,8 @@
         super(TableWorkspaceDisplayView, self).__init__(parent)
 
         self.presenter = presenter
-<<<<<<< HEAD
-        self.COPY_ICON = mantidqt.icons.get_icon("fa.files-o")
-        self.DELETE_ROW = mantidqt.icons.get_icon("fa.minus-square-o")
-=======
         self.COPY_ICON = mantidqt.icons.get_icon("mdi.content-copy")
         self.DELETE_ROW = mantidqt.icons.get_icon("mdi.minus-box-outline")
->>>>>>> d8a46f9a
 
         item_delegate = QStyledItemDelegate(self)
         item_delegate.setItemEditorFactory(PreciseDoubleFactory())
