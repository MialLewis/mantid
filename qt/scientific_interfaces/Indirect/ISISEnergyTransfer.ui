--- conflicted
+++ resolved
@@ -215,11 +215,7 @@
         </property>
         <item>
          <property name="text">
-<<<<<<< HEAD
-          <string>Custom</string>
-=======
           <string>Individual</string>
->>>>>>> 46dc4bf3
          </property>
         </item>
         <item>
@@ -327,8 +323,6 @@
               <height>16777215</height>
              </size>
             </property>
-<<<<<<< HEAD
-=======
             <property name="toolTip">
              <string>, allows you to specify additional indices. 1,2,4 will keep indices 1, 2 and 4 only.
 : indicates a continuous range of indices. For example, 1:5 is the same as 1,2,3,4,5.
@@ -336,7 +330,6 @@
 - sums a range of spectra together. For example, 3-8 is the same as 3+4+5+6+7+8.
               </string>
             </property>
->>>>>>> 46dc4bf3
             <property name="layoutDirection">
              <enum>Qt::LeftToRight</enum>
             </property>
