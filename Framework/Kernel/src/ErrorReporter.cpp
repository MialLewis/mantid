#include "MantidKernel/ErrorReporter.h"
#include "MantidKernel/ChecksumHelper.h"
#include "MantidKernel/ConfigService.h"
#include "MantidKernel/DateAndTime.h"
#include "MantidKernel/Exception.h"
#include "MantidKernel/FacilityInfo.h"
#include "MantidKernel/InternetHelper.h"
#include "MantidKernel/Logger.h"
#include "MantidKernel/MantidVersion.h"
#include "MantidKernel/ParaViewVersion.h"

#include <Poco/ActiveResult.h>
#include <json/json.h>

namespace Mantid {
namespace Kernel {

namespace {
/// static logger
Logger g_log("ErrorReporter");
} // namespace

//----------------------------------------------------------------------------------------------
// Constructor for ErrorReporter
/** Constructor
 */
ErrorReporter::ErrorReporter(std::string application,
                             Types::Core::time_duration upTime,
                             std::string exitCode, bool share)
    : ErrorReporter(application, upTime, exitCode, share, "", "", "") {}

/** Constructor
 */
ErrorReporter::ErrorReporter(std::string application,
                             Types::Core::time_duration upTime,
                             std::string exitCode, bool share, std::string name,
<<<<<<< HEAD
                             std::string email)
    : ErrorReporter(application, upTime, exitCode, share, name, email, "") {}

ErrorReporter::ErrorReporter(std::string application,
                             Types::Core::time_duration upTime,
                             std::string exitCode, bool share, std::string name,
                             std::string email, std::string recoveryFile)
    : m_application(application), m_exitCode(exitCode), m_upTime(upTime),
      m_share(share), m_name(name), m_email(email), m_recoveryFile(recoveryFile) {
=======
                             std::string email, std::string textBox)
    : m_application(application), m_exitCode(exitCode), m_upTime(upTime),
      m_share(share), m_name(name), m_email(email), m_textbox(textBox) {
>>>>>>> 2e55b90e
  auto url = Mantid::Kernel::ConfigService::Instance().getValue<std::string>(
      "errorreports.rooturl");
  if (!url.is_initialized()) {
    g_log.debug() << "Failed to load error report url\n";
  } else {
    m_url = url.get();
  }
}

/** Generates an error message and then calls an internet helper to send it
 */
int ErrorReporter::sendErrorReport() {
  try {
    std::string message = this->generateErrorMessage();

    // send the report
    // Poco::ActiveResult<int> result = m_errorActiveMethod(message);
    auto status = this->sendReport(message, m_url + "/api/error");
    return status;
  } catch (std::exception &ex) {
    g_log.debug() << "Send error report failure. " << ex.what() << '\n';
    return -1;
  }
}

/** Generates an error message in json format
 */
std::string ErrorReporter::generateErrorMessage() {
  ::Json::Value message;

  // username
  message["uid"] = Kernel::ChecksumHelper::md5FromString(
      ConfigService::Instance().getUsername());
  // hostname
  message["host"] = Kernel::ChecksumHelper::md5FromString(
      ConfigService::Instance().getComputerName());

  // os name, version, and architecture
  message["osName"] = ConfigService::Instance().getOSName();
  message["osArch"] = ConfigService::Instance().getOSArchitecture();
  message["osVersion"] = ConfigService::Instance().getOSVersion();
  message["osReadable"] = ConfigService::Instance().getOSVersionReadable();

#if defined(MAKE_VATES)
  // paraview
  message["ParaView"] = Kernel::ParaViewVersion::targetVersion();
#else
  message["ParaView"] = 0;
#endif

  // mantid version and sha1
  message["mantidVersion"] = MantidVersion::version();
  message["mantidSha1"] = MantidVersion::revisionFull();

  message["dateTime"] =
      Types::Core::DateAndTime::getCurrentTime().toISO8601String();

  message["upTime"] = to_simple_string(m_upTime);

  message["application"] = m_application;

  message["facility"] = ConfigService::Instance().getFacility().name();

  message["exitCode"] = m_exitCode;

  if (m_share) {
    message["textBox"] = m_textbox;
    message["email"] = m_email;
    message["name"] = m_name;
    message["fileHash"] = m_recoveryFile;
  } else {
    message["email"] = "";
    message["name"] = "";
<<<<<<< HEAD
    message["fileHash"] = "";
=======
    message["textBox"] = "";
>>>>>>> 2e55b90e
  }

  ::Json::FastWriter writer;
  return writer.write(message);
}

/** Submits a post request to the specified url with the message as the body
 @param message : String containg json formatted error message
 @param url : The url to send the post request to
*/
int ErrorReporter::sendReport(const std::string &message,
                              const std::string &url) {
  int status = -1;
  try {
    Kernel::InternetHelper helper;
    std::stringstream responseStream;
    helper.setTimeout(20);
    helper.setBody(message);
    status = helper.sendRequest(url, responseStream);
  } catch (Mantid::Kernel::Exception::InternetError &e) {
    status = e.errorCode();
    g_log.information() << "Call to \"" << url << "\" responded with " << status
                        << "\n"
                        << e.what() << "\n";
  }

  return status;
}

} // namespace Kernel
} // namespace Mantid<|MERGE_RESOLUTION|>--- conflicted
+++ resolved
@@ -27,28 +27,22 @@
 ErrorReporter::ErrorReporter(std::string application,
                              Types::Core::time_duration upTime,
                              std::string exitCode, bool share)
-    : ErrorReporter(application, upTime, exitCode, share, "", "", "") {}
+    : ErrorReporter(application, upTime, exitCode, share, "", "", "", "") {}
 
 /** Constructor
  */
 ErrorReporter::ErrorReporter(std::string application,
                              Types::Core::time_duration upTime,
                              std::string exitCode, bool share, std::string name,
-<<<<<<< HEAD
-                             std::string email)
-    : ErrorReporter(application, upTime, exitCode, share, name, email, "") {}
+                             std::string email, std::string textBox)
+    : ErrorReporter(application, upTime, exitCode, share, name, email, textBox, "") {}
 
 ErrorReporter::ErrorReporter(std::string application,
                              Types::Core::time_duration upTime,
                              std::string exitCode, bool share, std::string name,
-                             std::string email, std::string recoveryFile)
+                             std::string email, std::string textBox, std::string recoveryFile)
     : m_application(application), m_exitCode(exitCode), m_upTime(upTime),
-      m_share(share), m_name(name), m_email(email), m_recoveryFile(recoveryFile) {
-=======
-                             std::string email, std::string textBox)
-    : m_application(application), m_exitCode(exitCode), m_upTime(upTime),
-      m_share(share), m_name(name), m_email(email), m_textbox(textBox) {
->>>>>>> 2e55b90e
+      m_share(share), m_name(name), m_email(email), m_textbox(textBox), m_recoveryFile(recoveryFile) {
   auto url = Mantid::Kernel::ConfigService::Instance().getValue<std::string>(
       "errorreports.rooturl");
   if (!url.is_initialized()) {
@@ -122,11 +116,8 @@
   } else {
     message["email"] = "";
     message["name"] = "";
-<<<<<<< HEAD
     message["fileHash"] = "";
-=======
     message["textBox"] = "";
->>>>>>> 2e55b90e
   }
 
   ::Json::FastWriter writer;
