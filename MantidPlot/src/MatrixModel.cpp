--- conflicted
+++ resolved
@@ -460,30 +460,6 @@
   return true;
 }
 
-<<<<<<< HEAD
-QImage MatrixModel::renderImage()
-{
-    QApplication::setOverrideCursor(QCursor(Qt::WaitCursor));
-	
-	QImage image(QSize(d_cols, d_rows), QImage::Format_RGB32);
-	QwtLinearColorMap color_map = d_matrix->colorMap();
-
-	double minValue = 0.0, maxValue = 0.0;
-	d_matrix->range(&minValue, &maxValue);
-    const QwtDoubleInterval intensityRange = QwtDoubleInterval (minValue, maxValue);
-    for ( int i = 0; i < d_rows; i++ ){
-      QRgb *line = reinterpret_cast<QRgb *>(image.scanLine(i));
-      for (int j = 0; j < d_cols; j++) {
-        double val = cell(i, j); // d_data[i*d_cols + j];
-        if (gsl_isnan(val))
-          *line++ = color_map.rgb(intensityRange, 0.0);
-        else if (fabs(val) < HUGE_VAL)
-          *line++ = color_map.rgb(intensityRange, val);
-      }
-    }
-    QApplication::restoreOverrideCursor();
-    return image;
-=======
 QImage MatrixModel::renderImage() {
   QApplication::setOverrideCursor(QCursor(Qt::WaitCursor));
 
@@ -495,7 +471,7 @@
   const QwtDoubleInterval intensityRange =
       QwtDoubleInterval(minValue, maxValue);
   for (int i = 0; i < d_rows; i++) {
-    QRgb *line = (QRgb *)image.scanLine(i);
+    QRgb *line = reinterpret_cast<QRgb *>)(image.scanLine(i));
     for (int j = 0; j < d_cols; j++) {
       double val = cell(i, j); // d_data[i*d_cols + j];
       if (gsl_isnan(val))
@@ -506,7 +482,6 @@
   }
   QApplication::restoreOverrideCursor();
   return image;
->>>>>>> d6854d17
 }
 
 bool MatrixModel::importASCII(const QString &fname, const QString &sep,
