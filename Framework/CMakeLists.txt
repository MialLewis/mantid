--- conflicted
+++ resolved
@@ -135,25 +135,9 @@
   add_subdirectory(MPIAlgorithms)
 endif()
 
-<<<<<<< HEAD
-# If a OpenCL-enabled build, add in the OpenCL-specific algorithms package
-set(
-  OPENCL_BUILD OFF
-  CACHE
-    BOOL
-    "Enable building the GPUAlgorithms package using OpenCL. Requires OpenCL.")
-if(OPENCL_BUILD)
-  add_subdirectory(GPUAlgorithms)
-endif()
-
-add_subdirectory(MDAlgorithms)
-add_subdirectory(Doxygen)
-add_subdirectory(ScriptRepository)
-=======
 add_subdirectory (MDAlgorithms)
 add_subdirectory (Doxygen)
 add_subdirectory (ScriptRepository)
->>>>>>> 374599eb
 
 #
 # Add a custom target to build all of the Framework
