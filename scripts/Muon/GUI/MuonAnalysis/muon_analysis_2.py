# Mantid Repository : https://github.com/mantidproject/mantid
#
# Copyright &copy; 2018 ISIS Rutherford Appleton Laboratory UKRI,
#     NScD Oak Ridge National Laboratory, European Spallation Source
#     & Institut Laue - Langevin
# SPDX - License - Identifier: GPL - 3.0 +
# pylint: disable=invalid-name
from __future__ import (absolute_import, division, print_function)

import PyQt4.QtGui as QtGui
import PyQt4.QtCore as QtCore
from mantid.kernel import ConfigServiceImpl
from Muon.GUI.Common.dock.dockable_tabs import DetachableTabWidget

from Muon.GUI.Common.muon_data_context import MuonDataContext
from Muon.GUI.MuonAnalysis.load_widget.load_widget import LoadWidget
import Muon.GUI.Common.message_box as message_box
from Muon.GUI.Common.muon_load_data import MuonLoadData
from Muon.GUI.Common.grouping_tab_widget.grouping_tab_widget import GroupingTabWidget
from Muon.GUI.Common.help_widget.help_widget_presenter import HelpWidget

from Muon.GUI.Common.home_tab.home_tab_widget import HomeTabWidget

SUPPORTED_FACILITIES = ["ISIS", "SmuS"]


def check_facility():
    """
    Get the currently set facility and check if it is in the list
    of supported facilities, raising an AttributeError if not.
    """
    current_facility = ConfigServiceImpl.Instance().getFacility().name()
    if current_facility not in SUPPORTED_FACILITIES:
        raise AttributeError("Your facility {} is not supported by MuonAnalysis 2.0, so you"
                             "will not be able to load any files. \n \n"
                             "Supported facilities are :"
                             + "\n - ".join(SUPPORTED_FACILITIES))


class MuonAnalysisGui(QtGui.QMainWindow):
    """
    The Muon Analaysis 2.0 interface.
    """
    @staticmethod
    def warning_popup(message):
        message_box.warning(str(message))

    def __init__(self, parent=None):
        super(MuonAnalysisGui, self).__init__(parent)
        self.setFocusPolicy(QtCore.Qt.StrongFocus)

        try:
            check_facility()
        except AttributeError as error:
            self.warning_popup(error.args[0])

        # initialise the data storing classes of the interface
        self.loaded_data = MuonLoadData()
        self.context = MuonDataContext(load_data=self.loaded_data)

        # construct all the widgets.
        self.load_widget = LoadWidget(self.loaded_data, self.context, self)
        self.grouping_tab_widget = GroupingTabWidget(self.context)
        self.home_tab = HomeTabWidget(self.context, self)

        self.setup_tabs()
        self.help_widget = HelpWidget()

        central_widget = QtGui.QWidget()
        vertical_layout = QtGui.QVBoxLayout()

        vertical_layout.addWidget(self.load_widget.load_widget_view)
        vertical_layout.addWidget(self.tabs)
        vertical_layout.addWidget(self.help_widget.view)
        central_widget.setLayout(vertical_layout)

        self.setCentralWidget(central_widget)
        self.setWindowTitle("Muon Analysis version 2")

        self.home_tab.group_widget.pairAlphaNotifier.add_subscriber(self.grouping_tab_widget.group_tab_presenter.loadObserver)

        self.grouping_tab_widget.group_tab_presenter.groupingNotifier.add_subscriber(self.home_tab.home_tab_widget.groupingObserver)

        self.context.instrumentNotifier.add_subscriber(
            self.home_tab.home_tab_widget.instrumentObserver)

        self.context.instrumentNotifier.add_subscriber(
            self.load_widget.load_widget.instrumentObserver)

        self.context.instrumentNotifier.add_subscriber(
            self.grouping_tab_widget.group_tab_presenter.instrumentObserver)

        self.load_widget.load_widget.loadNotifier.add_subscriber(self.home_tab.home_tab_widget.loadObserver)

        self.load_widget.load_widget.loadNotifier.add_subscriber(self.grouping_tab_widget.group_tab_presenter.loadObserver)

        self.context.gui_variables_notifier.add_subscriber(self.grouping_tab_widget.group_tab_presenter.gui_variables_observer)

<<<<<<< HEAD
        self.grouping_tab_widget.group_tab_presenter.enable_editing_notifier.add_subscriber(self.home_tab.home_tab_widget.enable_observer)

        self.grouping_tab_widget.group_tab_presenter.disable_editing_notifier.add_subscriber(self.home_tab.home_tab_widget.disable_observer)

=======
>>>>>>> cf298bc5
    def setup_tabs(self):
        """
        Set up the tabbing structure; the tabs work similarly to conventional
        web browsers.
        """
        self.tabs = DetachableTabWidget(self)
        self.tabs.addTabWithOrder(self.home_tab.home_tab_view, 'Home')
        self.tabs.addTabWithOrder(self.grouping_tab_widget.group_tab_view, 'Grouping')

    def closeEvent(self, event):
        self.tabs.closeEvent(event)
        super(MuonAnalysisGui, self).closeEvent(event)<|MERGE_RESOLUTION|>--- conflicted
+++ resolved
@@ -96,13 +96,10 @@
 
         self.context.gui_variables_notifier.add_subscriber(self.grouping_tab_widget.group_tab_presenter.gui_variables_observer)
 
-<<<<<<< HEAD
         self.grouping_tab_widget.group_tab_presenter.enable_editing_notifier.add_subscriber(self.home_tab.home_tab_widget.enable_observer)
 
         self.grouping_tab_widget.group_tab_presenter.disable_editing_notifier.add_subscriber(self.home_tab.home_tab_widget.disable_observer)
 
-=======
->>>>>>> cf298bc5
     def setup_tabs(self):
         """
         Set up the tabbing structure; the tabs work similarly to conventional
