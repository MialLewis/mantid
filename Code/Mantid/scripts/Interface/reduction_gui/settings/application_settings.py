--- conflicted
+++ resolved
@@ -13,14 +13,11 @@
     instrument_name = ''
     facility_name = ''
     data_output_dir = None
-<<<<<<< HEAD
-=======
     
     # User information for remote submission
     cluster_user = None
     cluster_pass = None
     compute_resource = "Fermi"
->>>>>>> e760a11f
     
     # Mantid Python API version
     api2 = True
