--- conflicted
+++ resolved
@@ -10,18 +10,8 @@
                            FloatBoundedValidator, IntArrayBoundedValidator,
                            IntArrayProperty, IntBoundedValidator,
                            IntMandatoryValidator, Property, PropertyCriterion,
-<<<<<<< HEAD
                            StringArrayProperty, StringListValidator,
                            UnitConversion)
-from mantid.simpleapi import (AddSampleLog, BinWidthAtX,
-                              CalculateFlatBackground, ClearMaskFlag,
-                              CloneWorkspace, ComputeCalibrationCoefVan,
-                              ConvertSpectrumAxis, ConvertToConstantL2,
-                              ConvertUnits, CorrectKiKf, CorrectTOFAxis,
-                              CreateEmptyTableWorkspace,
-                              CreateSingleValuedWorkspace, DeleteWorkspace,
-=======
-                           StringListValidator, UnitConversion)
 from mantid.simpleapi import (AddSampleLog, ApplyPaalmanPingsCorrection,
                               BinWidthAtX, CalculateFlatBackground,
                               ClearMaskFlag, CloneWorkspace,
@@ -29,7 +19,6 @@
                               ConvertToConstantL2, ConvertUnits, CorrectKiKf,
                               CorrectTOFAxis, CreateEmptyTableWorkspace,
                               CreateSingleValuedWorkspace, CylinderPaalmanPingsCorrection2, DeleteWorkspace,
->>>>>>> f1e6e471
                               DetectorEfficiencyCorUser, Divide,
                               ExtractMonitors, FindEPP,
                               FlatPlatePaalmanPingsCorrection, GetEiMonDet,
@@ -990,6 +979,7 @@
 
         # Continuing with vanadium and sample reductions.
 
+        # TODO EC is not corrected in simple manual subtraction.
         mainWS = self._correctTOFAxis(mainWS, wsNames, wsCleanup,
                                       subalgLogging)
 
@@ -1201,15 +1191,13 @@
                                               validator=positiveIntArray,
                                               direction=Direction.Input),
                              doc='List of spectra to mask.')
-<<<<<<< HEAD
+        self.setPropertyGroup(_PROP_USER_MASK, _PROPGROUP_DET_DIAGNOSTICS)
         self.declareProperty(
             StringArrayProperty(name=_PROP_USER_MASK_COMPONENTS,
                                 values='',
                                 direction=Direction.Input),
             doc='List of instrument components to mask.')
-=======
-        self.setPropertyGroup(_PROP_USER_MASK, _PROPGROUP_DET_DIAGNOSTICS)
->>>>>>> f1e6e471
+        self.setPropertyGroup(_PROP_USER_MASK_COMPONENTS, _PROPGROUP_DET_DIAGNOSTICS)
         self.declareProperty(name=_PROP_DET_DIAGNOSTICS,
                              defaultValue=_DIAGNOSTICS_YES,
                              validator=StringListValidator([
