--- conflicted
+++ resolved
@@ -243,11 +243,7 @@
         presenter.on_batch_file_load()
 
         # Act
-<<<<<<< HEAD
-        states = presenter.get_states(row_index=[0, 1])
-=======
         states, errors = presenter.get_states(row_index=[0, 1])
->>>>>>> 772a2279
 
         # Assert
         self.assertTrue(len(states) == 2)
