--- conflicted
+++ resolved
@@ -138,7 +138,6 @@
                OutputNormalizationWorkspace='background_normMD')
 
         # clean data
-<<<<<<< HEAD
         clean_data = MinusMD('result', 'backgroundMDH')
 
         return clean_data
@@ -222,12 +221,11 @@
         clean_data = r.OutputWorkspace
 
         SaveMD(InputWorkspace=clean_data, Filename='/tmp/clean.nxs')
-=======
-        MinusMD(LHSWorkspace='reducedMD',
-                RHSWorkspace='backgroundMDH',
-                OutputWorkspace='result')
-        SaveMD(InputWorkspace='result', Filename='/tmp/clean.nxs')
->>>>>>> 1a7e3053
+
+        # MinusMD(LHSWorkspace='reducedMD',
+        #         RHSWorkspace='backgroundMDH',
+        #         OutputWorkspace='result')
+        # SaveMD(InputWorkspace='result', Filename='/tmp/clean.nxs')
         SaveMD(InputWorkspace='normMD', Filename='/tmp/sample_norm_round1.nxs')
         SaveMD(InputWorkspace='dataMD', Filename='/tmp/sample_data_round1.nxs')
         SaveMD(InputWorkspace='background_normMD', Filename='/tmp/normed_background_round1.nxs')
@@ -318,7 +316,6 @@
                SymmetryOperations='x,y,z;x,-y,z;x,y,-z;x,-y,-z',
                TemporaryDataWorkspace=sample_temp_ws_names[0],  # 'dataMD',
                TemporaryNormalizationWorkspace=sample_temp_ws_names[1],  # 'normMD',
-<<<<<<< HEAD
                TemporaryBackgroundDataWorkspace=sample_temp_ws_names[0],  # FIXME this is temp solution use S for B
                TemporaryBackgroundNormalizationWorkspace=background_temp_ws_names[1],  # 'normMD',
                OutputWorkspace='result',
@@ -327,32 +324,31 @@
                OutputBackgroundNormalizationWorkspace=background_temp_ws_names[1])
 
         clean_md = mtd['result']
-=======
-               OutputWorkspace='reducedMD',
-               OutputDataWorkspace='dataMD',
-               OutputNormalizationWorkspace='normMD')
-
-        # do MDNorm to background
-        MDNorm(InputWorkspace='background_MDE',
-               Dimension0Name='QDimension1',
-               Dimension0Binning='-5,0.05,5',
-               Dimension1Name='QDimension2',
-               Dimension1Binning='-5,0.05,5',
-               Dimension2Name='DeltaE',
-               Dimension2Binning='-2,2',
-               Dimension3Name='QDimension0',
-               Dimension3Binning='-0.5,0.5',
-               SymmetryOperations='x,y,z;x,-y,z;x,y,-z;x,-y,-z',
-               TemporaryDataWorkspace=background_temp_ws_names[0],
-               TemporaryNormalizationWorkspace=background_temp_ws_names[0],  # 'background_dataMD',
-               OutputWorkspace='backgroundMDH',
-               OutputDataWorkspace='background_dataMD',
-               OutputNormalizationWorkspace='background_normMD')
-
-        # clean
-        clean_md = MinusMD(LHSWorkspace='reducedMD',
-                           RHSWorkspace='backgroundMDH',
-                           OutputWorkspace=output_ws_name)
->>>>>>> 1a7e3053
+        #        OutputWorkspace='reducedMD',
+        #        OutputDataWorkspace='dataMD',
+        #        OutputNormalizationWorkspace='normMD')
+
+        # # do MDNorm to background
+        # MDNorm(InputWorkspace='background_MDE',
+        #        Dimension0Name='QDimension1',
+        #        Dimension0Binning='-5,0.05,5',
+        #        Dimension1Name='QDimension2',
+        #        Dimension1Binning='-5,0.05,5',
+        #        Dimension2Name='DeltaE',
+        #        Dimension2Binning='-2,2',
+        #        Dimension3Name='QDimension0',
+        #        Dimension3Binning='-0.5,0.5',
+        #        SymmetryOperations='x,y,z;x,-y,z;x,y,-z;x,-y,-z',
+        #        TemporaryDataWorkspace=background_temp_ws_names[0],
+        #        TemporaryNormalizationWorkspace=background_temp_ws_names[0],  # 'background_dataMD',
+        #        OutputWorkspace='backgroundMDH',
+        #        OutputDataWorkspace='background_dataMD',
+        #        OutputNormalizationWorkspace='background_normMD')
+
+        # # clean
+        # clean_md = MinusMD(LHSWorkspace='reducedMD',
+        #                    RHSWorkspace='backgroundMDH',
+        #                    OutputWorkspace=output_ws_name)
+        # origin/SPEC59_MDNormBkgd_feature
 
         return clean_md