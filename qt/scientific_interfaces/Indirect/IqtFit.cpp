#include "IqtFit.h"

#include "../General/UserInputValidator.h"

#include "MantidQtWidgets/Common/SignalBlocker.h"
#include "MantidQtWidgets/LegacyQwt/RangeSelector.h"

#include "MantidAPI/AlgorithmManager.h"
#include "MantidAPI/AnalysisDataService.h"
#include "MantidAPI/FunctionFactory.h"
#include "MantidAPI/WorkspaceGroup.h"

#include <QMenu>

#include <qwt_plot.h>
#include <qwt_plot_curve.h>

#include <boost/algorithm/string/predicate.hpp>

using namespace Mantid::API;

namespace {
Mantid::Kernel::Logger g_log("IqtFit");
}

namespace MantidQt {
namespace CustomInterfaces {
namespace IDA {

IqtFit::IqtFit(QWidget *parent)
    : IndirectFitAnalysisTab(parent), m_uiForm(new Ui::IqtFit) {
  m_uiForm->setupUi(parent);
  IndirectFitAnalysisTab::addPropertyBrowserToUI(m_uiForm.get());
}

void IqtFit::setup() {
  setMinimumSpectrum(0);
  setMaximumSpectrum(0);

  m_uiForm->ckPlotGuess->setChecked(false);
  disablePlotGuess();

  // Create custom function groups
  const auto exponential =
      FunctionFactory::Instance().createFunction("ExpDecay");
  const auto stretchedExponential =
      FunctionFactory::Instance().createFunction("StretchExp");
  addSpinnerFunctionGroup("Exponential", {exponential}, 0, 2);
  addCheckBoxFunctionGroup("Stretched Exponential", {stretchedExponential});

  // Add custom settings
  addBoolCustomSetting("ConstrainIntensities", "Constrain Intensities");
  addBoolCustomSetting("ConstrainBeta", "Make Beta Global");
  setCustomSettingEnabled("ConstrainBeta", false);

  // Set available background options
  setBackgroundOptions({"None", "FlatBackground"});

  auto fitRangeSelector = m_uiForm->ppPlotTop->addRangeSelector("IqtFitRange");
  connect(fitRangeSelector, SIGNAL(minValueChanged(double)), this,
          SLOT(xMinSelected(double)));
  connect(fitRangeSelector, SIGNAL(maxValueChanged(double)), this,
          SLOT(xMaxSelected(double)));

  auto backRangeSelector = m_uiForm->ppPlotTop->addRangeSelector(
      "IqtFitBackRange", MantidWidgets::RangeSelector::YSINGLE);
  backRangeSelector->setVisible(false);
  backRangeSelector->setColour(Qt::darkGreen);
  backRangeSelector->setRange(0.0, 1.0);
  connect(backRangeSelector, SIGNAL(minValueChanged(double)), this,
          SLOT(backgroundSelectorChanged(double)));

  // Signal/slot ui connections
  connect(m_uiForm->dsSampleInput, SIGNAL(dataReady(const QString &)), this,
          SLOT(newDataLoaded(const QString &)));
  connect(m_uiForm->pbSingle, SIGNAL(clicked()), this, SLOT(singleFit()));

  // Update plot when fit type changes
  connect(m_uiForm->spPlotSpectrum, SIGNAL(valueChanged(int)), this,
          SLOT(setSelectedSpectrum(int)));
  connect(m_uiForm->spPlotSpectrum, SIGNAL(valueChanged(int)), this,
          SLOT(updatePreviewPlots()));

  connect(m_uiForm->spSpectraMin, SIGNAL(valueChanged(int)), this,
          SLOT(specMinChanged(int)));
  connect(m_uiForm->spSpectraMax, SIGNAL(valueChanged(int)), this,
          SLOT(specMaxChanged(int)));

  connect(m_uiForm->pbPlot, SIGNAL(clicked()), this, SLOT(plotWorkspace()));
  connect(m_uiForm->pbSave, SIGNAL(clicked()), this, SLOT(saveResult()));
  connect(m_uiForm->pbPlotPreview, SIGNAL(clicked()), this,
          SLOT(plotCurrentPreview()));

  connect(m_uiForm->ckPlotGuess, SIGNAL(stateChanged(int)), this,
          SLOT(updatePlotGuess()));

  connect(this, SIGNAL(parameterChanged(const Mantid::API::IFunction *)), this,
          SLOT(parameterUpdated(const Mantid::API::IFunction *)));
  connect(this, SIGNAL(functionChanged()), this, SLOT(fitFunctionChanged()));
  connect(this, SIGNAL(customBoolChanged(const QString &, bool)), this,
          SLOT(customBoolUpdated(const QString &, bool)));
}

void IqtFit::run() {
  if (validate())
    executeSequentialFit();
}

void IqtFit::fitFunctionChanged() {
  auto backRangeSelector =
      m_uiForm->ppPlotTop->getRangeSelector("IqtFitBackRange");

  if (backgroundName() == "None")
    backRangeSelector->setVisible(false);
  else
    backRangeSelector->setVisible(true);

  if (numberOfCustomFunctions("StretchExp") > 0) {
    setCustomSettingEnabled("ConstrainBeta", true);
  } else {
    setCustomBoolSetting("ConstrainBeta", false);
    setCustomSettingEnabled("ConstrainBeta", false);
  }

  if (!fitFunction()->hasParameter(m_tiedParameter.toStdString()))
    setCustomBoolSetting("ConstrainIntensities", false);
}

<<<<<<< HEAD
void IqtFit::customBoolUpdated(const QString &key, bool value) {
  if (key == "Constrain Intensities") {
    if (value) {
      const auto tie =
          QString::fromStdString(createIntensityTie(fitFunction()));
      m_tiedParameter = tie.split("=")[0];
      addTie(tie);
    } else
      removeTie(m_tiedParameter);
=======
void IqtFit::run() {
  if (validate()) {
    setMinimumSpectrum(m_uiForm->spSpectraMin->value());
    setMaximumSpectrum(m_uiForm->spSpectraMax->value());
    executeSequentialFit();
>>>>>>> cb5d2a55
  }
}

bool IqtFit::doPlotGuess() const {
  return m_uiForm->ckPlotGuess->isEnabled() &&
         m_uiForm->ckPlotGuess->isChecked();
}

std::string IqtFit::fitTypeString() const {
  const auto numberOfExponential = numberOfCustomFunctions("ExpDecay");
  const auto numberOfStretched = numberOfCustomFunctions("StretchExp");

  if (numberOfExponential > 0)
    return std::to_string(numberOfExponential) + "E";

  if (numberOfStretched > 0)
    return std::to_string(numberOfStretched) + "S";

  return "";
}

MatrixWorkspace_sptr IqtFit::fitWorkspace() const {
  auto replaceAlg = replaceInfinityAndNaN(inputWorkspace());
  replaceAlg->execute();
  return replaceAlg->getProperty("OutputWorkspace");
}

std::string IqtFit::constructBaseName() const {
  auto outputName = inputWorkspace()->getName();

  // Remove _red
  const auto cutIndex = outputName.find_last_of('_');
  if (cutIndex != std::string::npos)
    outputName = outputName.substr(0, cutIndex);

  outputName += "_IqtFit_" + fitTypeString();

  if (boolSettingValue("ConstrainBeta"))
    outputName += "mult";
  return outputName + "_s";
}

std::string IqtFit::createSingleFitOutputName() const {
  return constructBaseName() + std::to_string(selectedSpectrum());
}

std::string IqtFit::createSequentialFitOutputName() const {
  const auto minSpectrum = std::to_string(minimumSpectrum());
  const auto maxSpectrum = std::to_string(maximumSpectrum());
  return constructBaseName() + minSpectrum + "_to_" + maxSpectrum;
}

IAlgorithm_sptr IqtFit::singleFitAlgorithm() const {
  size_t specNo = static_cast<size_t>(m_uiForm->spPlotSpectrum->value());
  return iqtFitAlgorithm(specNo, specNo);
}

IAlgorithm_sptr IqtFit::sequentialFitAlgorithm() const {
  size_t specMin = static_cast<size_t>(m_uiForm->spSpectraMin->value());
  size_t specMax = static_cast<size_t>(m_uiForm->spSpectraMax->value());
  return iqtFitAlgorithm(specMin, specMax);
}

IAlgorithm_sptr IqtFit::iqtFitAlgorithm(const size_t &specMin,
                                        const size_t &specMax) const {
  const auto outputName = outputWorkspaceName();
  const bool constrainBeta = boolSettingValue("ConstrainBeta");
  const bool constrainIntens = boolSettingValue("ConstrainIntensities");

  IAlgorithm_sptr iqtFitAlg;

  if (constrainBeta)
    iqtFitAlg = AlgorithmManager::Instance().create("IqtFitMultiple");
  else
    iqtFitAlg = AlgorithmManager::Instance().create("IqtFitSequential");

  iqtFitAlg->initialize();
  iqtFitAlg->setProperty("FitType", fitTypeString() + "_s");
  iqtFitAlg->setProperty("SpecMin", boost::numeric_cast<long>(specMin));
  iqtFitAlg->setProperty("SpecMax", boost::numeric_cast<long>(specMax));
  iqtFitAlg->setProperty("ConstrainIntensities", constrainIntens);
  iqtFitAlg->setProperty("OutputResultWorkspace", outputName + "_Result");
  iqtFitAlg->setProperty("OutputParameterWorkspace",
                         outputName + "_Parameters");
  iqtFitAlg->setProperty("OutputWorkspaceGroup", outputName + "_Workspaces");
  return iqtFitAlg;
}

std::string IqtFit::createIntensityTie(IFunction_sptr function) const {
  std::string tieString = "1";
  const auto backIndex = backgroundIndex();

  if (backIndex)
    tieString += "-f" + std::to_string(backIndex.get()) + ".A0";

  const auto intensityParameters = getParameters(function, "Height");

  if (intensityParameters.empty())
    return "";

  for (auto i = 1u; i < intensityParameters.size(); ++i)
    tieString += "-" + intensityParameters[i];
  return intensityParameters[0] + "=" + tieString;
}

std::vector<std::string>
IqtFit::getParameters(IFunction_sptr function,
                      const std::string &shortParameterName) const {
  std::vector<std::string> parameters;

  for (const auto &longName : function->getParameterNames()) {
    if (boost::algorithm::ends_with(longName, shortParameterName))
      parameters.push_back(longName);
  }
  return parameters;
}

void IqtFit::setMaxIterations(IAlgorithm_sptr fitAlgorithm,
                              int maxIterations) const {
  fitAlgorithm->setProperty("MaxIterations", static_cast<long>(maxIterations));
}

void IqtFit::updatePlotOptions() {
  IndirectFitAnalysisTab::updatePlotOptions(m_uiForm->cbPlotType);
}

void IqtFit::enablePlotResult() { m_uiForm->pbPlot->setEnabled(true); }

void IqtFit::disablePlotResult() { m_uiForm->pbPlot->setEnabled(false); }

void IqtFit::enableSaveResult() { m_uiForm->pbSave->setEnabled(true); }

void IqtFit::disableSaveResult() { m_uiForm->pbSave->setEnabled(false); }

/**
 * Plot workspace based on user input
 */
void IqtFit::plotWorkspace() {
  IndirectFitAnalysisTab::plotResult(outputWorkspaceName() + "_Result",
                                     m_uiForm->cbPlotType->currentText());
}

/**
 * Save the result of the algorithm
 */
void IqtFit::saveResult() {
  IndirectFitAnalysisTab::saveResult(outputWorkspaceName() + "_Result");
}

/**
 * Handles completion of the IqtFitMultiple algorithm.
 * @param error True if the algorithm was stopped due to error, false otherwise
 * @param outputWsName The name of the output workspace
 */
void IqtFit::algorithmComplete(bool error) {

  if (error) {
    QString msg =
        "There was an error executing the fitting algorithm. Please see the "
        "Results Log pane for more details.";
    showMessageBox(msg);
    return;
  }

  IndirectFitAnalysisTab::fitAlgorithmComplete(outputWorkspaceName() +
                                               "_Parameters");
  m_uiForm->pbPlot->setEnabled(true);
  m_uiForm->pbSave->setEnabled(true);
  m_uiForm->cbPlotType->setEnabled(true);
}

bool IqtFit::validate() {
  UserInputValidator uiv;

  uiv.checkDataSelectorIsValid("Sample", m_uiForm->dsSampleInput);

  QString error = uiv.generateErrorMessage();
  showMessageBox(error);

  if (!inputWorkspace()) {
    QString msg = "Input workspace was deleted from the Analysis Data Service "
                  "before Algorithm could run.";
    showMessageBox(msg);
  }

  return error.isEmpty();
}

void IqtFit::loadSettings(const QSettings &settings) {
  m_uiForm->dsSampleInput->readSettings(settings.group());
}

/**
 * Called when new data has been loaded by the data selector.
 *
 * Configures ranges for spin boxes before raw plot is done.
 *
 * @param wsName Name of new workspace loaded
 */
void IqtFit::newDataLoaded(const QString wsName) {
  IndirectFitAnalysisTab::newInputDataLoaded(wsName);

  int maxWsIndex =
      static_cast<int>(inputWorkspace()->getNumberHistograms()) - 1;

  m_uiForm->spPlotSpectrum->setMaximum(maxWsIndex);
  m_uiForm->spPlotSpectrum->setMinimum(0);
  m_uiForm->spPlotSpectrum->setValue(0);

  m_uiForm->spSpectraMin->setMaximum(maxWsIndex);
  m_uiForm->spSpectraMin->setMinimum(0);

  m_uiForm->spSpectraMax->setMaximum(maxWsIndex);
  m_uiForm->spSpectraMax->setMinimum(0);
  m_uiForm->spSpectraMax->setValue(maxWsIndex);
}

void IqtFit::backgroundSelectorChanged(double val) {
  setDefaultPropertyValue("A0", val);
  setParameterValue("LinearBackground", "A0", val);
  setParameterValue("FlatBackground", "A0", val);
}

void IqtFit::parameterUpdated(const Mantid::API::IFunction *function) {
  if (function == nullptr)
    return;

  if (background() && function->asString() == background()->asString()) {
    auto rangeSelector =
        m_uiForm->ppPlotTop->getRangeSelector("IqtFitBackRange");
    MantidQt::API::SignalBlocker<QObject> blocker(rangeSelector);
    rangeSelector->setMinimum(function->getParameter("A0"));
  }
}

void IqtFit::updatePreviewPlots() {
  // If there is a result workspace plot then plot it
  const auto groupName = outputWorkspaceName() + "_Workspaces";
  IndirectFitAnalysisTab::updatePlot(groupName, m_uiForm->ppPlotTop,
                                     m_uiForm->ppPlotBottom);
}

void IqtFit::updatePlotRange() {
  auto rangeSelector = m_uiForm->ppPlotTop->getRangeSelector("IqtFitRange");
  if (m_uiForm->ppPlotTop->hasCurve("Sample")) {
    const auto range = m_uiForm->ppPlotTop->getCurveRange("Sample");
    rangeSelector->setRange(range.first, range.second);
  }
}

QHash<QString, double> IqtFit::createDefaultValues() const {
  QHash<QString, double> defaultValues;
  // intensity is always 1-background
  double height = 1.0;
  if (background() != nullptr)
    height -= background()->getParameter("A0");
  defaultValues["Height"] = height;

  auto inputWs = inputWorkspace();
  double tau = 0;

  if (inputWs) {
    auto x = inputWs->x(0);
    auto y = inputWs->y(0);

    if (x.size() > 4) {
      tau = -x[4] / log(y[4]);
    }
  }

  defaultValues["Lifetime"] = tau;
  defaultValues["Stretching"] = 1.0;
  defaultValues["A0"] = 0.0;
  return defaultValues;
}

/**
 * Handles the user entering a new minimum spectrum index.
 *
 * Prevents the user entering an overlapping spectra range.
 *
 * @param value Minimum spectrum index
 */
void IqtFit::specMinChanged(int value) {
  m_uiForm->spSpectraMax->setMinimum(value);
}

/**
 * Handles the user entering a new maximum spectrum index.
 *
 * Prevents the user entering an overlapping spectra range.
 *
 * @param value Maximum spectrum index
 */
void IqtFit::specMaxChanged(int value) {
  m_uiForm->spSpectraMin->setMaximum(value);
}

void IqtFit::startXChanged(double startX) {
  auto rangeSelector = m_uiForm->ppPlotTop->getRangeSelector("IqtFitRange");
  MantidQt::API::SignalBlocker<QObject> blocker(rangeSelector);
  rangeSelector->setMinimum(startX);
}

void IqtFit::endXChanged(double endX) {
  auto rangeSelector = m_uiForm->ppPlotTop->getRangeSelector("IqtFitRange");
  MantidQt::API::SignalBlocker<QObject> blocker(rangeSelector);
  rangeSelector->setMaximum(endX);
}

void IqtFit::singleFit() {
  if (validate()) {
    setMinimumSpectrum(m_uiForm->spPlotSpectrum->value());
    setMaximumSpectrum(m_uiForm->spPlotSpectrum->value());
    executeSingleFit();
  }
}

void IqtFit::disablePlotGuess() { m_uiForm->ckPlotGuess->setEnabled(false); }

void IqtFit::enablePlotGuess() { m_uiForm->ckPlotGuess->setEnabled(true); }

void IqtFit::addGuessPlot(MatrixWorkspace_sptr workspace) {
  m_uiForm->ppPlotTop->addSpectrum("Guess", workspace, 0, Qt::green);
}

void IqtFit::removeGuessPlot() {
  m_uiForm->ppPlotTop->removeSpectrum("Guess");
  m_uiForm->ckPlotGuess->setChecked(false);
}

IAlgorithm_sptr
IqtFit::replaceInfinityAndNaN(MatrixWorkspace_sptr inputWS) const {
  auto replaceAlg = AlgorithmManager::Instance().create("ReplaceSpecialValues");
  replaceAlg->setChild(true);
  replaceAlg->initialize();
  replaceAlg->setProperty("InputWorkspace", inputWS);
  replaceAlg->setProperty("NaNValue", 0.0);
  replaceAlg->setProperty("InfinityError", 0.0);
  replaceAlg->setProperty("OutputWorkspace", inputWS->getName() + "_nospecial");
  return replaceAlg;
}
} // namespace IDA
} // namespace CustomInterfaces
} // namespace MantidQt<|MERGE_RESOLUTION|>--- conflicted
+++ resolved
@@ -126,7 +126,6 @@
     setCustomBoolSetting("ConstrainIntensities", false);
 }
 
-<<<<<<< HEAD
 void IqtFit::customBoolUpdated(const QString &key, bool value) {
   if (key == "Constrain Intensities") {
     if (value) {
@@ -136,13 +135,14 @@
       addTie(tie);
     } else
       removeTie(m_tiedParameter);
-=======
+  }
+}
+
 void IqtFit::run() {
   if (validate()) {
     setMinimumSpectrum(m_uiForm->spSpectraMin->value());
     setMaximumSpectrum(m_uiForm->spSpectraMax->value());
     executeSequentialFit();
->>>>>>> cb5d2a55
   }
 }
 
