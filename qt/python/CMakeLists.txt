# This file manages building/installation of the mantidqt and mantidqtpython
# Python wrappers.
#

# Legacy wrappers for MantidPlot
add_subdirectory ( mantidqtpython )

###########################################################################
# mantidqt
###########################################################################

if ( ENABLE_WORKBENCH )

  # Configure utils.qt.plugins file for build. It is placed in the source
  # directory and added to the .gitignore for simplicity.
  if ( WIN32 )
    set ( QT_PLUGINS_PATH "${THIRD_PARTY_DIR}/lib/qt%V/plugins" )
  endif ()
    configure_file ( mantidqt/utils/qt/plugins.py.in
      ${CMAKE_CURRENT_SOURCE_DIR}/mantidqt/utils/qt/plugins.py
  )

  # Create egg link to binary output directory for mantidqt
  add_python_package ( mantidqt )

  # Configure resources data in place for ease of development. The output
  # file is added to the toplevel gitignore
  set ( _qrc_file ${CMAKE_CURRENT_LIST_DIR}/resources.qrc )
  set ( _output_res_py ${CMAKE_CURRENT_LIST_DIR}/mantidqt/resources.py )
  configure_file ( create_resources.cmake.in create_resources.cmake @ONLY)
  add_custom_command ( OUTPUT ${_output_res_py}
    COMMAND ${CMAKE_COMMAND} -P create_resources.cmake
    COMMENT "Generating mantidqt resources module"
    DEPENDS ${_qrc_file}
  )
  add_custom_target ( mantidqt_resources ALL DEPENDS ${_output_res_py} )

  # Now add any compiled sip targets
  add_subdirectory ( mantidqt/widgets )

  # Setup dependency chain
  add_dependencies ( mantidqt
    mantidqt_widgetscoreqt5
    mantidqt_widgetscoreqt4
    mantidqt_resources
  )

  if ( MSVC )
    # Debug builds need libraries that are linked with MSVC debug runtime
    add_custom_command (
      TARGET mantidqt
      POST_BUILD
      COMMAND if 1==$<CONFIG:Debug> ${CMAKE_COMMAND}
        -E copy_directory ${PYTHON_DIR}/msvc-site-packages/debug/PyQt5 ${CMAKE_RUNTIME_OUTPUT_DIRECTORY}/${CMAKE_CFG_INTDIR}/PyQt5
      COMMENT "Copying debug PyQt5 to bin/Debug"
    )
endif ()


  ##########################################################################
  # Testing
  ##########################################################################

  # ctest targets
  set ( PYTHON_TEST_FILES
    mantidqt/test/test_algorithm_observer.py
    mantidqt/test/test_import.py

    mantidqt/utils/test/test_async.py
    mantidqt/utils/test/test_modal_tester.py
    mantidqt/utils/test/test_qt_utils.py
<<<<<<< HEAD
    mantidqt/utils/test/test_modal_tester.py
    mantidqt/widgets/test/test_algorithm_dialog.py
=======
    mantidqt/utils/test/test_writetosignal.py

    mantidqt/widgets/test/test_algorithm_dialog.py

    mantidqt/widgets/codeeditor/test/test_codeeditor.py
    mantidqt/widgets/codeeditor/test/test_errorformatter.py
    mantidqt/widgets/codeeditor/test/test_execution.py
    mantidqt/widgets/codeeditor/test/test_interpreter.py
    mantidqt/widgets/codeeditor/test/test_multifileinterpreter.py

>>>>>>> d896322c
    mantidqt/widgets/test/test_algorithmselector.py
    mantidqt/widgets/test/test_jupyterconsole.py
    mantidqt/widgets/test/test_messagedisplay.py
  )

  # Tests
  pyunittest_add_test ( ${CMAKE_CURRENT_SOURCE_DIR}
    mantidqt ${PYTHON_TEST_FILES}
  )

  # No package installation yet...
  # Configure utils.qt.plugins file for install
endif ()<|MERGE_RESOLUTION|>--- conflicted
+++ resolved
@@ -69,10 +69,6 @@
     mantidqt/utils/test/test_async.py
     mantidqt/utils/test/test_modal_tester.py
     mantidqt/utils/test/test_qt_utils.py
-<<<<<<< HEAD
-    mantidqt/utils/test/test_modal_tester.py
-    mantidqt/widgets/test/test_algorithm_dialog.py
-=======
     mantidqt/utils/test/test_writetosignal.py
 
     mantidqt/widgets/test/test_algorithm_dialog.py
@@ -83,7 +79,6 @@
     mantidqt/widgets/codeeditor/test/test_interpreter.py
     mantidqt/widgets/codeeditor/test/test_multifileinterpreter.py
 
->>>>>>> d896322c
     mantidqt/widgets/test/test_algorithmselector.py
     mantidqt/widgets/test/test_jupyterconsole.py
     mantidqt/widgets/test/test_messagedisplay.py
