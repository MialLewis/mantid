# This is mainly here so you don't get a complaint when running cmake
cmake_minimum_required (VERSION 3.5)

# Add the path to our custom 'find' modules
set ( CMAKE_MODULE_PATH "${CMAKE_CURRENT_SOURCE_DIR}/../buildconfig/CMake")

# Define the project name. Allows building framework as a separate project.
project ( MantidFramework )

# Set paths to Third_Party for Windows
if ( NOT THIRD_PARTY_DIR )
  if ( MSVC )
    include ( MSVC)
  elseif ( APPLE )
    include ( DarwinSetup )
  endif ()
endif ()

# If building as a stand-alone project, call our common setup script
if ( NOT COMMONSETUP_DONE )
  include ( CommonSetup )
endif ()

###########################################################################
# Look for dependencies - bail out if any necessary ones not found
###########################################################################

check_include_files ( stdint.h stdint )
if ( stdint )
  add_definitions ( -DHAVE_STDINT_H )
endif ()
check_include_files ( cstdint.hpp boost_stdint)
if ( boost_stdint )
  add_definitions ( -DBOOST_CSTDINT_HPP )
endif ()

###########################################################################
# Globally-linked libraries variable
###########################################################################

# Might just as well link everything to Boost & Poco (found in CommonSetup)
# Boost_LIBRARIES variable is redefined by MPISetup so capture the value here
# and just add MPI stuff if required
set ( MANTIDLIBS  ${Boost_LIBRARIES} ${POCO_LIBRARIES} )

###########################################################################
# MPI-enable build setup
###########################################################################

# Only available on Linux (specifically RedHat), and for a framework-only build
if ( ${CMAKE_SYSTEM_NAME} MATCHES "Linux" )
  set ( MPI_BUILD OFF CACHE BOOL "Enable MPI options" )
  if ( MPI_BUILD )
    include ( MPISetup )
    set ( MANTIDLIBS  ${MANTIDLIBS} ${Boost_LIBRARIES} ${MPI_CXX_LIBRARIES} )
  endif ( MPI_BUILD )
endif ()

set ( MPI_EXPERIMENTAL OFF CACHE BOOL "Enable MPI options" )
if ( MPI_EXPERIMENTAL )
  include ( BoostMPI )
endif ()

###########################################################################
# Now add the packages one-by-one, building up the dependencies as we go
###########################################################################

add_custom_target ( FrameworkTests ) # target for all framework tests
add_dependencies ( check FrameworkTests )

include_directories (Types/inc)
add_subdirectory (Types)
set ( MANTIDLIBS ${MANTIDLIBS} Types)

include_directories (Kernel/inc)
add_subdirectory (Kernel)

include_directories (Parallel/inc)
add_subdirectory (Parallel)

include_directories (HistogramData/inc)
add_subdirectory (HistogramData)

include_directories (Indexing/inc)
add_subdirectory (Indexing)

include_directories (Beamline/inc)
add_subdirectory (Beamline)

set ( MANTIDLIBS ${MANTIDLIBS} Parallel )
# HistogramData has header-only dependency on Kernel, so Kernel comes after.
set ( MANTIDLIBS ${MANTIDLIBS} HistogramData )
# Indexing has header-only dependency on Kernel, so Kernel comes after.
set ( MANTIDLIBS ${MANTIDLIBS} Indexing )
set ( MANTIDLIBS ${MANTIDLIBS} Kernel )
set ( MANTIDLIBS ${MANTIDLIBS} Beamline )

# muParser needed by Geometry and subsequent packages
include_directories ( ${MUPARSER_INCLUDE_DIR} )
set ( MANTIDLIBS ${MANTIDLIBS} ${MUPARSER_LIBRARIES} )

include_directories (Geometry/inc)
add_subdirectory (Geometry)
set ( MANTIDLIBS ${MANTIDLIBS} Geometry )

include_directories (NexusGeometry/inc)
add_subdirectory (NexusGeometry)
set ( MANTIDLIBS ${MANTIDLIBS} NexusGeometry )

include_directories (API/inc)
add_subdirectory (API)
set ( MANTIDLIBS ${MANTIDLIBS} API )

add_subdirectory (PythonInterface)

include_directories (DataObjects/inc)
add_subdirectory (DataObjects)
set ( MANTIDLIBS ${MANTIDLIBS} DataObjects )

add_subdirectory (Nexus)
add_subdirectory (DataHandling)
add_subdirectory (Algorithms)
add_subdirectory (WorkflowAlgorithms)
add_subdirectory (Catalog)
add_subdirectory (CurveFitting)
add_subdirectory (Crystal)
add_subdirectory (ICat)
add_subdirectory (LiveData)
add_subdirectory (RemoteAlgorithms)
add_subdirectory (RemoteJobManagers)
add_subdirectory (SINQ)
add_subdirectory (Muon)

# If an MPI-enabled build, add in the MPI-specific algorithms package
if ( MPI_BUILD )
  add_subdirectory ( MPIAlgorithms )
endif ()

# If a OpenCL-enabled build, add in the OpenCL-specific algorithms package
set ( OPENCL_BUILD OFF CACHE BOOL "Enable building the GPUAlgorithms package using OpenCL. Requires OpenCL." )
if ( OPENCL_BUILD )
  add_subdirectory ( GPUAlgorithms )
endif ()

add_subdirectory (MDAlgorithms)
add_subdirectory (Doxygen)
add_subdirectory (ScriptRepository)

###########################################################################
# Add a custom target to build all of the Framework
###########################################################################

set ( FRAMEWORK_LIBS Kernel HistogramData Indexing Beamline Geometry API DataObjects
<<<<<<< HEAD
                     PythonInterface DataHandling Nexus Algorithms CurveFitting ICat
                     Catalog Crystal MDAlgorithms WorkflowAlgorithms
=======
                     PythonInterface DataHandling Nexus NexusGeometry Algorithms CurveFitting ICat
                     Crystal MDAlgorithms WorkflowAlgorithms
>>>>>>> 96b19301
                     LiveData RemoteAlgorithms RemoteJobManagers
                     SINQ Muon
)

add_custom_target( Framework DEPENDS ${FRAMEWORK_LIBS} )

###########################################################################
# Installation settings
# These need to be here so that a Framework only install will pick them up
#
# N.B. INBUNDLE variable is empty except on Mac (set in DarwinSetup.cmake)
###########################################################################

# Create instrument directory
install ( DIRECTORY ../instrument/ DESTINATION ${INBUNDLE}instrument
          PATTERN "*UNIT_TESTING*" EXCLUDE
          PATTERN ".gitignore" EXCLUDE
)

# Ships .py files but only ship compiled pyd files for supported platforms.
if ( WIN32 ) # General windows environment
  if ( CMAKE_SIZEOF_VOID_P EQUAL 8 ) # Recommended way of detecting 64- vs 32-bit build
    # Excludes .so files & _win32 binaries
    install ( DIRECTORY ../scripts/ DESTINATION ${INBUNDLE}scripts PATTERN "*.pyc"
              EXCLUDE PATTERN ".svn" EXCLUDE PATTERN ".gitignore"
              EXCLUDE PATTERN "*.so" EXCLUDE PATTERN "*_win32.pyd" EXCLUDE PATTERN "CMakeLists.txt"
              EXCLUDE PATTERN "test" EXCLUDE )
  else ()
    # Excludes so files & _win64 binaries
    install ( DIRECTORY ../scripts/ DESTINATION ${INBUNDLE}scripts PATTERN "*.pyc"
              EXCLUDE PATTERN ".svn" EXCLUDE PATTERN ".gitignore"
              EXCLUDE PATTERN "*.so" EXCLUDE PATTERN "*_win64.pyd" EXCLUDE PATTERN "CMakeLists.txt"
              EXCLUDE PATTERN "test" EXCLUDE )
  endif ()

  # Also ship mingw libraries for Inelastic fortran code. We need to do a better job here and build things
  file ( GLOB MINGW_DLLS "${THIRD_PARTY_DIR}/bin/mingw/*.dll" )
  install ( FILES ${MINGW_DLLS} DESTINATION ${INBUNDLE}scripts/Inelastic )
else ()
  # These don't work correctly and the linux ones are in no way general. They really need to be part of the build
  install ( DIRECTORY ../scripts/ DESTINATION ${INBUNDLE}scripts PATTERN "*.pyc"
            EXCLUDE PATTERN ".svn" EXCLUDE PATTERN ".gitignore"
            EXCLUDE PATTERN "*_win*.pyd" EXCLUDE PATTERN "*_lnx64.so" EXCLUDE PATTERN "CMakeLists.txt"
            EXCLUDE PATTERN "test" EXCLUDE )
endif ()

# THIS MUST BE THE LAST SUB_DIRECTORY ADDED. See Properties/CMakeLists.txt.
# This is included by the top-level CMakeLists if it is a full build but do it here for a Framework only
if( NOT FULL_PACKAGE_BUILD )
  add_subdirectory( PostInstall )
endif()<|MERGE_RESOLUTION|>--- conflicted
+++ resolved
@@ -151,13 +151,8 @@
 ###########################################################################
 
 set ( FRAMEWORK_LIBS Kernel HistogramData Indexing Beamline Geometry API DataObjects
-<<<<<<< HEAD
-                     PythonInterface DataHandling Nexus Algorithms CurveFitting ICat
+                     PythonInterface DataHandling Nexus NexusGeometry Algorithms CurveFitting ICat
                      Catalog Crystal MDAlgorithms WorkflowAlgorithms
-=======
-                     PythonInterface DataHandling Nexus NexusGeometry Algorithms CurveFitting ICat
-                     Crystal MDAlgorithms WorkflowAlgorithms
->>>>>>> 96b19301
                      LiveData RemoteAlgorithms RemoteJobManagers
                      SINQ Muon
 )
