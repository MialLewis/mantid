--- conflicted
+++ resolved
@@ -35,16 +35,11 @@
 
   # ctest targets
   set ( PYTHON_TEST_FILES
-<<<<<<< HEAD
+    mantidqt/test/algorithmselector_test.py
     mantidqt/test/test_import.py
     mantidqt/utils/test/test_qt_utils.py
     mantidqt/widgets/test/test_messagedisplay.py
  )
-=======
-    mantidqt/test/algorithmselector_test.py
-    mantidqt/test/import_test.py
-  )
->>>>>>> ad2c64cb
 
   # Tests
   pyunittest_add_test ( ${CMAKE_CURRENT_SOURCE_DIR}
