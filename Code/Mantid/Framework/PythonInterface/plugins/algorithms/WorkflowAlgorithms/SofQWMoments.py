--- conflicted
+++ resolved
@@ -112,10 +112,6 @@
     		workdir = getDefaultWorkingDirectory()
     		opath = os.path.join(workdir,output_workspace+'.nxs')
     		SaveNexusProcessed(InputWorkspace=output_workspace, Filename=opath)
-<<<<<<< HEAD
-
-=======
->>>>>>> 011e474e
     		if Verbose:
     			logger.notice('Output file : ' + opath)
 
