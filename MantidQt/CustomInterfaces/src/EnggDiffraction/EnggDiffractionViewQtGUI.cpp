--- conflicted
+++ resolved
@@ -257,13 +257,7 @@
           SLOT(savePeakList()));
 
   m_uiTabFitting.dataPlot->setCanvasBackground(Qt::white);
-<<<<<<< HEAD
-
   m_uiTabFitting.dataPlot->setAxisTitle(QwtPlot::xBottom, "d-Spacing (A)");
-
-=======
-  m_uiTabFitting.dataPlot->setAxisTitle(QwtPlot::xBottom, "d-Spacing (A)");
->>>>>>> 30a69342
   m_uiTabFitting.dataPlot->setAxisTitle(QwtPlot::yLeft, "Counts (us)^-1");
   QFont font("MS Shell Dlg 2", 8);
   m_uiTabFitting.dataPlot->setAxisFont(QwtPlot::xBottom, font);
