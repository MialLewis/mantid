# Note all changes in this file require a restart of Mantid
# additionally any long term changes should be sent back to the development team so any changes can be merged
# into future versions of Mantid.

absorption_correction_params = {
    # These are read directly by the generate absorb corrections functions instead of being parsed.
    # Therefore they cannot be overridden using basic config files or keyword arguments.
    "cylinder_sample_height": 4.0,
    "cylinder_sample_radius": 0.4,
    "cylinder_position": [0., 0., 0.],

    "chemical_formula": "V",
}

file_names = {
    "masking_file_name": "VanaPeaks.dat",
    "grouping_file_name": "Master_copy_of_grouping_file_with_essential_masks.cal"
}

script_params = {
    "raw_data_cropping_values": (750, 20000),
    "spline_coefficient": 100,
}

focused_cropping_values = [
    (1500, 19900),  # Bank 1
    (1500, 19900),  # Bank 2
    (1500, 19900),  # Bank 3
    (1500, 19900),  # Bank 4
    (1500, 19900),  # Bank 5
    ]

vanadium_cropping_values = [
    (800, 19995),  # Bank 1
    (800, 19995),  # Bank 2
    (800, 19995),  # Bank 3
    (800, 19995),  # Bank 4
    (800, 19995),  # Bank 5
]

variable_help = {
    "file_names": {
        "masking_file_name": "Specifies the name of the of the file containing the positions of the  Bragg Peaks to "
                             "mask out. This must be located at the root of the calibration folder the user has "
                             "specified."
    },

    "script_params": {
        "raw_data_cropping_values": "This specifies the valid range in TOF of the raw data. This is applied before any "
                                    "processing takes place to remove negative counts at very low TOF values",
        "spline_coefficient": "The coefficient to use when calculating the vanadium splines during the calibration "
                              "step."
    },

    "focused_cropping_values": "These values are used to determine the TOF range to crop a focused (not Vanadium Cal.) "
                               "workspace to. These are applied on a bank by bank basis. They must be less than "
                               "the values specified for raw_data_cropping_values.",

    "vanadium_cropping_values": "These values are use to determine the TOF range to crop a vanadium workspace to during"
                                " calibration step. These are applied on a bank by bank basis and must be smaller than"
                                " the range specified in raw_data_cropping_values and larger than the values specified"
                                " in focused_cropping_values."
}

variables = {
    # Used by the script to find the dictionaries in advanced config.
    "file_names_dict": file_names,
    "script_params": script_params,
<<<<<<< HEAD
    "tof_cropping_ranges": tof_cropping_ranges,
=======
    "focused_cropping_values": focused_cropping_values,
>>>>>>> d3c062ad
    "vanadium_cropping_values": vanadium_cropping_values
}<|MERGE_RESOLUTION|>--- conflicted
+++ resolved
@@ -66,10 +66,6 @@
     # Used by the script to find the dictionaries in advanced config.
     "file_names_dict": file_names,
     "script_params": script_params,
-<<<<<<< HEAD
-    "tof_cropping_ranges": tof_cropping_ranges,
-=======
     "focused_cropping_values": focused_cropping_values,
->>>>>>> d3c062ad
     "vanadium_cropping_values": vanadium_cropping_values
 }