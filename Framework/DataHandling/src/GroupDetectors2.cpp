--- conflicted
+++ resolved
@@ -850,13 +850,8 @@
                                          std::vector<int64_t> &unUsedSpec,
                                          std::string seperator) {
   // remove comments and white space
-<<<<<<< HEAD
   Mantid::Kernel::StringTokenizer dataComment(line, seperator, IGNORE_SPACES);
-  for (auto itr = dataComment.begin(); itr != dataComment.end(); ++itr) {
-=======
-  Poco::StringTokenizer dataComment(line, seperator, IGNORE_SPACES);
   for (const auto &itr : dataComment) {
->>>>>>> 2f5d648d
     std::vector<size_t> specNums;
     specNums.reserve(output.capacity());
 
