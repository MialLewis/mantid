--- conflicted
+++ resolved
@@ -81,11 +81,7 @@
 # Run tests
 #####################################################################################
 # Remove doctrees directory so it forces a full reparse. This will then pick up all
-<<<<<<< HEAD
-# reference warnings
-=======
 # reference warnings in a html build
->>>>>>> 88d29260
 if [ -d $BUILD_DIR/docs/doctrees ]; then
   rm -rf $BUILD_DIR/docs/doctrees/*
 fi
@@ -101,13 +97,8 @@
 echo "usagereports.enabled = 0" >> $userprops
 
 set +e #don't immediately exit on failure so that we can remove the package
-<<<<<<< HEAD
-$SCL_ON_RHEL6 "bin/MantidPlot -xq docs/runsphinx_html.py"
-$SCL_ON_RHEL6 "bin/MantidPlot -xq docs/runsphinx_doctest.py"
-=======
 ${MANTIDPLOT_EXE} -xq docs/runsphinx_html.py
 ${MANTIDPLOT_EXE} -xq docs/runsphinx_doctest.py
->>>>>>> 88d29260
 status=$?
 set -e #exit on failures from now on
 
