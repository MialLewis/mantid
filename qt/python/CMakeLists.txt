--- conflicted
+++ resolved
@@ -38,20 +38,13 @@
   add_subdirectory(mantidqt)
 
   # Setup dependency chain
-<<<<<<< HEAD
   add_dependencies(mantidqt
                    mantidqt_resources
                    mantidqt_commonqt5
                    mantidqt_instrumentviewqt5
-                   mantidqt_iconsqt5)
-=======
-  add_dependencies ( mantidqt
-    mantidqt_resources
-    mantidqt_commonqt5
-    mantidqt_instrumentviewqt5
-    PythonInterface
+                   mantidqt_iconsqt5
+                   PythonInterface
   )
->>>>>>> c126ce37
 
   if(ENABLE_MANTIDPLOT)
     add_dependencies(mantidqt mantidqt_commonqt4)
