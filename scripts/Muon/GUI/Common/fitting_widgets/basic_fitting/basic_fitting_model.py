# Mantid Repository : https://github.com/mantidproject/mantid
#
# Copyright &copy; 2021 ISIS Rutherford Appleton Laboratory UKRI,
#   NScD Oak Ridge National Laboratory, European Spallation Source,
#   Institut Laue - Langevin & CSNS, Institute of High Energy Physics, CAS
# SPDX - License - Identifier: GPL - 3.0 +
from mantid import AlgorithmManager, logger
from mantid.api import CompositeFunction, IAlgorithm, IFunction
from mantid.simpleapi import CopyLogs, EvaluateFunction, RenameWorkspace

from Muon.GUI.Common.ADSHandler.workspace_naming import create_fitted_workspace_name, create_parameter_table_name
from Muon.GUI.Common.ADSHandler.muon_workspace_wrapper import MuonWorkspaceWrapper
from Muon.GUI.Common.contexts.fitting_context import FitInformation
from Muon.GUI.Common.contexts.muon_context import MuonContext
from Muon.GUI.Common.utilities.algorithm_utils import run_Fit

import math
import re
from typing import List, NamedTuple

DEFAULT_CHI_SQUARED = 0.0
DEFAULT_FIT_STATUS = None
DEFAULT_SINGLE_FIT_FUNCTION = None
DEFAULT_START_X = 0.0
DEFAULT_FDA_END_X = 250.0
DEFAULT_MA_END_X = 15.0

FDA_GUESS_WORKSPACE = "__frequency_domain_analysis_fitting_guess"
MA_GUESS_WORKSPACE = "__muon_analysis_fitting_guess"
FDA_SUFFIX = " FD"
MA_SUFFIX = " MA"


def get_function_name_for_composite(composite: CompositeFunction) -> str:
    """Gets the function name to associate with a composite function when saving fit results."""
    function_names = [composite.getFunction(i).name() for i in range(composite.nFunctions())]

    if len(function_names) > 3:
        function_names = function_names[:3]
        function_names.append("...")
    return ",".join(function_names)


class FitPlotInformation(NamedTuple):
    """
    This class is used to send fit data to the plot widget for plotting.
    """
    input_workspaces: List[str]
    fit: FitInformation


class BasicFittingModel:
    """
    The BasicFittingModel stores the datasets, start Xs, end Xs, fit statuses and chi squared for Single Fitting.
    """

    def __init__(self, context: MuonContext, is_frequency_domain: bool = False):
        """Initializes the model with empty fit data."""
        self.context = context

        self._default_end_x = DEFAULT_FDA_END_X if is_frequency_domain else DEFAULT_MA_END_X

        self._current_dataset_index = None
        self._dataset_names = []

        self._start_xs = []
        self._end_xs = []

        self._single_fit_functions = []
        self._single_fit_functions_cache = []

        self._fit_statuses = []
        self._fit_statuses_cache = []

        self._chi_squared = []
        self._chi_squared_cache = []

        self._function_name = ""
        self._function_name_auto_update = True

        self._minimizer = ""
        self._evaluation_type = ""
        self._fit_to_raw = True

    @property
    def current_dataset_index(self) -> int:
        """Returns the index of the currently selected dataset."""
        return self._current_dataset_index

    @current_dataset_index.setter
    def current_dataset_index(self, index: int) -> None:
        """Sets the index of the currently selected dataset."""
        if index is not None and index >= self.number_of_datasets:
            raise RuntimeError(f"The provided dataset index ({index}) is too large.")

        self._current_dataset_index = index

    @property
    def dataset_names(self) -> list:
        """Returns the names of all the datasets stored in the model."""
        return self._dataset_names

    @dataset_names.setter
    def dataset_names(self, names: list) -> None:
        """Sets the dataset names stored by the model. Resets the other fitting data."""
        start_xs, end_xs = self._get_new_start_xs_and_end_xs_using_existing_datasets(names)
        functions = self._get_new_functions_using_existing_datasets(names)

        self._dataset_names = names

        self.start_xs = start_xs
        self.end_xs = end_xs

        self.reset_fit_functions(functions)
        self.reset_current_dataset_index()
        self.reset_fit_statuses_and_chi_squared()
        self.clear_cached_fit_functions()

    @property
    def current_dataset_name(self) -> str:
        """Returns the currently selected dataset name"""
        if self.current_dataset_index is not None:
            return self.dataset_names[self.current_dataset_index]
        else:
            return None

    @current_dataset_name.setter
    def current_dataset_name(self, name: str) -> None:
        """Sets the currently selected dataset name to have a different name."""
        self.dataset_names[self.current_dataset_index] = name

    @property
    def number_of_datasets(self) -> int:
        """Returns the number of datasets stored by the model."""
        return len(self.dataset_names)

    @property
    def start_xs(self) -> list:
        """Returns all of the start Xs stored by the model."""
        return self._start_xs

    @start_xs.setter
    def start_xs(self, start_xs: list) -> None:
        """Sets all of the start Xs in the model."""
        if len(start_xs) != self.number_of_datasets:
            raise RuntimeError(f"The provided number of start Xs is not equal to the number of datasets.")

        self._start_xs = start_xs

    @property
    def current_start_x(self) -> float:
        """Returns the currently selected start X, or the default start X if nothing is selected."""
        if self.current_dataset_index is not None:
            return self.start_xs[self.current_dataset_index]
        else:
            return DEFAULT_START_X

    @current_start_x.setter
    def current_start_x(self, value: float) -> None:
        """Sets the value of the currently selected start X."""
        if value < self.current_end_x:
            self.start_xs[self.current_dataset_index] = value

    @property
    def end_xs(self) -> list:
        """Returns all of the end Xs stored by the model."""
        return self._end_xs

    @end_xs.setter
    def end_xs(self, end_xs: list) -> None:
        """Sets all of the end Xs in the model."""
        if len(end_xs) != self.number_of_datasets:
            raise RuntimeError(f"The provided number of end Xs is not equal to the number of datasets.")

        self._end_xs = end_xs

    @property
    def current_end_x(self) -> float:
        """Returns the currently selected start X, or the default start X if nothing is selected."""
        if self.current_dataset_index is not None:
            return self.end_xs[self.current_dataset_index]
        else:
            return self._default_end_x

    @current_end_x.setter
    def current_end_x(self, value: float) -> None:
        """Sets the value of the currently selected end X."""
        if value > self.current_start_x:
            self.end_xs[self.current_dataset_index] = value

    def clear_single_fit_functions(self) -> None:
        """Clears the single fit functions corresponding to each dataset."""
        self.single_fit_functions = [None] * self.number_of_datasets

    @property
    def single_fit_functions(self) -> list:
        """Returns all of the fit functions used for single fitting. Each function corresponds to a dataset."""
        return self._single_fit_functions

    @single_fit_functions.setter
    def single_fit_functions(self, fit_functions: list) -> None:
        """Sets all of the single fit functions stored in the model."""
        if len(fit_functions) != self.number_of_datasets:
            raise RuntimeError(f"The provided number of functions is not equal to the number of datasets.")

        self._single_fit_functions = [self._clone_function(function) for function in fit_functions]

    @property
    def current_single_fit_function(self) -> IFunction:
        """Returns the currently selected fit function for single fitting."""
        if self.current_dataset_index is not None:
            return self.single_fit_functions[self.current_dataset_index]
        else:
            return DEFAULT_SINGLE_FIT_FUNCTION

    @current_single_fit_function.setter
    def current_single_fit_function(self, fit_function: IFunction) -> None:
        """Sets the currently selected single fit function."""
        self.single_fit_functions[self.current_dataset_index] = fit_function

    def get_single_fit_function_for(self, dataset_name: str) -> IFunction:
        """Returns the single fit function that corresponds to the given dataset name."""
        if dataset_name in self.dataset_names:
            return self.single_fit_functions[self.dataset_names.index(dataset_name)]
        else:
            return DEFAULT_SINGLE_FIT_FUNCTION

    @property
    def single_fit_functions_cache(self) -> list:
        """Returns the cache of fit functions used for single fitting."""
        return self._single_fit_functions_cache

    @single_fit_functions_cache.setter
    def single_fit_functions_cache(self, fit_functions: list) -> None:
        """Sets the cache of fit functions used for single fitting."""
        if len(fit_functions) != self.number_of_datasets:
            raise RuntimeError(f"The provided number of fit functions is not equal to the number of datasets.")

        self._single_fit_functions_cache = fit_functions

    def cache_the_current_fit_functions(self) -> None:
        """Caches the existing single fit functions. Used before a fit is performed to save the old state."""
        self.single_fit_functions_cache = [self._clone_function(function) for function in self.single_fit_functions]
        self.fit_statuses_cache = self.fit_statuses.copy()
        self.chi_squared_cache = self.chi_squared.copy()

    def clear_cached_fit_functions(self) -> None:
        """Clears the cached fit functions and removes all fits from the fitting context."""
        self.single_fit_functions_cache = [None] * self.number_of_datasets
<<<<<<< HEAD
=======
        self.fit_statuses_cache = [None] * self.number_of_datasets
        self.chi_squared_cache = [None] * self.number_of_datasets
>>>>>>> ef9041a9

    @property
    def fit_statuses(self) -> list:
        """Returns all of the fit statuses in a list."""
        return self._fit_statuses

    @fit_statuses.setter
    def fit_statuses(self, fit_statuses: list) -> None:
        """Sets the value of all fit statuses."""
        if len(fit_statuses) != self.number_of_datasets:
            raise RuntimeError(f"The provided number of fit statuses is not equal to the number of datasets.")

        self._fit_statuses = fit_statuses

    @property
    def fit_statuses_cache(self) -> list:
        """Returns all of the cached fit statuses in a list."""
        return self._fit_statuses_cache

    @fit_statuses_cache.setter
    def fit_statuses_cache(self, fit_statuses: list) -> None:
        """Sets the value of the cached fit statuses."""
        if len(fit_statuses) != self.number_of_datasets:
            raise RuntimeError(f"The provided number of fit statuses is not equal to the number of datasets.")

        self._fit_statuses_cache = fit_statuses

    @property
    def current_fit_status(self) -> str:
        """Returns the fit status of the dataset that is currently selected."""
        if self.current_dataset_index is not None:
            return self.fit_statuses[self.current_dataset_index]
        else:
            return DEFAULT_FIT_STATUS

    @current_fit_status.setter
    def current_fit_status(self, fit_status: list) -> None:
        """Sets the fit status of the dataset that is currently selected."""
        self.fit_statuses[self.current_dataset_index] = fit_status

    @property
    def chi_squared(self) -> list:
        """Returns all of the chi squared values."""
        return self._chi_squared

    @chi_squared.setter
    def chi_squared(self, chi_squared: list) -> None:
        """Sets all of the chi squared values."""
        if len(chi_squared) != self.number_of_datasets:
            raise RuntimeError(f"The provided number of chi squared is not equal to the number of datasets.")

        self._chi_squared = chi_squared

    @property
    def chi_squared_cache(self) -> list:
        """Returns all of the cached chi squares in a list."""
        return self._chi_squared_cache

    @chi_squared_cache.setter
    def chi_squared_cache(self, chi_squared: list) -> None:
        """Sets the value of the cached fit statuses."""
        if len(chi_squared) != self.number_of_datasets:
            raise RuntimeError(f"The provided number of chi squared is not equal to the number of datasets.")

        self._chi_squared_cache = chi_squared

    @property
    def current_chi_squared(self) -> float:
        """Returns the chi squared of the dataset that is currently selected."""
        if self.current_dataset_index is not None:
            return self.chi_squared[self.current_dataset_index]
        else:
            return DEFAULT_CHI_SQUARED

    @current_chi_squared.setter
    def current_chi_squared(self, chi_squared: float) -> None:
        """Sets the chi squared of the dataset that is currently selected."""
        self.chi_squared[self.current_dataset_index] = chi_squared

    @property
    def function_name(self) -> str:
        """Returns the function name to add to the end of a fitted workspace."""
        return self._function_name

    @function_name.setter
    def function_name(self, new_name: str) -> None:
        """Sets the function name to add to the end of a fitted workspace."""
        self._function_name = new_name
        if self._function_name != "" and self._function_name[:1] != " ":
            self._function_name = " " + self._function_name

    @property
    def function_name_auto_update(self) -> bool:
        """Returns a boolean whether or not to automatically update the function name."""
        return self._function_name_auto_update

    @function_name_auto_update.setter
    def function_name_auto_update(self, auto_update: bool) -> None:
        """Sets whether or not to automatically update the function name."""
        self._function_name_auto_update = auto_update

    def automatically_update_function_name(self) -> None:
        """Attempt to update the function name automatically."""
        if self.function_name_auto_update:
            self.function_name = self._get_function_name(self.current_single_fit_function)

    @property
    def minimizer(self) -> str:
        """Returns the minimizer to be used during a fit."""
        return self._minimizer

    @minimizer.setter
    def minimizer(self, minimizer: str) -> None:
        """Sets the minimizer to be used during a fit."""
        self._minimizer = minimizer

    @property
    def evaluation_type(self) -> str:
        """Returns the evaluation type to be used during a fit."""
        return self._evaluation_type

    @evaluation_type.setter
    def evaluation_type(self, evaluation_type: str) -> None:
        """Sets the evaluation type to be used during a fit."""
        self._evaluation_type = evaluation_type

    @property
    def fit_to_raw(self) -> bool:
        """Returns true if fit to raw is turned on."""
        return self._fit_to_raw

    @fit_to_raw.setter
    def fit_to_raw(self, fit_to_raw: bool) -> None:
        """Sets the fit to raw property."""
        if fit_to_raw != self._fit_to_raw:
            self._fit_to_raw = fit_to_raw
            self.context.fitting_context.fit_raw = fit_to_raw
            # Avoids resetting the start/end xs and etc. by not using the dataset_names setter.
            self._dataset_names = self._get_equivalent_binned_or_unbinned_workspaces()

    @property
    def simultaneous_fitting_mode(self) -> bool:
        """Returns true if the fitting mode is simultaneous. Override this method if you require simultaneous."""
        return False

    @property
    def global_parameters(self) -> list:
        """Returns the global parameters stored in the model. Override this method if you require global parameters."""
        return []

    def update_parameter_value(self, full_parameter: str, value: float) -> None:
        """Update the value of a parameter in the fit function."""
        if self.current_single_fit_function is not None:
            self.current_single_fit_function.setParameter(full_parameter, value)

    @property
    def do_rebin(self) -> bool:
        """Returns true if rebin is selected within the context."""
        return self.context._do_rebin()

    def use_cached_function(self) -> None:
        """Sets the current function as being the cached function."""
        self.single_fit_functions = self.single_fit_functions_cache
        self.fit_statuses = self.fit_statuses_cache.copy()
        self.chi_squared = self.chi_squared_cache.copy()

    def update_plot_guess(self, plot_guess: bool) -> None:
        """Updates the guess plot using the current dataset and function."""
        guess_workspace_name = self._evaluate_plot_guess(plot_guess)
        self.context.fitting_context.notify_plot_guess_changed(plot_guess, guess_workspace_name)

    def remove_all_fits_from_context(self) -> None:
        """Removes all fit results from the context."""
        self.context.fitting_context.remove_all_fits()

    def remove_latest_fit_from_context(self) -> None:
        """Removes the most recent fit performed from the fitting context"""
        self.context.fitting_context.remove_latest_fit()

    def reset_current_dataset_index(self) -> None:
        """Resets the current dataset index stored by the model."""
        if self.number_of_datasets == 0:
            self.current_dataset_index = None
        elif self.current_dataset_index is None or self.current_dataset_index >= self.number_of_datasets:
            self.current_dataset_index = 0

    def reset_start_xs_and_end_xs(self) -> None:
        """Resets the start and end Xs stored by the model."""
        self._reset_start_xs()
        self._reset_end_xs()

    def reset_fit_statuses_and_chi_squared(self) -> None:
        """Reset the fit statuses and chi squared stored by the model."""
        self.fit_statuses = [DEFAULT_FIT_STATUS] * self.number_of_datasets
        self.chi_squared = [DEFAULT_CHI_SQUARED] * self.number_of_datasets

    def reset_fit_functions(self, new_functions: list) -> None:
        """Reset the fit functions stored by the model. Attempts to use the currently selected function."""
        self.single_fit_functions = new_functions

    def _reset_start_xs(self) -> None:
        """Resets the start Xs stored by the model."""
        if self.number_of_datasets > 0:
            self.start_xs = [self.retrieve_first_good_data_from_run(name) for name in self.dataset_names]
        else:
            self.start_xs = []

    def _reset_end_xs(self) -> None:
        """Resets the end Xs stored by the model."""
        end_x = self.current_end_x if len(self.end_xs) > 0 else self._default_end_x
        self.end_xs = [end_x] * self.number_of_datasets

    def _get_new_start_xs_and_end_xs_using_existing_datasets(self, new_dataset_names: list) -> tuple:
        """Returns the start and end Xs to use for the new datasets. It tries to use existing ranges if possible."""
        start_xs = [self._get_new_start_x_for(name) for name in new_dataset_names]
        end_xs = [self._get_new_end_x_for(name) for name in new_dataset_names]
        return start_xs, end_xs

    def _get_new_start_x_for(self, new_dataset_name: str) -> float:
        """Returns the start X to use for the new dataset. It tries to use an existing start X if possible."""
        if new_dataset_name in self.dataset_names:
            return self.start_xs[self.dataset_names.index(new_dataset_name)]
        else:
            return self.retrieve_first_good_data_from_run(new_dataset_name)

    def _get_new_end_x_for(self, new_dataset_name: str) -> float:
        """Returns the end X to use for the new dataset. It tries to use an existing end X if possible."""
        if new_dataset_name in self.dataset_names:
            return self.end_xs[self.dataset_names.index(new_dataset_name)]
        else:
            return self.current_end_x if len(self.end_xs) > 0 else self._default_end_x

    def _get_new_functions_using_existing_datasets(self, new_dataset_names: list) -> list:
        """Returns the functions to use for the new datasets. It tries to use the existing functions if possible."""
        if len(self.dataset_names) == len(new_dataset_names):
            return self.single_fit_functions
        else:
            return [self._get_new_function_for(name) for name in new_dataset_names]

    def _get_new_function_for(self, new_dataset_name: str) -> IFunction:
        """Returns the function to use for the new dataset. It tries to use an existing function if possible."""
        if new_dataset_name in self.dataset_names:
            return self._clone_function(self.single_fit_functions[self.dataset_names.index(new_dataset_name)])
        else:
            return self._clone_function(self.current_single_fit_function)

    def retrieve_first_good_data_from_run(self, workspace_name: str) -> float:
        """Returns the first good data value from a run number within a workspace name."""
        try:
            return self.context.first_good_data([float(re.search("[0-9]+", workspace_name).group())])
        except AttributeError:
            return DEFAULT_START_X

    def get_fit_function_parameters(self) -> list:
        """Returns the names of the fit parameters in the fit functions."""
        if self.single_fit_functions:
            fit_function = self.single_fit_functions[0]
            if fit_function is not None:
                return [fit_function.parameterName(i) for i in range(fit_function.nParams())]
        return []

    def get_all_fit_functions(self) -> list:
        """Returns all the fit functions for the current fitting mode."""
        return self.single_fit_functions

    def get_active_fit_function(self) -> IFunction:
        """Returns the fit function that is active and will be used for a fit."""
        return self.current_single_fit_function

    def get_active_workspace_names(self) -> list:
        """Returns the names of the workspaces that will be fitted. Single Fit mode only fits the selected workspace."""
        return [self.current_dataset_name]

    def get_active_fit_results(self) -> list:
        """Returns the results of the currently active fit. For Single Fit there is only one fit result."""
        if self.number_of_datasets > 0:
            return self._create_fit_plot_information(self.get_active_workspace_names(), self.function_name)
        else:
            return []

    def get_workspace_names_to_display_from_context(self) -> None:
        """Returns the workspace names to display in the view and store in the model."""
        raise NotImplementedError("This method must be overridden by a child class.")

    def perform_fit(self) -> tuple:
        """Performs a single fit and returns the resulting function, status and chi squared."""
        params = self._get_parameters_for_single_fit(self.current_dataset_name, self.current_single_fit_function)
        return self._do_single_fit(params)

    def _do_single_fit(self, parameters: dict) -> tuple:
        """Does a single fit and returns the fit function, status and chi squared. Adds the results to the ADS."""
        output_workspace, parameter_table, function, fit_status, chi_squared, covariance_matrix = \
            self._do_single_fit_and_return_workspace_parameters_and_fit_function(parameters)

        self._add_single_fit_results_to_ADS_and_context(parameters["InputWorkspace"], parameter_table, output_workspace,
                                                        covariance_matrix)
        return function, fit_status, chi_squared

    def _do_single_fit_and_return_workspace_parameters_and_fit_function(self, parameters: dict) -> tuple:
        """Does a single fit and returns the fit function, status and chi squared."""
        alg = self._create_fit_algorithm()
        output_workspace, parameter_table, function, fit_status, chi_squared, covariance_matrix = run_Fit(parameters,
                                                                                                          alg)
        CopyLogs(InputWorkspace=parameters["InputWorkspace"], OutputWorkspace=output_workspace, StoreInADS=False)
        return output_workspace, parameter_table, function, fit_status, chi_squared, covariance_matrix

    def _get_parameters_for_single_fit(self, dataset_name: str, single_fit_function: IFunction) -> dict:
        """Returns the parameters used for a single fit."""
        params = self._get_common_parameters()
        params["Function"] = single_fit_function
        params["InputWorkspace"] = dataset_name
        params["StartX"] = self.current_start_x
        params["EndX"] = self.current_end_x
        return params

    def _get_common_parameters(self) -> dict:
        """Returns the parameters which are common across different fitting modes."""
        return {"Minimizer": self.minimizer,
                "EvaluationType": self.evaluation_type}

    def _create_fit_algorithm(self) -> IAlgorithm:
        """Creates the Fit or DoublePulseFit algorithm depending if Double Pulse fit is selected."""
        if self._double_pulse_enabled():
            return self._create_double_pulse_alg()
        else:
            return AlgorithmManager.create("Fit")

    def _create_double_pulse_alg(self) -> IAlgorithm:
        """Creates the DoublePulseFit algorithm."""
        offset = self.context.gui_context['DoublePulseTime']
        first_pulse_weighting, second_pulse_weighting = self._get_pulse_weightings(offset, 2.2)

        alg = AlgorithmManager.create("DoublePulseFit")
        alg.setProperty("PulseOffset", offset)
        alg.setProperty("FirstPulseWeight", first_pulse_weighting)
        alg.setProperty("SecondPulseWeight", second_pulse_weighting)
        return alg

    def _double_pulse_enabled(self) -> bool:
        """Returns true of Double Pulse fit is selected in the context."""
        return "DoublePulseEnabled" in self.context.gui_context and self.context.gui_context["DoublePulseEnabled"]

    @staticmethod
    def _get_pulse_weightings(offset: float, muon_halflife: float) -> tuple:
        """Returns the pulse weightings used for a double pulse fit."""
        decay = math.exp(-offset / muon_halflife)
        first_pulse_weighting = decay / (1 + decay)
        second_pulse_weighting = 1 / (1 + decay)
        return first_pulse_weighting, second_pulse_weighting

    def _add_single_fit_results_to_ADS_and_context(self, input_workspace, parameters_table, output_workspace,
                                                   covariance_matrix) -> None:
        """Adds the results of a single fit to the ADS and context."""
        workspace_name, table_name, table_directory = self._add_single_fit_workspaces_to_ADS(input_workspace,
                                                                                             output_workspace,
                                                                                             covariance_matrix)

        self._add_fit_to_context(self._add_workspace_to_ADS(parameters_table, table_name, table_directory),
                                 input_workspace, [workspace_name])

    def _add_single_fit_workspaces_to_ADS(self, input_workspace, output_workspace, covariance_matrix) -> tuple:
        """Adds the results of a single fit to the ADS."""
        workspace_name, workspace_directory = create_fitted_workspace_name(input_workspace, self.function_name)
        table_name, table_directory = create_parameter_table_name(input_workspace, self.function_name)

        self._add_workspace_to_ADS(output_workspace, workspace_name, workspace_directory)
        self._add_workspace_to_ADS(covariance_matrix, workspace_name + '_CovarianceMatrix', table_directory)

        return workspace_name, table_name, table_directory

    def _add_fit_to_context(self, parameter_workspace, input_workspaces, output_workspaces,
                            global_parameters: list = None) -> None:
        """Adds the results of a single fit to the context."""
        self.context.fitting_context.add_fit_from_values(parameter_workspace, self.function_name, input_workspaces,
                                                         output_workspaces, global_parameters)

    def _create_fit_plot_information(self, workspace_names: list, function_name: str) -> list:
        """Creates the FitPlotInformation storing fit data to be plotted in the plot widget."""
        return [FitPlotInformation(input_workspaces=workspace_names,
                                   fit=self._get_fit_results_from_context(workspace_names, function_name))]

    def _get_fit_results_from_context(self, workspace_names: list, function_name: str) -> FitInformation:
        """Gets the fit results from the context using the workspace names and function name."""
        return self.context.fitting_context.find_fit_for_input_workspace_list_and_function(workspace_names,
                                                                                           function_name)

    def _get_equivalent_binned_or_unbinned_workspaces(self):
        """Returns the equivalent binned or unbinned workspaces for the current datasets."""
        return self.context.get_list_of_binned_or_unbinned_workspaces_from_equivalents(self.dataset_names)

    @staticmethod
    def _clone_function(function: IFunction) -> IFunction:
        """Make a clone of the function provided."""
        if function is None:
            return function
        return function.clone()

    @staticmethod
    def _get_function_name(function: IFunction) -> str:
        """Returns the function name to use for saving fit results based on the function provided."""
        if function is None:
            return ""
        if function.getNumberDomains() > 1:
            function = function.getFunction(0)

        try:
            return get_function_name_for_composite(function)
        except AttributeError:
            return function.name()

    def _evaluate_plot_guess(self, plot_guess: bool) -> str:
        """Evaluate the plot guess fit function and returns the name of the resulting guess workspace."""
        if not plot_guess or self.current_dataset_name is None:
            return None

        fit_function = self._get_plot_guess_fit_function()
        if fit_function is not None:
            return self._evaluate_function(fit_function, self._get_plot_guess_name())
        return None

    def _evaluate_function(self, fit_function: IFunction, output_workspace: str) -> str:
        """Evaluate the plot guess fit function and returns the name of the resulting guess workspace."""
        try:
            if self._double_pulse_enabled():
                self._evaluate_double_pulse_function(fit_function, output_workspace)
            else:
                EvaluateFunction(InputWorkspace=self.current_dataset_name,
                                 Function=fit_function,
                                 StartX=self.current_start_x,
                                 EndX=self.current_end_x,
                                 OutputWorkspace=output_workspace)
        except RuntimeError:
            logger.error("Failed to plot guess.")
            return None
        return output_workspace

    def _evaluate_double_pulse_function(self, fit_function: IFunction, output_workspace: str) -> None:
        """Evaluate the plot guess fit function for a double pulse fit. It does this by setting MaxIterations to 1."""
        alg = self._create_double_pulse_alg()
        alg.initialize()
        alg.setAlwaysStoreInADS(True)
        alg.setProperty("Function", fit_function)
        alg.setProperty("InputWorkspace", self.current_dataset_name)
        alg.setProperty("StartX", self.current_start_x)
        alg.setProperty("EndX", self.current_end_x)
        alg.setProperty("Minimizer", self.minimizer)
        alg.setProperty("EvaluationType", self.evaluation_type)
        alg.setProperty("MaxIterations", 0)
        alg.setProperty("Output", "__double_pulse_guess")
        alg.execute()

        self.context.ads_observer.observeRename(False)
        RenameWorkspace(InputWorkspace=alg.getPropertyValue("OutputWorkspace"),
                        OutputWorkspace=output_workspace)
        self.context.ads_observer.observeRename(True)

    def _get_plot_guess_name(self) -> str:
        """Returns the name to use for the plot guess workspace."""
        if self.context.workspace_suffix == MA_SUFFIX:
            return MA_GUESS_WORKSPACE + self.current_dataset_name
        else:
            return FDA_GUESS_WORKSPACE + self.current_dataset_name

    def _get_plot_guess_fit_function(self) -> IFunction:
        """Returns the fit function to evaluate when plotting a guess."""
        fit_function = self.get_active_fit_function()
        if fit_function is not None and self.simultaneous_fitting_mode:
            return fit_function.createEquivalentFunctions()[self.current_dataset_index]
        else:
            return fit_function

    def _add_workspace_to_ADS(self, workspace, name: str, directory: str) -> MuonWorkspaceWrapper:
        """Add a Muon-wrapped workspace to the ADS."""
        self.context.ads_observer.observeRename(False)
        workspace_wrapper = MuonWorkspaceWrapper(workspace)
        workspace_wrapper.show(directory + name)
        self.context.ads_observer.observeRename(True)
        return workspace_wrapper<|MERGE_RESOLUTION|>--- conflicted
+++ resolved
@@ -247,11 +247,8 @@
     def clear_cached_fit_functions(self) -> None:
         """Clears the cached fit functions and removes all fits from the fitting context."""
         self.single_fit_functions_cache = [None] * self.number_of_datasets
-<<<<<<< HEAD
-=======
         self.fit_statuses_cache = [None] * self.number_of_datasets
         self.chi_squared_cache = [None] * self.number_of_datasets
->>>>>>> ef9041a9
 
     @property
     def fit_statuses(self) -> list:
