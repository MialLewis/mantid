--- conflicted
+++ resolved
@@ -2,9 +2,6 @@
 
 import mantid.kernel as kernel
 import mantid.simpleapi as mantid
-<<<<<<< HEAD
-from isis_powder.routines.common_enums import InputBatchingEnum
-=======
 from isis_powder.routines.common_enums import INPUT_BATCHING, WORKSPACE_UNITS
 
 
@@ -23,7 +20,6 @@
     err_message = "The field '" + str(key) + "' is required within the calibration file but was not found."
     err_message += '\n' + str(append_to_error_message) if append_to_error_message else ''
     return dictionary_key_helper(dictionary=dictionary, key=key, throws=True, exception_msg=err_message)
->>>>>>> d3c062ad
 
 
 def crop_banks_in_tof(bank_list, crop_values_list):
@@ -36,15 +32,11 @@
     :return: A list of cropped workspaces
     """
     if not isinstance(crop_values_list, list):
-<<<<<<< HEAD
-        raise ValueError("The cropping values were not in a list type")
-=======
         if isinstance(bank_list, list):
             raise ValueError("The cropping values were not in a list type")
         else:
             raise RuntimeError("Attempting to use list based cropping on a single workspace not in a list")
 
->>>>>>> d3c062ad
     if len(bank_list) != len(crop_values_list):
         raise RuntimeError("The number of TOF cropping values does not match the number of banks for this instrument")
 
@@ -115,23 +107,6 @@
     return spectra_bank_list
 
 
-<<<<<<< HEAD
-def extract_and_crop_spectra(focused_ws, instrument):
-    """
-    Extracts the individual spectra from a focused workspace (see extract_ws_spectra) then applies
-    the user specified cropping. This is the smallest cropping window for use on focused data that
-    is applied on a bank by bank basis. It then returns the extracted and cropped workspaces as a list.
-    :param focused_ws: The focused workspace to extract and crop the spectra of
-    :param instrument: The instrument object associated to this workspace
-    :return: The extracted and cropped workspaces as a list
-    """
-    ws_spectra = extract_ws_spectra(ws_to_split=focused_ws)
-    ws_spectra = instrument._crop_banks_to_user_tof(ws_spectra)
-    return ws_spectra
-
-
-=======
->>>>>>> d3c062ad
 def generate_run_numbers(run_number_string):
     """
     Generates a list of run numbers as a list from the input. This input can be either a string or int type
@@ -155,8 +130,6 @@
     return run_list
 
 
-<<<<<<< HEAD
-=======
 def generate_splined_name(vanadium_string, *args):
     """
     Generates a unique splined vanadium name which encapsulates
@@ -186,7 +159,6 @@
     return run_numbers[0]
 
 
->>>>>>> d3c062ad
 def get_monitor_ws(ws_to_process, run_number_string, instrument):
     """
     Extracts the monitor spectrum into its own individual workspaces from the input workspace
@@ -204,8 +176,6 @@
     return load_monitor_ws
 
 
-<<<<<<< HEAD
-=======
 def keep_single_ws_unit(d_spacing_group, tof_group, unit_to_keep):
     """
     Takes variables to the output workspaces in d-spacing and TOF and removes one
@@ -233,7 +203,6 @@
         raise ValueError("The user specified unit to keep is unknown")
 
 
->>>>>>> d3c062ad
 def load_current_normalised_ws_list(run_number_string, instrument, input_batching=None):
     """
     Loads a workspace using Mantid and then performs current normalisation on it. Additionally it will either
@@ -278,9 +247,6 @@
         mantid.DeleteWorkspace(workspaces)
 
 
-<<<<<<< HEAD
-def spline_vanadium_for_focusing(focused_vanadium_spectra, num_splines):
-=======
 def run_normalise_by_current(ws):
     """
     Runs the Normalise By Current algorithm on the input workspace
@@ -308,7 +274,6 @@
 
 
 def spline_workspaces(focused_vanadium_spectra, num_splines):
->>>>>>> d3c062ad
     """
     Splines a list of workspaces in TOF and returns the splines in new workspaces in a
     list of said splined workspaces. The input workspaces should have any Bragg peaks
