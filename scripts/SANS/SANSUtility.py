--- conflicted
+++ resolved
@@ -18,15 +18,10 @@
 sanslog = Logger("SANS")
 ADDED_TAG = '-add'
 ADDED_EVENT_DATA_TAG = '_added_event_data'
-<<<<<<< HEAD
-REG_DATA_NAME = ADDED_TAG + ADDED_EVENT_DATA_TAG + '[_1-9]*$'
-REG_DATA_MONITORS_NAME = '-add_monitors' + ADDED_EVENT_DATA_TAG + '[_1-9]*$'
-=======
 ADD_TAG = '-add'
 ADD_MONITORS_TAG = '-add_monitors'
 REG_DATA_NAME = ADD_TAG  + ADDED_EVENT_DATA_TAG + '[_1-9]*$'
 REG_DATA_MONITORS_NAME = ADD_MONITORS_TAG + ADDED_EVENT_DATA_TAG + '[_1-9]*$'
->>>>>>> 2c17d6b8
 ZERO_ERROR_DEFAULT = 1e6
 INCIDENT_MONITOR_TAG = '_incident_monitor'
 MANTID_PROCESSED_WORKSPACE_TAG = 'Mantid Processed Workspace'
