--- conflicted
+++ resolved
@@ -6,16 +6,10 @@
 #include "MantidKernel/System.h"
 #include "MantidQtWidgets/Common/DataProcessorUI/QtCommandAdapter.h"
 #include "MantidQtWidgets/Common/MantidWidget.h"
-<<<<<<< HEAD
 #include "DllConfig.h"
 #include "IReflRunsTabView.h"
 #include "MantidQtWidgets/Common/DataProcessorUI/QtCommandAdapter.h"
 #include "GUI/RunsTable/RunsTableView.h"
-=======
-#include "MantidQtWidgets/Common/ProgressableView.h"
-#include "Presenters/BatchPresenter.h"
-#include "Views/BatchView.h"
->>>>>>> 4586605f
 
 #include "ui_ReflRunsTabWidget.h"
 
@@ -27,11 +21,7 @@
 namespace DataProcessor {
 // Forward decs
 class Command;
-<<<<<<< HEAD
 }
-=======
-} // namespace DataProcessor
->>>>>>> 4586605f
 class SlitCalculator;
 }
 namespace API {
@@ -76,17 +66,10 @@
       public IReflRunsTabView {
   Q_OBJECT
 public:
-<<<<<<< HEAD
   QtReflRunsTabView(QWidget *parent, RunsTableViewFactory makeView);
 
   void subscribe(IReflRunsTabPresenter *presenter) override;
   IRunsTableView * table() const override;
-=======
-  QtReflRunsTabView(QWidget *parent, BatchViewFactory makeView);
-
-  void subscribe(IReflRunsTabPresenter *presenter) override;
-  std::vector<IBatchView *> const &tableViews() const override;
->>>>>>> 4586605f
 
   // Connect the model
   void showSearch(boost::shared_ptr<ReflSearchModel> model) override;
@@ -94,14 +77,6 @@
   // Setter methods
   void setInstrumentList(const std::vector<std::string> &instruments,
                          int defaultInstrumentIndex) override;
-<<<<<<< HEAD
-=======
-  void setTableCommands(std::vector<std::unique_ptr<DataProcessor::Command>>
-                            tableCommands) override;
-  void setRowCommands(std::vector<std::unique_ptr<DataProcessor::Command>>
-                          rowCommands) override;
-  void clearCommands() override;
->>>>>>> 4586605f
   void updateMenuEnabledState(bool isProcessing) override;
   void setAutoreduceButtonEnabled(bool enabled) override;
   void setAutoreducePauseButtonEnabled(bool enabled) override;
@@ -121,10 +96,6 @@
   std::set<int> getAllSearchRows() const override;
   std::string getSearchInstrument() const override;
   std::string getSearchString() const override;
-<<<<<<< HEAD
-=======
-  int getSelectedGroup() const override;
->>>>>>> 4586605f
 
   IReflRunsTabPresenter *getPresenter() const override;
   boost::shared_ptr<MantidQt::API::AlgorithmRunner>
@@ -161,13 +132,7 @@
   // Timer for triggering periodic autoreduction
   QBasicTimer m_timer;
 
-<<<<<<< HEAD
   RunsTableView *m_tableView;
-=======
-  std::vector<IBatchView *> m_tableViews;
-
-  BatchViewFactory m_makeBatchView;
->>>>>>> 4586605f
 
 private slots:
   void on_actionSearch_triggered();
