#include "ReflSettingsPresenter.h"
#include "ExperimentOptionDefaults.h"
#include "IReflSettingsTabPresenter.h"
#include "IReflSettingsView.h"
#include "InstrumentOptionDefaults.h"
#include "InstrumentParameters.h"
#include "MantidAPI/AlgorithmManager.h"
#include "MantidAPI/AnalysisDataService.h"
#include "MantidAPI/IAlgorithm.h"
#include "MantidAPI/MatrixWorkspace.h"
#include "MantidGeometry/Instrument.h"
#include "MantidQtWidgets/Common/AlgorithmHintStrategy.h"
#include "ValueOr.h"
#include <type_traits>

#include <boost/optional.hpp>

namespace MantidQt {
namespace CustomInterfaces {

using namespace Mantid::API;
using namespace MantidQt::MantidWidgets;
using namespace Mantid::Geometry;
using namespace MantidQt::MantidWidgets::DataProcessor;

/** Constructor
 * @param view :: The view we are handling
 * @param group :: The number of the group this settings presenter's settings
 * correspond to.
 */
ReflSettingsPresenter::ReflSettingsPresenter(IReflSettingsView *view, int group)
    : m_view(view), m_group(group) {

  // Create the 'HintingLineEdits'
  createStitchHints();
}

/** Destructor
 */
ReflSettingsPresenter::~ReflSettingsPresenter() {}

/** Used by the view to tell the presenter something has changed
 *
 * @param flag :: A flag used by the view to tell the presenter what happened
 */
void ReflSettingsPresenter::notify(IReflSettingsPresenter::Flag flag) {
  switch (flag) {
  case IReflSettingsPresenter::ExpDefaultsFlag:
    getExpDefaults();
    break;
  case IReflSettingsPresenter::InstDefaultsFlag:
    getInstDefaults();
    break;
  case IReflSettingsPresenter::SettingsChangedFlag:
    handleSettingsChanged();
    break;
  case IReflSettingsPresenter::SummationTypeChanged:
    handleSummationTypeChange();
    break;
  }
  // Not having a 'default' case is deliberate. gcc issues a warning if there's
  // a flag we aren't handling.
}

void ReflSettingsPresenter::handleSettingsChanged() {
  m_tabPresenter->settingsChanged(m_group);
}

void ReflSettingsPresenter::acceptTabPresenter(
    IReflSettingsTabPresenter *tabPresenter) {
  m_tabPresenter = tabPresenter;
}

bool ReflSettingsPresenter::hasReductionTypes(
    const std::string &summationType) const {
  return summationType == "SumInQ";
}

bool ReflSettingsPresenter::hasIncludePartialBinsOption(
    const std::string &summationType) const {
  return summationType == "SumInQ";
}

void ReflSettingsPresenter::handleSummationTypeChange() {
  auto summationType = m_view->getSummationType();
  m_view->setReductionTypeEnabled(hasReductionTypes(summationType));
  m_view->setIncludePartialBinsEnabled(
      hasIncludePartialBinsOption(summationType));
}

/** Sets the current instrument name and changes accessibility status of
 * the polarisation corrections option in the view accordingly
 * @param instName :: [input] The name of the instrument to set to
 */
void ReflSettingsPresenter::setInstrumentName(const std::string &instName) {
  m_currentInstrumentName = instName;
  bool enable = instName != "INTER" && instName != "SURF";
  m_view->setIsPolCorrEnabled(enable);
  m_view->setPolarisationOptionsEnabled(enable);
}

OptionsQMap ReflSettingsPresenter::transmissionOptionsMap() const {
  OptionsQMap options;
  addTransmissionOptions(options, {"AnalysisMode", "StartOverlap", "EndOverlap",
                                   "MonitorIntegrationWavelengthMin",
                                   "MonitorIntegrationWavelengthMax",
                                   "MonitorBackgroundWavelengthMin",
                                   "MonitorBackgroundWavelengthMax",
                                   "WavelengthMin", "WavelengthMax",
                                   "I0MonitorIndex", "ProcessingInstructions"});
  return options;
}

/** Get the processing instructinons.
 * @return : the processing instructions, or an empty string if not set
 */
QString ReflSettingsPresenter::getProcessingInstructions() const {
  // the processing instructions are set in the per-angle options table. We
  // only set them if there is a default (i.e. not linked to an angle).
  auto options = getDefaultOptions();
  if (options.count("ProcessingInstructions"))
    return options["ProcessingInstructions"].toString();

  return QString();
}

/** Returns global options for 'CreateTransmissionWorkspaceAuto'. Note that
 * this must include all applicable options, even if they are empty, because
 * the GenericDataProcessorPresenter has no other way of knowing which options
 * are applicable to the preprocessing algorithm (e.g. for options that might
 * be specified on the Runs tab instead). We get around this by providing the
 * full list here and overriding them if they also exist on the Runs tab.
 *
 * @todo This is not idea and really we should just be passing through the
 * non-preprocessed transmission runs to ReflectometryReductionOneAuto, which
 * would then run CreateTransmissionWorkspaceAuto as a child algorithm and do
 * all of this for us. However, the transmission runs would need to be loaded
 * prior to running the processing algorithm, which is not currently possible.
 * @return :: Global options for 'CreateTransmissionWorkspaceAuto'
 */
OptionsQMap ReflSettingsPresenter::getTransmissionOptions() const {

  // This step is necessessary until the issue above is addressed.
  // Otherwise either group of options may be missed out by
  // experimentSettingsEnabled or instrumentSettingsEnabled being disabled.
  OptionsQMap options = transmissionOptionsMap();

  if (m_view->experimentSettingsEnabled()) {
    setTransmissionOption(options, "AnalysisMode", m_view->getAnalysisMode());
    setTransmissionOption(options, "StartOverlap", m_view->getStartOverlap());
    setTransmissionOption(options, "EndOverlap", m_view->getEndOverlap());
    setTransmissionOption(options, "ProcessingInstructions",
                          getProcessingInstructions());
  }

  if (m_view->instrumentSettingsEnabled()) {
    setTransmissionOption(options, "MonitorIntegrationWavelengthMin",
                          m_view->getMonitorIntegralMin());
    setTransmissionOption(options, "MonitorIntegrationWavelengthMax",
                          m_view->getMonitorIntegralMax());
    setTransmissionOption(options, "MonitorBackgroundWavelengthMin",
                          m_view->getMonitorBackgroundMin());
    setTransmissionOption(options, "MonitorBackgroundWavelengthMax",
                          m_view->getMonitorBackgroundMax());
    setTransmissionOption(options, "WavelengthMin", m_view->getLambdaMin());
    setTransmissionOption(options, "WavelengthMax", m_view->getLambdaMax());
    setTransmissionOption(options, "I0MonitorIndex",
                          m_view->getI0MonitorIndex());
  }

  return options;
}

void ReflSettingsPresenter::setTransmissionOption(OptionsQMap &options,
                                                  const QString &key,
                                                  const QString &value) const {
  options[key] = value;
}

void ReflSettingsPresenter::setTransmissionOption(
    OptionsQMap &options, const QString &key, const std::string &value) const {
  options[key] = QString::fromStdString(value);
}

void ReflSettingsPresenter::addTransmissionOptions(
    OptionsQMap &options, std::initializer_list<QString> keys) const {
  for (auto &&key : keys)
    setTransmissionOption(options, key, QString());
}

void ReflSettingsPresenter::addIfNotEmpty(OptionsQMap &options,
                                          const QString &key,
                                          const QString &value) const {
  if (!value.isEmpty())
    setTransmissionOption(options, key, value);
}

void ReflSettingsPresenter::addIfNotEmpty(OptionsQMap &options,
                                          const QString &key,
                                          const std::string &value) const {
  if (!value.empty())
    setTransmissionOption(options, key, value);
}

QString ReflSettingsPresenter::asAlgorithmPropertyBool(bool value) {
  return value ? "1" : "0";
}

void ReflSettingsPresenter::onReductionResumed() { m_view->disableAll(); }

void ReflSettingsPresenter::onReductionPaused() { m_view->enableAll(); }

/** Returns global options for 'ReflectometryReductionOneAuto'
 * @return :: Global options for 'ReflectometryReductionOneAuto'
 * @throws :: if the settings the user entered are invalid
 */
OptionsQMap ReflSettingsPresenter::getReductionOptions() const {

  OptionsQMap options;

  if (m_view->experimentSettingsEnabled()) {
    addIfNotEmpty(options, "AnalysisMode", m_view->getAnalysisMode());
<<<<<<< HEAD
    addIfNotEmpty(options, "Rho", m_view->getCRho());
    addIfNotEmpty(options, "Alpha", m_view->getCAlpha());
    addIfNotEmpty(options, "Ap", m_view->getCAp());
    addIfNotEmpty(options, "Pp", m_view->getCPp());
    addIfNotEmpty(options, "PolarizationAnalysis",
                  m_view->getPolarisationCorrections());
=======
    auto const pa = m_view->getPolarisationCorrections();
    addIfNotEmpty(options, "PolarizationAnalysis", pa);
    if (pa == "PA") {
      addIfNotEmpty(options, "Rho", m_view->getCRho());
      addIfNotEmpty(options, "Alpha", m_view->getCAlpha());
      addIfNotEmpty(options, "Ap", m_view->getCAp());
      addIfNotEmpty(options, "Pp", m_view->getCPp());
    } else if (pa == "PNR") {
      addIfNotEmpty(options, "Ap", m_view->getCAp());
      addIfNotEmpty(options, "Pp", m_view->getCPp());
    }
>>>>>>> 46dc4bf3
    addIfNotEmpty(options, "StartOverlap", m_view->getStartOverlap());
    addIfNotEmpty(options, "EndOverlap", m_view->getEndOverlap());

    auto summationType = m_view->getSummationType();
    addIfNotEmpty(options, "SummationType", summationType);

    if (hasReductionTypes(summationType))
      addIfNotEmpty(options, "ReductionType", m_view->getReductionType());

<<<<<<< HEAD
=======
    setTransmissionOption(options, "Debug",
                          asAlgorithmPropertyBool(m_view->getDebugOption()));
>>>>>>> 46dc4bf3
    auto const includePartialBins =
        asAlgorithmPropertyBool(m_view->getIncludePartialBins());
    options["IncludePartialBins"] = includePartialBins;

    auto defaultOptions = getDefaultOptions();
    for (auto iter = defaultOptions.begin(); iter != defaultOptions.end();
         ++iter)
      addIfNotEmpty(options, iter.key(), iter.value().toString());
  }

  if (m_view->instrumentSettingsEnabled()) {
    addIfNotEmpty(options, "NormalizeByIntegratedMonitors",
                  m_view->getIntMonCheck());
    addIfNotEmpty(options, "MonitorIntegrationWavelengthMin",
                  m_view->getMonitorIntegralMin());
    addIfNotEmpty(options, "MonitorIntegrationWavelengthMax",
                  m_view->getMonitorIntegralMax());
    addIfNotEmpty(options, "MonitorBackgroundWavelengthMin",
                  m_view->getMonitorBackgroundMin());
    addIfNotEmpty(options, "MonitorBackgroundWavelengthMax",
                  m_view->getMonitorBackgroundMax());
    addIfNotEmpty(options, "WavelengthMin", m_view->getLambdaMin());
    addIfNotEmpty(options, "WavelengthMax", m_view->getLambdaMax());
    addIfNotEmpty(options, "I0MonitorIndex", m_view->getI0MonitorIndex());
    addIfNotEmpty(options, "DetectorCorrectionType",
                  m_view->getDetectorCorrectionType());
    auto const correctDetectors =
        asAlgorithmPropertyBool(m_view->detectorCorrectionEnabled());
    options["CorrectDetectors"] = correctDetectors;
  }

  return options;
}

/** Check whether per-angle transmission runs are specified
 */
bool ReflSettingsPresenter::hasPerAngleOptions() const {
  // Check the setting is enabled
  if (!m_view->experimentSettingsEnabled())
    return false;

  // Check we have some entries in the table
  auto runsPerAngle = m_view->getPerAngleOptions();
  if (runsPerAngle.empty())
    return false;

  // To save confusion, we only allow EITHER a default transmission runs string
  // OR multiple per-angle strings. Therefore if there is a default set there
  // cannot be per-angle runs.
  if (!getDefaultOptions().empty())
    return false;

  // Ok, we have some entries and they're not defaults, so assume they're valid
  // per-angle settings (we'll check that the angles parse ok when we come
  // to use them).
  return true;
}

/** Gets the default user-specified transmission runs from the view. Default
 * runs are those without an angle (i.e. the angle is blank)
 * @return :: the transmission run(s) as a string of comma-separated values
 * @throws :: if the settings the user entered are invalid
 */
OptionsQMap ReflSettingsPresenter::getDefaultOptions() const {
  if (!m_view->experimentSettingsEnabled())
    return OptionsQMap();

  // Values are entered as a map of angle to transmission runs. Loop
  // through them, checking for the required angle
  auto runsPerAngle = m_view->getPerAngleOptions();
  auto iter = runsPerAngle.find("");
  if (iter != runsPerAngle.end()) {
    // We found an empty angle. Check there is only one entry in the
    // table (to save confusion, if the user specifies a default, it
    // must be the only item in the table).
    if (runsPerAngle.size() > 1)
      throw std::runtime_error("Please only specify one set of transmission "
                               "runs when using a default (i.e. where the "
                               "angle is empty)");
    else
      return runsPerAngle.begin()->second;
  }

  // If not found, return an empty string
  return OptionsQMap();
}

/** Gets the user-specified transmission runs from the view
 * @param angleToFind :: the run angle that transmission runs are valid for
 * @return :: the transmission run(s) as a string of comma-separated values
 */
OptionsQMap
ReflSettingsPresenter::getOptionsForAngle(const double angleToFind) const {
  OptionsQMap result;

  if (!hasPerAngleOptions())
    return result;

  // Values are entered as a map of angle to transmission runs
  auto runsPerAngle = m_view->getPerAngleOptions();

  // We use a generous tolerance to check the angle because values
  // from the log are not that accurate
  const double tolerance = 0.01 + Mantid::Kernel::Tolerance;

  // Loop through all values and find the closest that is within the tolerance
  double smallestDist = std::numeric_limits<double>::max();
  for (auto kvp : runsPerAngle) {
    auto angleStr = kvp.first;
    auto values = kvp.second;

    // Convert the angle to a double
    double angle = 0.0;
    try {
      angle = std::stod(angleStr);
    } catch (std::invalid_argument &e) {
      throw std::runtime_error(std::string("Error parsing angle: ") + e.what());
    }

    // Use the closest result to the required angle that meets the given
    // tolerance
    double dist = std::abs(angle - angleToFind);
    if (dist <= tolerance) {
      if (dist < smallestDist) {
        result = values;
        smallestDist = dist;
      }
    }
  }

  // If the angle was not found, return the default (which may be empty
  // if no default was set in the table).
  return result;
}

/** Returns global options for 'Stitch1DMany'
 * @return :: Global options for 'Stitch1DMany'
 */
std::string ReflSettingsPresenter::getStitchOptions() const {

  if (m_view->experimentSettingsEnabled())
    return m_view->getStitchOptions();
  else
    return "";
}

/** Creates hints for 'Stitch1DMany'
 */
void ReflSettingsPresenter::createStitchHints() {

  // The algorithm
  IAlgorithm_sptr alg = AlgorithmManager::Instance().create("Stitch1DMany");
  // The blacklist
  std::set<std::string> blacklist{"InputWorkspaces", "OutputWorkspace"};
  AlgorithmHintStrategy strategy(alg, blacklist);

  m_view->createStitchHints(strategy.createHints());
}
/** Fills experiment settings with default values
 */
void ReflSettingsPresenter::getExpDefaults() {
  auto alg = createReductionAlg();
  auto instrument = createEmptyInstrument(m_currentInstrumentName);
  auto parameters = InstrumentParameters(instrument);

  auto defaults = ExperimentOptionDefaults();

  defaults.AnalysisMode =
      value_or(parameters.optional<std::string>("AnalysisMode"),
               alg->getPropertyValue("AnalysisMode"));
  defaults.PolarizationAnalysis =
      value_or(parameters.optional<std::string>("PolarizationAnalysis"),
               alg->getPropertyValue("PolarizationAnalysis"));

  defaults.SummationType =
      value_or(parameters.optional<std::string>("SummationType"),
               alg->getPropertyValue("SummationType"));

  defaults.ReductionType =
      value_or(parameters.optional<std::string>("ReductionType"),
               alg->getPropertyValue("ReductionType"));

  defaults.IncludePartialBins =
      value_or(parameters.optional<bool>("IncludePartialBins"),
               alg->getProperty("IncludePartialBins"));

  defaults.CRho = value_or(parameters.optional<std::string>("crho"), "1");
  defaults.CAlpha = value_or(parameters.optional<std::string>("calpha"), "1");
  defaults.CAp = value_or(parameters.optional<std::string>("cAp"), "1");
  defaults.CPp = value_or(parameters.optional<std::string>("cPp"), "1");

  defaults.MomentumTransferMin = parameters.optional<double>("Q min");
  defaults.MomentumTransferMax = parameters.optional<double>("Q max");
  defaults.MomentumTransferStep = parameters.optional<double>("dQ/Q");
  defaults.ScaleFactor = parameters.optional<double>("Scale");
  defaults.ProcessingInstructions =
      parameters.optional<std::string>("ProcessingInstructions");
  defaults.StitchParams = parameters.optional<std::string>("Stitch1DMany");

  if (m_currentInstrumentName != "SURF" && m_currentInstrumentName != "CRISP") {
    defaults.TransRunStartOverlap =
        parameters.mandatory<double>("TransRunStartOverlap");
    defaults.TransRunEndOverlap =
        parameters.mandatory<double>("TransRunEndOverlap");
  } else {
    defaults.TransRunStartOverlap =
        parameters.optional<double>("TransRunStartOverlap");
    defaults.TransRunEndOverlap =
        parameters.optional<double>("TransRunEndOverlap");
  }

  m_view->setExpDefaults(std::move(defaults));

  if (parameters.hasTypeErrors() || parameters.hasMissingValues()) {
    m_view->showOptionLoadErrors(parameters.typeErrors(),
                                 parameters.missingValues());
  }
}

/** Fills instrument settings with default values
 */
void ReflSettingsPresenter::getInstDefaults() {
  auto alg = createReductionAlg();
  auto instrument = createEmptyInstrument(m_currentInstrumentName);
  auto parameters = InstrumentParameters(instrument);
  auto defaults = InstrumentOptionDefaults();

  defaults.NormalizeByIntegratedMonitors =
      value_or(parameters.optional<bool>("IntegratedMonitors"),
               alg->getProperty("NormalizeByIntegratedMonitors"));
  defaults.MonitorIntegralMin =
      parameters.mandatory<double>("MonitorIntegralMin");
  defaults.MonitorIntegralMax =
      parameters.mandatory<double>("MonitorIntegralMax");
  defaults.MonitorBackgroundMin =
      parameters.mandatory<double>("MonitorBackgroundMin");
  defaults.MonitorBackgroundMax =
      parameters.mandatory<double>("MonitorBackgroundMax");
  defaults.LambdaMin = parameters.mandatory<double>("LambdaMin");
  defaults.LambdaMax = parameters.mandatory<double>("LambdaMax");
  defaults.I0MonitorIndex =
      parameters.mandatoryVariant<int, double>("I0MonitorIndex");
  defaults.CorrectDetectors =
      value_or(parameters.optional<bool>("CorrectDetectors"),
               alg->getProperty("CorrectDetectors"));
  defaults.DetectorCorrectionType =
      value_or(parameters.optional<std::string>("DetectorCorrectionType"),
               alg->getPropertyValue("DetectorCorrectionType"));

  m_view->setInstDefaults(std::move(defaults));

  if (parameters.hasTypeErrors() || parameters.hasMissingValues()) {
    m_view->showOptionLoadErrors(parameters.typeErrors(),
                                 parameters.missingValues());
  }
}

/** Generates and returns an instance of the ReflectometryReductionOneAuto
 * algorithm
 * @return :: ReflectometryReductionOneAuto algorithm
 */
IAlgorithm_sptr ReflSettingsPresenter::createReductionAlg() {
  return AlgorithmManager::Instance().create("ReflectometryReductionOneAuto");
}

/** Creates and returns an example empty instrument given an instrument name
 * @return :: Empty instrument of a name
 */
Instrument_const_sptr
ReflSettingsPresenter::createEmptyInstrument(const std::string &instName) {
  IAlgorithm_sptr loadInst =
      AlgorithmManager::Instance().create("LoadEmptyInstrument");
  loadInst->setChild(true);
  loadInst->setProperty("OutputWorkspace", "outWs");
  loadInst->setProperty("InstrumentName", instName);
  loadInst->execute();
  MatrixWorkspace_const_sptr ws = loadInst->getProperty("OutputWorkspace");
  return ws->getInstrument();
}
} // namespace CustomInterfaces
} // namespace MantidQt<|MERGE_RESOLUTION|>--- conflicted
+++ resolved
@@ -220,14 +220,6 @@
 
   if (m_view->experimentSettingsEnabled()) {
     addIfNotEmpty(options, "AnalysisMode", m_view->getAnalysisMode());
-<<<<<<< HEAD
-    addIfNotEmpty(options, "Rho", m_view->getCRho());
-    addIfNotEmpty(options, "Alpha", m_view->getCAlpha());
-    addIfNotEmpty(options, "Ap", m_view->getCAp());
-    addIfNotEmpty(options, "Pp", m_view->getCPp());
-    addIfNotEmpty(options, "PolarizationAnalysis",
-                  m_view->getPolarisationCorrections());
-=======
     auto const pa = m_view->getPolarisationCorrections();
     addIfNotEmpty(options, "PolarizationAnalysis", pa);
     if (pa == "PA") {
@@ -239,7 +231,6 @@
       addIfNotEmpty(options, "Ap", m_view->getCAp());
       addIfNotEmpty(options, "Pp", m_view->getCPp());
     }
->>>>>>> 46dc4bf3
     addIfNotEmpty(options, "StartOverlap", m_view->getStartOverlap());
     addIfNotEmpty(options, "EndOverlap", m_view->getEndOverlap());
 
@@ -249,11 +240,8 @@
     if (hasReductionTypes(summationType))
       addIfNotEmpty(options, "ReductionType", m_view->getReductionType());
 
-<<<<<<< HEAD
-=======
     setTransmissionOption(options, "Debug",
                           asAlgorithmPropertyBool(m_view->getDebugOption()));
->>>>>>> 46dc4bf3
     auto const includePartialBins =
         asAlgorithmPropertyBool(m_view->getIncludePartialBins());
     options["IncludePartialBins"] = includePartialBins;
