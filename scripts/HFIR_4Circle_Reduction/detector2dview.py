#pylint: disable=W0403,R0902,R0903,R0904,W0212
from __future__ import (absolute_import, division, print_function)
from HFIR_4Circle_Reduction import mpl2dgraphicsview
from PyQt4 import QtCore
import numpy as np
import os


class Detector2DView(mpl2dgraphicsview.Mpl2dGraphicsView):
    """
    Customized 2D detector view

    """
    class MousePress(object):
        RELEASED = 0
        LEFT = 1
        RIGHT = 3

    newROIDefinedSignal = QtCore.pyqtSignal(int, int, int, int)  # return coordinate of the

    def __init__(self, parent):
        """

        :param parent:
        :return:
        """
        mpl2dgraphicsview.Mpl2dGraphicsView.__init__(self, parent)

        # connect the mouse motion to interact with the canvas
        self._myCanvas.mpl_connect('button_press_event', self.on_mouse_press_event)
        self._myCanvas.mpl_connect('button_release_event', self.on_mouse_release_event)
        self._myCanvas.mpl_connect('motion_notify_event', self.on_mouse_motion)

        # class variables
        self._myPolygon = None  # matplotlib.patches.Polygon

        # class status variables
        self._roiSelectMode = False
        # region of interest. None or 2 tuple of 2-tuple for upper left corner and lower right corner
        # mouse positions as start and end
        self._roiStart = None
        self._roiEnd = None

        # mouse
        self._mousePressed = Detector2DView.MousePress.RELEASED

        # mouse position and resolution
        self._currX = 0.
        self._currY = 0.
        self._resolutionX = 0.005
        self._resolutionY = 0.005

        # parent window
        self._myParentWindow = None

        return

    # def add_roi(self, roi_start, roi_end):
    #     """ Add region of interest
    #     :param roi_start:
    #     :param roi_end:
    #     :return:
    #     """
    #     # check
    #     assert isinstance(roi_start, tuple) and len(roi_start) == 2
    #     assert isinstance(roi_end, tuple) and len(roi_end) == 2
    #
    #     # set
    #     self._roiStart = roi_start
    #     self._roiEnd = roi_end
    #
    #     # plot
    #     self.plot_roi()
    #
    #     return

    def clear_canvas(self):
        """
        clear canvas (override base class)
        :return:
        """
        # clear the current record
        self._myPolygon = None

        # reset mouse selection ROI
        # set
        self._roiStart = None
        self._roiEnd = None

        # call base class
        super(Detector2DView, self).clear_canvas()

        return

    def enter_roi_mode(self, state):
        """
        Enter or leave the region of interest (ROI) selection mode
        :return:
        """
        assert isinstance(state, bool), 'blabla'

        # set
        self._roiSelectMode = state

        if state:
            # new in add-ROI mode
            self.remove_roi()
        else:
            # reset roi start and roi end
            self._roiStart = None
            self._roiEnd = None

        # # reset _myPolygen
        # if state is False:
        #     if self._myPolygon is not None:
        #         self.remove_roi()

        return

    def integrate_roi_linear(self, exp_number, scan_number, pt_number, output_dir):
        """
        integrate the 2D data inside region of interest along both axis-0 and axis-1 individually.
        and the result (as 1D data) will be saved to ascii file.
        the X values will be the corresponding pixel index either along axis-0 or axis-1
        :return:
        """
        def save_to_file(base_file_name, axis, array1d, start_index):
            """
            save the result (1D data) to an ASCII file
            :param base_file_name:
            :param axis:
            :param array1d:
            :param start_index:
            :return:
            """
            file_name = '{0}_axis_{1}.dat'.format(base_file_name, axis)

            wbuf = ''
            vec_x = np.arange(len(array1d)) + start_index
            for x, d in zip(vec_x, array1d):
                wbuf += '{0} \t{1}\n'.format(x, d)

            ofile = open(file_name, 'w')
            ofile.write(wbuf)
            ofile.close()

            return

        matrix = self.array2d
        assert isinstance(matrix, np.ndarray), 'A matrix must be an ndarray but not {0}.'.format(type(matrix))

        # get region of interest
        if self._roiStart is None:
            self._roiStart = (0, 0)
        if self._roiEnd is None:
            self._roiEnd = matrix.shape

        ll_row = min(self._roiStart[0], self._roiEnd[0])
        ll_col = min(self._roiStart[1], self._roiEnd[1])

        ur_row = max(self._roiStart[0], self._roiEnd[0])
        ur_col = max(self._roiStart[1], self._roiEnd[1])

        #roi_matrix = matrix[ll_col:ur_col, ll_row:ur_row]
        #sum_0 = roi_matrix.sum(0)
        #sum_1 = roi_matrix.sum(1)
        roi_matrix = matrix[ll_col:ur_col, ll_row:ur_row]
        sum_0 = roi_matrix.sum(0)
        sum_1 = roi_matrix.sum(1)

        # write to file
        base_name = os.path.join(output_dir, 'Exp{0}_Scan{1}_Pt{2}'.format(exp_number, scan_number, pt_number))
        save_to_file(base_name, 0, sum_0, ll_row)
        save_to_file(base_name, 1, sum_1, ll_col)

        message = 'Integrated values are saved to {0}...'.format(base_name)

        return message

<<<<<<< HEAD
    @property
=======
>>>>>>> 2dad807c
    def is_roi_selection_drawn(self):
        """
        whether ROI is drawn
        :return:
        """
<<<<<<< HEAD
        is_drawn = not (self._myPolygon is None)
        print ('[DB...BAT] Polygon: {0} ... is drawn? {1}'.format(self._myPolygon, is_drawn))

        return is_drawn
=======
        is_draw = not (self._myPolygon is None)

        return is_draw
>>>>>>> 2dad807c

    def get_roi(self):
        """
        :return: A list for polygon0
        """
        assert self._roiStart is not None
        assert self._roiEnd is not None

        # rio start is upper left, roi end is lower right
        lower_left_x = min(self._roiStart[0], self._roiEnd[0])
        lower_left_y = min(self._roiStart[1], self._roiEnd[1])
        lower_left = lower_left_x, lower_left_y

        # ROI upper right
        upper_right_x = max(self._roiStart[0], self._roiEnd[0])
        upper_right_y = max(self._roiStart[1], self._roiEnd[1])
        upper_right = upper_right_x, upper_right_y

        return lower_left, upper_right

    def plot_detector_counts(self, raw_det_data):
        """
<<<<<<< HEAD
        plot detector counts as 2D plot
        :param raw_det_data:
        :return:
        """
=======

        :param raw_det_data:
        :param x_limits:
        :param y_limits:
        :return:
        """
        # clear previous data
        # self.remove_last_plot()


        # raw_det_data = numpy.rot90(raw_det_data, 1)
        # self.ui.graphicsView_detector2dPlot.clear_canvas()


        #
        # # get the configuration of detector from GUI
        # #  FIXME/TODO/ISSUE/NOW/TODAY - use the detector size wrong!
        # if 0:
        #     ret_obj = gutil.parse_integer_list(str(self.ui.lineEdit_detectorGeometry.text()), expected_size=2)
        #     x_max, y_max = ret_obj
        # else:
        #     x_max, y_max = 256, 256

        # self.ui.graphicsView_detector2dPlot.plot_detector_counts(raw_det_data, (0, x_max), (0, y_max))
        # # FIXME TODO - ASAP This is not always correct!  There is no flag to set to turn off the ROI in myControl!
        # # FIXME TODO - ASAP A mechanism shall be invented to deal with this!
        # status, roi = self._myControl.get_region_of_interest(exp_no, scan_number=None)
        # if status:
        #     self.ui.graphicsView_detector2dPlot.set_roi(roi[0], roi[1], plot=True)
        # else:
        #     error_msg = roi
        #     # self.pop_one_button_dialog(error_msg)
        #     self._show_message('[Error] %s' % error_msg)
        # # END-IF

>>>>>>> 2dad807c
        x_min = 0
        x_max = raw_det_data.shape[0]
        y_min = 0
        y_max = raw_det_data.shape[1]

<<<<<<< HEAD
        count_plot = self.add_plot_2d(raw_det_data, x_min=x_min, x_max=x_max, y_min=y_min, y_max=y_max,
                                      hold_prev_image=False)

        if self._myPolygon is not None:
            print ('[DB...BAT...] Add PATCH')
            self._myCanvas.add_patch(self._myPolygon)
        else:
            print ('[DB...BAT...] NO PATCH')

        print ('[DB...BAT...AFTER]  ROI Rect: {0}.  2D plot: {1}'.format(self._myPolygon, count_plot))
=======
        self.add_plot_2d(raw_det_data, x_min=x_min, x_max=x_max, y_min=y_min, y_max=y_max,
                         hold_prev_image=False)
>>>>>>> 2dad807c

    def plot_roi(self):
        """ Plot region of interest (as rectangular) to the canvas from the region set from
        :return:
        """
        # check
        assert self._roiStart is not None, 'blabla'
        assert self._roiEnd is not None, 'blabla'

        # create a vertex list of a rectangular
        vertex_array = np.ndarray(shape=(4, 2))
        # upper left corner
        vertex_array[0][0] = self._roiStart[0]
        vertex_array[0][1] = self._roiStart[1]

        # lower right corner
        vertex_array[2][0] = self._roiEnd[0]
        vertex_array[2][1] = self._roiEnd[1]

        # upper right corner
        vertex_array[1][0] = self._roiEnd[0]
        vertex_array[1][1] = self._roiStart[1]

        # lower left corner
        vertex_array[3][0] = self._roiStart[0]
        vertex_array[3][1] = self._roiEnd[1]

        # register
        if self._myPolygon is not None:
            self._myPolygon.remove()
            self._myPolygon = None
        self._myPolygon = self._myCanvas.plot_polygon(vertex_array, fill=False, color='w')

        return

    def remove_roi(self):
        """
        Remove the rectangular for region of interest
        :return:
        """
        print ('[DB...BAT] Try to remove ROI {0}'.format(self._myPolygon))
        if self._myPolygon is not None:
            # polygon is of type matplotlib.patches.Polygon
            self._myPolygon.remove()
            self._myPolygon = None

            # FUTURE-TO-DO: this should be replaced by some update() method of canvas
            self._myCanvas._flush()

            self._roiStart = None
            self._roiEnd = None

        else:
            print ('[NOTICE] Polygon is None.  Nothing to remove')

        return

    def on_mouse_motion(self, event):
        """
        Event handing as mouse is moving
        :param event:
        :return:
        """
        # skip if the mouse cursor is still outside of the canvas
        if event.xdata is None or event.ydata is None:
            return

        # check: _currX and _currY must be specified
        assert self._currX is not None and self._currY is not None

        # operation if the displacement is too small
        if abs(event.xdata - self._currX) < self.resolutionX() and abs(event.ydata - self._currY) < self.resolutionY():
            return

        if self._mousePressed == Detector2DView.MousePress.RELEASED:
            # No operation if mouse is not pressed
            pass

        elif self._mousePressed == Detector2DView.MousePress.RIGHT:
            # No operation if mouse' right button is pressed
            pass

        elif self._mousePressed == Detector2DView.MousePress.LEFT:
            if self._roiSelectMode is True:
                # in ROI selection mode, update the size
                self.update_roi_poly(event.xdata, event.ydata)

        # update current mouse' position
        self._currX = event.xdata
        self._currY = event.ydata

        return

    def on_mouse_press_event(self, event):
        """

        :param event:
        :return:
        """
        # return if the cursor position is out of canvas
        if event.xdata is None or event.ydata is None:
            return

        # update mouse' position
        self._currX = event.xdata
        self._currY = event.ydata

        # update mouse' pressed state
        if event.button == 1:
            self._mousePressed = Detector2DView.MousePress.LEFT
        elif event.button == 3:
            self._mousePressed = Detector2DView.MousePress.RIGHT

        # do something?
        if self._roiSelectMode is True and self._mousePressed == Detector2DView.MousePress.LEFT:
            # start to select a region
            self._roiStart = (self._currX, self._currY)

        return

    def on_mouse_release_event(self, event):
        """

        :param event:
        :return:
        """
        # return without any operation if mouse cursor is out side of canvas
        if event.xdata is None or event.ydata is None:
            return

        # update mouse' position
        self._currX = event.xdata
        self._currY = event.ydata

        # update button
        prev_mouse_pressed = self._mousePressed
        self._mousePressed = Detector2DView.MousePress.RELEASED

        # do something
        if self._roiSelectMode and prev_mouse_pressed == Detector2DView.MousePress.LEFT:
            # end the ROI selection mode
            self.update_roi_poly(self._currX, self._currY)

            # send a signal to parent such that a rew ROI is defined
            self.newROIDefinedSignal.emit(self._roiStart[0], self._roiStart[1], self._roiEnd[0], self._roiEnd[1])

        # END-IF

        return

    def resolutionX(self):
        """

        :return:
        """
        return (self.x_max - self.x_min) * self._resolutionX

    def resolutionY(self):
        """

        :return:
        """
        return (self.y_max - self.y_min) * self._resolutionY

    def set_parent_window(self, parent_window):
        """
        Set the parent window for synchronizing the operation
        :param parent_window:
        :return:
        """
        assert parent_window is not None, 'Parent window cannot be None'

        self._myParentWindow = parent_window

        self.newROIDefinedSignal.connect(self._myParentWindow.evt_new_roi)

        return

    def set_roi(self, lower_left_corner, upper_right_corner, plot=True):
        """
        set ROI to class variables
        :param lower_left_corner:
        :param upper_right_corner:
        :param plot: if True, then plot ROI
        :return:
        """
        # check inputs
        assert len(lower_left_corner) == 2, 'Lower left corner row/col coordinate {0} must have 2 items.' \
                                            ''.format(lower_left_corner)
        assert len(upper_right_corner) == 2, 'Upper right corner row/col coordinate {0} must have 2 items.' \
                                             ''.format(upper_right_corner)

        # set lower left corner and upper right corner
        self._roiStart = lower_left_corner
        self._roiEnd = upper_right_corner

        # plot
        if plot:
            self.plot_roi()

        return

    def update_roi_poly(self, cursor_x, cursor_y):
        """Update region of interest.  It is to
        (1) remove the original polygon
        (2) draw a new polygon
        :return:
        """
        # check
        assert isinstance(cursor_x, float), 'Cursor x coordination {0} must be a float.'.format(cursor_x)
        assert isinstance(cursor_y, float), 'Cursor y coordination {0} must be a float.'.format(cursor_y)

        # remove the original polygon
        if self._myPolygon is not None:
            self._myPolygon.remove()
            self._myPolygon = None
            # self.canvas._flush()

        # set RIO end
        self._roiEnd = [cursor_x, cursor_y]

        # plot the new polygon
        self.plot_roi()

        # # update: no need to do this!
        # if self._myPolygon is not None:
        #     self._myParentWindow.do_apply_roi()

        return<|MERGE_RESOLUTION|>--- conflicted
+++ resolved
@@ -177,25 +177,15 @@
 
         return message
 
-<<<<<<< HEAD
     @property
-=======
->>>>>>> 2dad807c
     def is_roi_selection_drawn(self):
         """
         whether ROI is drawn
         :return:
         """
-<<<<<<< HEAD
         is_drawn = not (self._myPolygon is None)
-        print ('[DB...BAT] Polygon: {0} ... is drawn? {1}'.format(self._myPolygon, is_drawn))
-
-        return is_drawn
-=======
-        is_draw = not (self._myPolygon is None)
 
         return is_draw
->>>>>>> 2dad807c
 
     def get_roi(self):
         """
@@ -218,54 +208,15 @@
 
     def plot_detector_counts(self, raw_det_data):
         """
-<<<<<<< HEAD
         plot detector counts as 2D plot
         :param raw_det_data:
         :return:
         """
-=======
-
-        :param raw_det_data:
-        :param x_limits:
-        :param y_limits:
-        :return:
-        """
-        # clear previous data
-        # self.remove_last_plot()
-
-
-        # raw_det_data = numpy.rot90(raw_det_data, 1)
-        # self.ui.graphicsView_detector2dPlot.clear_canvas()
-
-
-        #
-        # # get the configuration of detector from GUI
-        # #  FIXME/TODO/ISSUE/NOW/TODAY - use the detector size wrong!
-        # if 0:
-        #     ret_obj = gutil.parse_integer_list(str(self.ui.lineEdit_detectorGeometry.text()), expected_size=2)
-        #     x_max, y_max = ret_obj
-        # else:
-        #     x_max, y_max = 256, 256
-
-        # self.ui.graphicsView_detector2dPlot.plot_detector_counts(raw_det_data, (0, x_max), (0, y_max))
-        # # FIXME TODO - ASAP This is not always correct!  There is no flag to set to turn off the ROI in myControl!
-        # # FIXME TODO - ASAP A mechanism shall be invented to deal with this!
-        # status, roi = self._myControl.get_region_of_interest(exp_no, scan_number=None)
-        # if status:
-        #     self.ui.graphicsView_detector2dPlot.set_roi(roi[0], roi[1], plot=True)
-        # else:
-        #     error_msg = roi
-        #     # self.pop_one_button_dialog(error_msg)
-        #     self._show_message('[Error] %s' % error_msg)
-        # # END-IF
-
->>>>>>> 2dad807c
         x_min = 0
         x_max = raw_det_data.shape[0]
         y_min = 0
         y_max = raw_det_data.shape[1]
 
-<<<<<<< HEAD
         count_plot = self.add_plot_2d(raw_det_data, x_min=x_min, x_max=x_max, y_min=y_min, y_max=y_max,
                                       hold_prev_image=False)
 
@@ -276,10 +227,8 @@
             print ('[DB...BAT...] NO PATCH')
 
         print ('[DB...BAT...AFTER]  ROI Rect: {0}.  2D plot: {1}'.format(self._myPolygon, count_plot))
-=======
-        self.add_plot_2d(raw_det_data, x_min=x_min, x_max=x_max, y_min=y_min, y_max=y_max,
-                         hold_prev_image=False)
->>>>>>> 2dad807c
+
+        return
 
     def plot_roi(self):
         """ Plot region of interest (as rectangular) to the canvas from the region set from
