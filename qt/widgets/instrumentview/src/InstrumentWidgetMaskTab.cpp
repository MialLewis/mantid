--- conflicted
+++ resolved
@@ -1376,12 +1376,8 @@
     } else {
       workingDir = QString::fromStdString(projectPath);
     }
-<<<<<<< HEAD
-    auto fileName = workingDir.toStdString() + "/" + name;
-=======
     Poco::Path filepath(workingDir.toStdString());
     auto fileName = filepath.append(name).toString();
->>>>>>> cf57ef92
 
     // get masked detector workspace from actor
     const auto &actor = m_instrWidget->getInstrumentActor();
