#ifndef MANTID_API_GRIDDOMAIN1D_H_
#define MANTID_API_GRIDDOMAIN1D_H_

//----------------------------------------------------------------------
// Includes
//----------------------------------------------------------------------
#include <stdexcept>

#include "MantidAPI/DllConfig.h"
#include "MantidAPI/GridDomain.h"

namespace Mantid {
namespace API {
/*Base class that represents a one dimensional grid domain,
  from which a function may take its arguments.

  @author Jose Borreguero
  @date Aug/28/2012

  Copyright &copy; 2009 ISIS Rutherford Appleton Laboratory, NScD Oak Ridge
  National Laboratory & European Spallation Source

  This file is part of Mantid.

  Mantid is free software; you can redistribute it and/or modify
  it under the terms of the GNU General Public License as published by
  the Free Software Foundation; either version 3 of the License, or
  (at your option) any later version.

  Mantid is distributed in the hope that it will be useful,
  but WITHOUT ANY WARRANTY; without even the implied warranty of
  MERCHANTABILITY or FITNESS FOR A PARTICULAR PURPOSE.  See the
  GNU General Public License for more details.

  You should have received a copy of the GNU General Public License
  along with this program.  If not, see <http://www.gnu.org/licenses/>.

  File change history is stored at: <https://github.com/mantidproject/mantid>.
  Code Documentation is available at: <http://doxygen.mantidproject.org>.
*/

class MANTID_API_DLL GridDomain1D : public API::GridDomain {
public:
  GridDomain1D(){};
<<<<<<< HEAD
  virtual ~GridDomain1D() = default;
  ;
=======
  ~GridDomain1D() override{};
>>>>>>> fa8a40d8
  /// initialize
  void initialize(double &startX, double &endX, size_t &n, std::string scaling);
  /// number of grid point	s
  size_t size() const override { return m_points.size(); }
  /// number of dimensions in the grid
  size_t nDimensions() { return 1; }
  void reScale(const std::string &scaling);
  void SetScalingName(const std::string scaling);
  std::vector<double> &getPoints() { return m_points; }

private:
  std::string m_scaling;
  std::vector<double> m_points;

}; // class IGridDomain

/// typedef for a shared pointer
typedef boost::shared_ptr<GridDomain1D> GridDomain1D_sptr;

} // namespace API
} // namespace Mantid

#endif /*MANTID_API_GRIDDOMAIN1D_H_*/<|MERGE_RESOLUTION|>--- conflicted
+++ resolved
@@ -42,12 +42,6 @@
 class MANTID_API_DLL GridDomain1D : public API::GridDomain {
 public:
   GridDomain1D(){};
-<<<<<<< HEAD
-  virtual ~GridDomain1D() = default;
-  ;
-=======
-  ~GridDomain1D() override{};
->>>>>>> fa8a40d8
   /// initialize
   void initialize(double &startX, double &endX, size_t &n, std::string scaling);
   /// number of grid point	s
