#ifndef MANTIDQTCUSTOMINTERFACESIDA_MSDFIT_H_
#define MANTIDQTCUSTOMINTERFACESIDA_MSDFIT_H_

#include "ui_MSDFit.h"
#include "IDATab.h"

namespace MantidQt
{
namespace CustomInterfaces
{
namespace IDA
{
  class DLLExport MSDFit : public IDATab
  {
    Q_OBJECT

  public:
    MSDFit(QWidget * parent = 0);

  private:
    virtual void setup();
    virtual void run();
    virtual bool validate();
    virtual void loadSettings(const QSettings & settings);

  private slots:
    void singleFit();
<<<<<<< HEAD
    void plotFit(bool error);
=======
    void plotFit(QString wsName = QString(), int specNo = -1);
>>>>>>> 8e8ab9df
    void newDataLoaded(const QString wsName);
    void plotInput();
    void specMinChanged(int value);
    void specMaxChanged(int value);
    void minChanged(double val);
    void maxChanged(double val);
    void updateRS(QtProperty* prop, double val);

  private:
    Ui::MSDFit m_uiForm;
    QString m_currentWsName;
    QtTreePropertyBrowser* m_msdTree;

  };
} // namespace IDA
} // namespace CustomInterfaces
} // namespace MantidQt

#endif /* MANTIDQTCUSTOMINTERFACESIDA_MSDFIT_H_ */<|MERGE_RESOLUTION|>--- conflicted
+++ resolved
@@ -25,11 +25,7 @@
 
   private slots:
     void singleFit();
-<<<<<<< HEAD
-    void plotFit(bool error);
-=======
     void plotFit(QString wsName = QString(), int specNo = -1);
->>>>>>> 8e8ab9df
     void newDataLoaded(const QString wsName);
     void plotInput();
     void specMinChanged(int value);
