--- conflicted
+++ resolved
@@ -52,20 +52,12 @@
 
   //-------------------------------------------------------------------------------
   /** Run the IntegratePeaksMD2 with the given peak radius integration param */
-<<<<<<< HEAD
   static void doRun(double PeakRadius, double BackgroundRadius,
                     std::string OutputWorkspace = "IntegratePeaksMD2Test_peaks",
                     double BackgroundStartRadius = 0.0, bool edge = true,
                     bool cyl = false, std::string fnct = "NoFit",
                     double adaptive = 0.0, bool ellip = false,
                     bool fixQAxis = false) {
-=======
-  static void
-  doRun(double PeakRadius, double BackgroundRadius,
-        const std::string &OutputWorkspace = "IntegratePeaksMD2Test_peaks",
-        double BackgroundStartRadius = 0.0, bool edge = true, bool cyl = false,
-        const std::string &fnct = "NoFit", double adaptive = 0.0) {
->>>>>>> e398767e
     IntegratePeaksMD2 alg;
     TS_ASSERT_THROWS_NOTHING(alg.initialize())
     TS_ASSERT(alg.isInitialized())
