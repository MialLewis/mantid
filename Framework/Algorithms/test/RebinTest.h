// Mantid Repository : https://github.com/mantidproject/mantid
//
// Copyright &copy; 2018 ISIS Rutherford Appleton Laboratory UKRI,
//   NScD Oak Ridge National Laboratory, European Spallation Source,
//   Institut Laue - Langevin & CSNS, Institute of High Energy Physics, CAS
// SPDX - License - Identifier: GPL - 3.0 +
#pragma once

#include <cxxtest/TestSuite.h>

#include "MantidAPI/AnalysisDataService.h"
#include "MantidAPI/RefAxis.h"
#include "MantidAPI/ScopedWorkspace.h"
#include "MantidAPI/SpectraAxis.h"
#include "MantidAPI/WorkspaceProperty.h"
#include "MantidAlgorithms/CreateWorkspace.h"
#include "MantidAlgorithms/MaskBins.h"
#include "MantidAlgorithms/Rebin.h"
#include "MantidDataObjects/EventWorkspace.h"
#include "MantidDataObjects/Workspace2D.h"
#include "MantidHistogramData/LinearGenerator.h"
#include "MantidTestHelpers/ParallelAlgorithmCreation.h"
#include "MantidTestHelpers/ParallelRunner.h"
#include "MantidTestHelpers/WorkspaceCreationHelper.h"

#include <numeric>

using namespace Mantid;
using namespace Mantid::Kernel;
using namespace Mantid::DataObjects;
using namespace Mantid::API;
using namespace Mantid::Algorithms;
using Mantid::HistogramData::BinEdges;
using Mantid::HistogramData::Counts;
using Mantid::HistogramData::CountStandardDeviations;

namespace {

std::unique_ptr<Rebin> prepare_rebin(const Parallel::Communicator &comm, const std::string &storageMode) {
  auto create = ParallelTestHelpers::create<Algorithms::CreateWorkspace>(comm);
  std::vector<double> dataEYX(2000);
  for (size_t i = 0; i < dataEYX.size(); ++i)
    dataEYX[i] = static_cast<double>(i % 2);
  int nspec = 1000;
  create->setProperty<int>("NSpec", nspec);
  create->setProperty<std::vector<double>>("DataX", dataEYX);
  create->setProperty<std::vector<double>>("DataY", dataEYX);
  create->setProperty<std::vector<double>>("DataE", dataEYX);
  create->setProperty("ParallelStorageMode", storageMode);
  create->execute();
  MatrixWorkspace_sptr ws = create->getProperty("OutputWorkspace");
  auto rebin = ParallelTestHelpers::create<Algorithms::Rebin>(comm);
  rebin->setProperty("InputWorkspace", ws);
  return rebin;
}

void run_rebin(const Parallel::Communicator &comm, const std::string &storageMode) {
  using namespace Parallel;
  auto rebin = prepare_rebin(comm, storageMode);
  rebin->setProperty("Params", "1,1,3");
  TS_ASSERT_THROWS_NOTHING(rebin->execute());
  MatrixWorkspace_const_sptr ws = rebin->getProperty("OutputWorkspace");
  if (comm.rank() == 0 || fromString(storageMode) != StorageMode::MasterOnly) {
    TS_ASSERT_EQUALS(ws->storageMode(), fromString(storageMode));
  } else {
    TS_ASSERT_EQUALS(ws, nullptr);
  }
}

void run_rebin_params_only_bin_width(const Parallel::Communicator &comm, const std::string &storageMode) {
  using namespace Parallel;
  auto rebin = prepare_rebin(comm, storageMode);
  rebin->setProperty("Params", "0.5");
  TS_ASSERT_THROWS_NOTHING(rebin->execute());
  MatrixWorkspace_const_sptr ws = rebin->getProperty("OutputWorkspace");
  if (comm.rank() == 0 || fromString(storageMode) != StorageMode::MasterOnly) {
    TS_ASSERT_EQUALS(ws->storageMode(), fromString(storageMode));
  } else {
    TS_ASSERT_EQUALS(ws, nullptr);
  }
}
} // namespace

class RebinTest : public CxxTest::TestSuite {
public:
  double BIN_DELTA;
  int NUMPIXELS, NUMBINS;

  // This pair of boilerplate methods prevent the suite being created statically
  // This means the constructor isn't called when running other tests
  static RebinTest *createSuite() { return new RebinTest(); }
  static void destroySuite(RebinTest *suite) { delete suite; }

  RebinTest() {
    BIN_DELTA = 2.0;
    NUMPIXELS = 20;
    NUMBINS = 50;
  }

  void testworkspace1D_dist() {
    Workspace2D_sptr test_in1D = Create1DWorkspace(50);
    test_in1D->setDistribution(true);
    AnalysisDataService::Instance().add("test_in1D", test_in1D);

    Rebin rebin;
    rebin.initialize();
    rebin.setPropertyValue("InputWorkspace", "test_in1D");
    rebin.setPropertyValue("OutputWorkspace", "test_out");
    // Check it fails if "Params" property not set
    TS_ASSERT_THROWS(rebin.execute(), const std::runtime_error &);
    TS_ASSERT(!rebin.isExecuted());
    // Now set the property
    rebin.setPropertyValue("Params", "1.5,2.0,20,-0.1,30,1.0,35");
    TS_ASSERT(rebin.execute());
    TS_ASSERT(rebin.isExecuted());
    MatrixWorkspace_sptr rebindata = AnalysisDataService::Instance().retrieveWS<MatrixWorkspace>("test_out");
    auto &outX = rebindata->x(0);
    auto &outY = rebindata->y(0);
    auto &outE = rebindata->e(0);

    TS_ASSERT_DELTA(outX[7], 15.5, 0.000001);
    TS_ASSERT_DELTA(outY[7], 3.0, 0.000001);
    TS_ASSERT_DELTA(outE[7], sqrt(4.5) / 2.0, 0.000001);

    TS_ASSERT_DELTA(outX[12], 24.2, 0.000001);
    TS_ASSERT_DELTA(outY[12], 3.0, 0.000001);
    TS_ASSERT_DELTA(outE[12], sqrt(5.445) / 2.42, 0.000001);

    TS_ASSERT_DELTA(outX[17], 32.0, 0.000001);
    TS_ASSERT_DELTA(outY[17], 3.0, 0.000001);
    TS_ASSERT_DELTA(outE[17], sqrt(2.25), 0.000001);
    bool dist = rebindata->isDistribution();
    TS_ASSERT(dist);
    AnalysisDataService::Instance().remove("test_in1D");
    AnalysisDataService::Instance().remove("test_out");
  }

  void testworkspace1D_nondist() {
    Workspace2D_sptr test_in1D = Create1DWorkspace(50);
    AnalysisDataService::Instance().add("test_in1D", test_in1D);

    Rebin rebin;
    rebin.initialize();
    rebin.setPropertyValue("InputWorkspace", "test_in1D");
    rebin.setPropertyValue("OutputWorkspace", "test_out");
    rebin.setPropertyValue("Params", "1.5,2.0,20,-0.1,30,1.0,35");
    TS_ASSERT(rebin.execute());
    TS_ASSERT(rebin.isExecuted());
    MatrixWorkspace_sptr rebindata = AnalysisDataService::Instance().retrieveWS<MatrixWorkspace>("test_out");

    auto &outX = rebindata->x(0);
    auto &outY = rebindata->y(0);
    auto &outE = rebindata->e(0);

    TS_ASSERT_DELTA(outX[7], 15.5, 0.000001);
    TS_ASSERT_DELTA(outY[7], 8.0, 0.000001);
    TS_ASSERT_DELTA(outE[7], sqrt(8.0), 0.000001);
    TS_ASSERT_DELTA(outX[12], 24.2, 0.000001);
    TS_ASSERT_DELTA(outY[12], 9.68, 0.000001);
    TS_ASSERT_DELTA(outE[12], sqrt(9.68), 0.000001);
    TS_ASSERT_DELTA(outX[17], 32, 0.000001);
    TS_ASSERT_DELTA(outY[17], 4.0, 0.000001);
    TS_ASSERT_DELTA(outE[17], sqrt(4.0), 0.000001);
    bool dist = rebindata->isDistribution();
    TS_ASSERT(!dist);
    AnalysisDataService::Instance().remove("test_in1D");
    AnalysisDataService::Instance().remove("test_out");
  }

  void testworkspace1D_logarithmic_binning() {
    Workspace2D_sptr test_in1D = Create1DWorkspace(50);
    test_in1D->setDistribution(true);
    AnalysisDataService::Instance().add("test_in1D", test_in1D);

    Rebin rebin;
    rebin.initialize();
    rebin.setPropertyValue("InputWorkspace", "test_in1D");
    rebin.setPropertyValue("OutputWorkspace", "test_out");
    // Check it fails if "Params" property not set
    TS_ASSERT_THROWS(rebin.execute(), const std::runtime_error &);
    TS_ASSERT(!rebin.isExecuted());
    // Now set the property
    rebin.setPropertyValue("Params", "1.0,-1.0,1000.0");
    TS_ASSERT(rebin.execute());
    TS_ASSERT(rebin.isExecuted());
    MatrixWorkspace_sptr rebindata = AnalysisDataService::Instance().retrieveWS<MatrixWorkspace>("test_out");
    auto &outX = rebindata->x(0);

    TS_ASSERT_EQUALS(outX.size(), 11);
    TS_ASSERT_DELTA(outX[0], 1.0, 1e-5);
    TS_ASSERT_DELTA(outX[1], 2.0, 1e-5);
    TS_ASSERT_DELTA(outX[2], 4.0, 1e-5); // and so on...
    TS_ASSERT_DELTA(outX[10], 1000.0, 1e-5);

    bool dist = rebindata->isDistribution();
    TS_ASSERT(dist);

    TS_ASSERT(checkBinWidthMonotonic(rebindata, false));

    AnalysisDataService::Instance().remove("test_in1D");
    AnalysisDataService::Instance().remove("test_out");
  }

  void testworkspace2D_dist() {
    Workspace2D_sptr test_in2D = Create2DWorkspace(50, 20);
    test_in2D->setDistribution(true);
    AnalysisDataService::Instance().add("test_in2D", test_in2D);

    Rebin rebin;
    rebin.initialize();
    rebin.setPropertyValue("InputWorkspace", "test_in2D");
    rebin.setPropertyValue("OutputWorkspace", "test_out");
    rebin.setPropertyValue("Params", "1.5,2.0,20,-0.1,30,1.0,35");
    TS_ASSERT(rebin.execute());
    TS_ASSERT(rebin.isExecuted());
    MatrixWorkspace_sptr rebindata = AnalysisDataService::Instance().retrieveWS<MatrixWorkspace>("test_out");

    auto &outX = rebindata->x(5);
    auto &outY = rebindata->y(5);
    auto &outE = rebindata->e(5);
    TS_ASSERT_DELTA(outX[7], 15.5, 0.000001);
    TS_ASSERT_DELTA(outY[7], 3.0, 0.000001);
    TS_ASSERT_DELTA(outE[7], sqrt(4.5) / 2.0, 0.000001);

    TS_ASSERT_DELTA(outX[12], 24.2, 0.000001);
    TS_ASSERT_DELTA(outY[12], 3.0, 0.000001);
    TS_ASSERT_DELTA(outE[12], sqrt(5.445) / 2.42, 0.000001);

    TS_ASSERT_DELTA(outX[17], 32.0, 0.000001);
    TS_ASSERT_DELTA(outY[17], 3.0, 0.000001);
    TS_ASSERT_DELTA(outE[17], sqrt(2.25), 0.000001);
    bool dist = rebindata->isDistribution();
    TS_ASSERT(dist);

    // Test the axes are of the correct type
    TS_ASSERT_EQUALS(rebindata->axes(), 2);
    TS_ASSERT(dynamic_cast<RefAxis *>(rebindata->getAxis(0)));
    TS_ASSERT(dynamic_cast<SpectraAxis *>(rebindata->getAxis(1)));

    AnalysisDataService::Instance().remove("test_in2D");
    AnalysisDataService::Instance().remove("test_out");
  }

  void do_test_EventWorkspace(EventType eventType, bool inPlace, bool PreserveEvents, bool expectOutputEvent) {
    // Two events per bin
    EventWorkspace_sptr test_in = WorkspaceCreationHelper::createEventWorkspace2(50, 100);
    test_in->switchEventType(eventType);

    std::string inName("test_inEvent");
    std::string outName("test_inEvent_output");
    if (inPlace)
      outName = inName;

    AnalysisDataService::Instance().addOrReplace(inName, test_in);
    Rebin rebin;
    rebin.initialize();
    rebin.setPropertyValue("InputWorkspace", inName);
    rebin.setPropertyValue("OutputWorkspace", outName);
    rebin.setPropertyValue("Params", "0.0,4.0,100");
    rebin.setProperty("PreserveEvents", PreserveEvents);
    TS_ASSERT(rebin.execute());
    TS_ASSERT(rebin.isExecuted());

    MatrixWorkspace_sptr outWS;
    EventWorkspace_sptr eventOutWS;
    TS_ASSERT_THROWS_NOTHING(
        outWS = std::dynamic_pointer_cast<MatrixWorkspace>(AnalysisDataService::Instance().retrieve(outName)));
    TS_ASSERT(outWS);
    if (!outWS)
      return;

    // Is the output gonna be events?
    if (expectOutputEvent) {
      eventOutWS = std::dynamic_pointer_cast<EventWorkspace>(outWS);
      TS_ASSERT(eventOutWS);
      if (!eventOutWS)
        return;
      TS_ASSERT_EQUALS(eventOutWS->getNumberEvents(), 50 * 100 * 2);
      // Check that it is the same workspace
      if (inPlace)
        TS_ASSERT(eventOutWS == test_in);
    }

    auto &X = outWS->x(0);
    auto &Y = outWS->y(0);
    auto &E = outWS->e(0);

    TS_ASSERT_EQUALS(X.size(), 26);
    TS_ASSERT_DELTA(X[0], 0.0, 1e-5);
    TS_ASSERT_DELTA(X[1], 4.0, 1e-5);
    TS_ASSERT_DELTA(X[2], 8.0, 1e-5);

    TS_ASSERT_EQUALS(Y.size(), 25);
    TS_ASSERT_DELTA(Y[0], 8.0, 1e-5);
    TS_ASSERT_DELTA(Y[1], 8.0, 1e-5);
    TS_ASSERT_DELTA(Y[2], 8.0, 1e-5);

    TS_ASSERT_EQUALS(E.size(), 25);
    TS_ASSERT_DELTA(E[0], sqrt(8.0), 1e-5);
    TS_ASSERT_DELTA(E[1], sqrt(8.0), 1e-5);

    // Test the axes are of the correct type
    TS_ASSERT_EQUALS(outWS->axes(), 2);
    TS_ASSERT(dynamic_cast<RefAxis *>(outWS->getAxis(0)));
    TS_ASSERT(dynamic_cast<SpectraAxis *>(outWS->getAxis(1)));

    AnalysisDataService::Instance().remove(inName);
    AnalysisDataService::Instance().remove(outName);
  }

  void testEventWorkspace_InPlace_PreserveEvents() { do_test_EventWorkspace(TOF, true, true, true); }

  void testEventWorkspace_InPlace_PreserveEvents_weighted() { do_test_EventWorkspace(WEIGHTED, true, true, true); }

  void testEventWorkspace_InPlace_PreserveEvents_weightedNoTime() {
    do_test_EventWorkspace(WEIGHTED_NOTIME, true, true, true);
  }

  void testEventWorkspace_InPlace_NoPreserveEvents() { do_test_EventWorkspace(TOF, true, false, false); }

  void testEventWorkspace_InPlace_NoPreserveEvents_weighted() { do_test_EventWorkspace(WEIGHTED, true, false, false); }

  void testEventWorkspace_InPlace_NoPreserveEvents_weightedNoTime() {
    do_test_EventWorkspace(WEIGHTED_NOTIME, true, false, false);
  }

  void testEventWorkspace_NotInPlace_NoPreserveEvents() { do_test_EventWorkspace(TOF, false, false, false); }

  void testEventWorkspace_NotInPlace_NoPreserveEvents_weighted() {
    do_test_EventWorkspace(WEIGHTED, false, false, false);
  }

  void testEventWorkspace_NotInPlace_NoPreserveEvents_weightedNoTime() {
    do_test_EventWorkspace(WEIGHTED_NOTIME, false, false, false);
  }

  void testEventWorkspace_NotInPlace_PreserveEvents() { do_test_EventWorkspace(TOF, false, true, true); }

  void testEventWorkspace_NotInPlace_PreserveEvents_weighted() { do_test_EventWorkspace(WEIGHTED, false, true, true); }

  void testEventWorkspace_NotInPlace_PreserveEvents_weightedNoTime() {
    do_test_EventWorkspace(WEIGHTED_NOTIME, false, true, true);
  }

  void testRebinPointData() {
    Workspace2D_sptr input = Create1DWorkspace(51);
    AnalysisDataService::Instance().add("test_RebinPointDataInput", input);

    Mantid::API::Algorithm_sptr ctpd = Mantid::API::AlgorithmFactory::Instance().create("ConvertToPointData", 1);
    ctpd->initialize();
    ctpd->setPropertyValue("InputWorkspace", "test_RebinPointDataInput");
    ctpd->setPropertyValue("OutputWorkspace", "test_RebinPointDataInput");
    ctpd->execute();

    Mantid::API::Algorithm_sptr reb = Mantid::API::AlgorithmFactory::Instance().create("Rebin", 1);
    reb->initialize();
    TS_ASSERT_THROWS_NOTHING(reb->setPropertyValue("InputWorkspace", "test_RebinPointDataInput"));
    reb->setPropertyValue("OutputWorkspace", "test_RebinPointDataOutput");
    reb->setPropertyValue("Params", "7,0.75,23");
    TS_ASSERT_THROWS_NOTHING(reb->execute());

    TS_ASSERT(reb->isExecuted());

    MatrixWorkspace_sptr outWS = std::dynamic_pointer_cast<MatrixWorkspace>(
        AnalysisDataService::Instance().retrieve("test_RebinPointDataOutput"));

    TS_ASSERT(!outWS->isHistogramData());
    TS_ASSERT_EQUALS(outWS->getNumberHistograms(), 1);

    TS_ASSERT_EQUALS(outWS->x(0)[0], 7.3750);
    TS_ASSERT_EQUALS(outWS->x(0)[10], 14.8750);
    TS_ASSERT_EQUALS(outWS->x(0)[20], 22.3750);

    AnalysisDataService::Instance().remove("test_RebinPointDataInput");
    AnalysisDataService::Instance().remove("test_RebinPointDataOutput");
  }

  void testMaskedBinsDist() {
    Workspace2D_sptr test_in1D = Create1DWorkspace(50);
    AnalysisDataService::Instance().add("test_Rebin_mask_dist", test_in1D);
    test_in1D->setDistribution(true);
    maskFirstBins("test_Rebin_mask_dist", "test_Rebin_masked_ws", 10.0);

    Rebin rebin;
    rebin.initialize();
    rebin.setPropertyValue("InputWorkspace", "test_Rebin_masked_ws");
    rebin.setPropertyValue("OutputWorkspace", "test_Rebin_masked_ws");
    rebin.setPropertyValue("Params", "1.5,3.0,12,-0.1,30");
    TS_ASSERT(rebin.execute());
    TS_ASSERT(rebin.isExecuted());
    MatrixWorkspace_sptr rebindata =
        AnalysisDataService::Instance().retrieveWS<MatrixWorkspace>("test_Rebin_masked_ws");
    auto &outX = rebindata->x(0);
    auto &outY = rebindata->y(0);

    MatrixWorkspace_sptr input = AnalysisDataService::Instance().retrieveWS<MatrixWorkspace>("test_Rebin_mask_dist");
    auto &inX = input->x(0);
    auto &inY = input->y(0);

    const MatrixWorkspace::MaskList &mask = rebindata->maskedBins(0);

    // turn the mask list into an array like the Y values
    MantidVec weights(outY.size(), 0);
    for (auto it : mask) {
      weights[it.first] = it.second;
    }

    // the degree of masking must be the same as the reduction in the y-value,
    // for distributions, this is the easy case
    for (size_t i = 0; i < outY.size(); ++i) {
      size_t inBin = std::lower_bound(inX.begin(), inX.end(), outX[i]) - inX.begin();
      if (inBin < inX.size() - 2) {
        TS_ASSERT_DELTA(outY[i] / inY[inBin], 1 - weights[i], 0.000001);
      }
    }
    // the above formula tests the criterian that must be true for masking,
    // however we need some more specific tests incase outY.empty() or something
    TS_ASSERT_DELTA(outY[1], 0.0, 0.000001)
    TS_ASSERT_DELTA(outY[2], 0.25, 0.000001)
    TS_ASSERT_DELTA(outY[3], 3.0, 0.000001)
    TS_ASSERT_DELTA(weights[2], 1 - (0.25 / 3.0), 0.000001)

    TS_ASSERT(rebindata->isDistribution());
    AnalysisDataService::Instance().remove("test_Rebin_mask_dist");
    AnalysisDataService::Instance().remove("test_Rebin_masked_ws");
  }

  void testMaskedBinsIntegratedCounts() {
    Workspace2D_sptr test_in1D = Create1DWorkspace(51);
    test_in1D->setDistribution(false);
    AnalysisDataService::Instance().add("test_Rebin_mask_raw", test_in1D);

    Rebin rebin;
    rebin.initialize();
    rebin.setPropertyValue("InputWorkspace", "test_Rebin_mask_raw");
    rebin.setPropertyValue("OutputWorkspace", "test_Rebin_unmasked");
    rebin.setPropertyValue("Params", "1.5,3.0,12,-0.1,30");
    rebin.execute();

    MatrixWorkspace_sptr input = AnalysisDataService::Instance().retrieveWS<MatrixWorkspace>("test_Rebin_unmasked");
    auto &inX = input->x(0);
    auto &inY = input->y(0);

    maskFirstBins("test_Rebin_mask_raw", "test_Rebin_masked_ws", 10.0);

    rebin.setPropertyValue("InputWorkspace", "test_Rebin_masked_ws");
    rebin.setPropertyValue("OutputWorkspace", "test_Rebin_masked_ws");
    rebin.setPropertyValue("Params", "1.5,3.0,12,-0.1,30");
    rebin.execute();
    MatrixWorkspace_sptr masked = AnalysisDataService::Instance().retrieveWS<MatrixWorkspace>("test_Rebin_masked_ws");
    auto &outX = masked->x(0);
    auto &outY = masked->y(0);

    const MatrixWorkspace::MaskList &mask = masked->maskedBins(0);

    // turn the mask list into an array like the Y values
    MantidVec weights(outY.size(), 0);
    for (auto it : mask) {
      weights[it.first] = it.second;
    }

    // the degree of masking must be the same as the reduction in the y-value,
    // for distributions, this is the easy case
    for (size_t i = 0; i < outY.size(); ++i) {
      size_t inBin = std::lower_bound(inX.begin(), inX.end(), outX[i]) - inX.begin();
      if (inBin < inX.size() - 2) {
        TS_ASSERT_DELTA(outY[i] / inY[inBin], 1 - weights[i], 0.000001);
      }
    }
    // the above formula tests the criterian that must be true for masking,
    // however we need some more specific tests incase outY.empty() or something
    TS_ASSERT_DELTA(outY[1], 0.0, 0.000001)
    TS_ASSERT_DELTA(outY[2], 1.0, 0.000001)
    TS_ASSERT_DELTA(outY[3], 6.0, 0.000001)
    TS_ASSERT_DELTA(weights[2], 1 - (0.25 / 3.0), 0.000001)

    AnalysisDataService::Instance().remove("test_Rebin_masked_ws");
    AnalysisDataService::Instance().remove("test_Rebin_unmasked");
    AnalysisDataService::Instance().remove("test_Rebin_mask_raw");
  }

  void test_FullBinsOnly_Fixed() {
    std::vector<double> xExpected = {0.5, 2.5, 4.5, 6.5};
    std::vector<double> yExpected(3, 8.0);
    std::string params = "2.0";
    do_test_FullBinsOnly(params, yExpected, xExpected);
  }

  void test_FullBinsOnly_Variable() {
    std::vector<double> xExpected = {0.5, 1.5, 2.5, 3.2, 3.9, 4.6, 6.6};
    std::vector<double> yExpected = {4.0, 4.0, 2.8, 2.8, 2.8, 8.0};
    std::string params = "0.5, 1.0, 3.1, 0.7, 5.0, 2.0, 7.25";
    do_test_FullBinsOnly(params, yExpected, xExpected);
  }

  void test_reverseLogSimple() {
    // Test UseReverseLogarithmic alone
    Workspace2D_sptr test_1D = Create1DWorkspace(51);
    test_1D->setDistribution(false);
    AnalysisDataService::Instance().add("test_Rebin_revLog", test_1D);

    Rebin rebin;
    rebin.initialize();
    rebin.setPropertyValue("InputWorkspace", "test_Rebin_revLog");
    rebin.setPropertyValue("OutputWorkspace", "test_Rebin_revLog");
    rebin.setPropertyValue("Params", "1, -1, 37");
    rebin.setProperty("UseReverseLogarithmic", true);
    TS_ASSERT_THROWS_NOTHING(rebin.execute());

    MatrixWorkspace_sptr out = AnalysisDataService::Instance().retrieveWS<MatrixWorkspace>("test_Rebin_revLog");
    auto &outX = out->x(0);

    TS_ASSERT_EQUALS(outX.size(), 6);
    TS_ASSERT_DELTA(outX[0], 1, 1e-5);
    TS_ASSERT_DELTA(outX[1], 22, 1e-5);
    TS_ASSERT_DELTA(outX[2], 30, 1e-5);
    TS_ASSERT_DELTA(outX[3], 34, 1e-5);
    TS_ASSERT_DELTA(outX[4], 36, 1e-5);
    TS_ASSERT_DELTA(outX[5], 37, 1e-5);
<<<<<<< HEAD
=======

    TS_ASSERT(checkBinWidthMonotonic(out, true));

>>>>>>> d06f64f6
    AnalysisDataService::Instance().remove("test_Rebin_revLog");
  }

  void test_reverseLogDiffStep() {
    // Test UseReverseLog with a different step than the usual -1
    Workspace2D_sptr test_1D = Create1DWorkspace(51);
    test_1D->setDistribution(false);
    AnalysisDataService::Instance().add("test_Rebin_revLog", test_1D);

    Rebin rebin;
    rebin.initialize();
    rebin.setPropertyValue("InputWorkspace", "test_Rebin_revLog");
    rebin.setPropertyValue("OutputWorkspace", "test_Rebin_revLog");
    rebin.setPropertyValue("Params", "1, -2, 42");
    rebin.setProperty("UseReverseLogarithmic", true);
    TS_ASSERT_THROWS_NOTHING(rebin.execute());

    MatrixWorkspace_sptr out = AnalysisDataService::Instance().retrieveWS<MatrixWorkspace>("test_Rebin_revLog");
    auto &outX = out->x(0);

    TS_ASSERT_EQUALS(outX.size(), 4);
    TS_ASSERT_DELTA(outX[0], 1, 1e-5);
    TS_ASSERT_DELTA(outX[1], 34, 1e-5);
    TS_ASSERT_DELTA(outX[2], 40, 1e-5);
    TS_ASSERT_DELTA(outX[3], 42, 1e-5);
<<<<<<< HEAD
=======

    TS_ASSERT(checkBinWidthMonotonic(out, true));

>>>>>>> d06f64f6
    AnalysisDataService::Instance().remove("test_Rebin_revLog");
  }

  void test_reverseLogEdgeCase() {
    // Check the case where the parameters given are so that the edges of the bins fall perfectly, and so no padding is
    // needed
    Workspace2D_sptr test_1D = Create1DWorkspace(51);
    test_1D->setDistribution(false);
    AnalysisDataService::Instance().add("test_Rebin_revLog", test_1D);

    Rebin rebin;
    rebin.initialize();
    rebin.setPropertyValue("InputWorkspace", "test_Rebin_revLog");
    rebin.setPropertyValue("OutputWorkspace", "test_Rebin_revLog");
    rebin.setPropertyValue("Params", "1, -1, 16");
    rebin.setProperty("UseReverseLogarithmic", true);
    TS_ASSERT_THROWS_NOTHING(rebin.execute());

    MatrixWorkspace_sptr out = AnalysisDataService::Instance().retrieveWS<MatrixWorkspace>("test_Rebin_revLog");
    auto &outX = out->x(0);

    TS_ASSERT_EQUALS(outX.size(), 5);
    TS_ASSERT_DELTA(outX[0], 1, 1e-5)
    TS_ASSERT_DELTA(outX[1], 9, 1e-5);
    TS_ASSERT_DELTA(outX[2], 13, 1e-5);
    TS_ASSERT_DELTA(outX[3], 15, 1e-5);
    TS_ASSERT_DELTA(outX[4], 16, 1e-5);
<<<<<<< HEAD
=======

    TS_ASSERT(checkBinWidthMonotonic(out, true));

>>>>>>> d06f64f6
    AnalysisDataService::Instance().remove("test_Rebin_revLog");
  }

  void test_reverseLogAgainst() {
    // Test UseReverseLogarithmic with a linear spacing before it
    Workspace2D_sptr test_1D = Create1DWorkspace(51);
    test_1D->setDistribution(false);
    AnalysisDataService::Instance().add("test_Rebin_revLog", test_1D);

    Rebin rebin;
    rebin.initialize();
    rebin.setPropertyValue("InputWorkspace", "test_Rebin_revLog");
    rebin.setPropertyValue("OutputWorkspace", "test_Rebin_revLog");
    rebin.setPropertyValue("Params", "1, 2, 5, -1, 100");
    rebin.setProperty("UseReverseLogarithmic", true);
    TS_ASSERT_THROWS_NOTHING(rebin.execute());

    MatrixWorkspace_sptr out = AnalysisDataService::Instance().retrieveWS<MatrixWorkspace>("test_Rebin_revLog");
    auto &outX = out->x(0);

    TS_ASSERT_EQUALS(outX.size(), 7); // 2 lin + 4 log
    TS_ASSERT_DELTA(outX[0], 1, 1e-5);
    TS_ASSERT_DELTA(outX[1], 3, 1e-5);
    TS_ASSERT_DELTA(outX[2], 5, 1e-5);
    TS_ASSERT_DELTA(outX[3], 65, 1e-5);
    TS_ASSERT_DELTA(outX[4], 85, 1e-5);
    TS_ASSERT_DELTA(outX[5], 95, 1e-5);
    TS_ASSERT_DELTA(outX[6], 100, 1e-5);
<<<<<<< HEAD
=======

>>>>>>> d06f64f6
    AnalysisDataService::Instance().remove("test_Rebin_revLog");
  }

  void test_reverseLogBetween() {
    // Test UseReverseLogarithmic between 2 linear binnings

    Workspace2D_sptr test_1D = Create1DWorkspace(51);
    test_1D->setDistribution(false);
    AnalysisDataService::Instance().add("test_Rebin_revLog", test_1D);

    Rebin rebin;
    rebin.initialize();
    rebin.setPropertyValue("InputWorkspace", "test_Rebin_revLog");
    rebin.setPropertyValue("OutputWorkspace", "test_Rebin_revLog");
    rebin.setPropertyValue("Params", "1, 2, 5, -1, 100, 2, 110");
    rebin.setProperty("UseReverseLogarithmic", true);
    TS_ASSERT_THROWS_NOTHING(rebin.execute());

    MatrixWorkspace_sptr out = AnalysisDataService::Instance().retrieveWS<MatrixWorkspace>("test_Rebin_revLog");
    auto &outX = out->x(0);

    TS_ASSERT_EQUALS(outX.size(), 12);
    TS_ASSERT_DELTA(outX[0], 1, 1e-5);
    TS_ASSERT_DELTA(outX[1], 3, 1e-5);
    TS_ASSERT_DELTA(outX[2], 5, 1e-5);
    TS_ASSERT_DELTA(outX[3], 65, 1e-5);
    TS_ASSERT_DELTA(outX[4], 85, 1e-5);
    TS_ASSERT_DELTA(outX[5], 95, 1e-5);
    TS_ASSERT_DELTA(outX[6], 100, 1e-5);
    TS_ASSERT_DELTA(outX[7], 102, 1e-5);
    TS_ASSERT_DELTA(outX[11], 110, 1e-5);

    AnalysisDataService::Instance().remove("test_Rebin_revLog");
  }

  void test_reverseLogFullBinsOnly() {
    // Test UseReverseLogarithmic with the FullBinsOnly option checked. It should not change anything from the non
    // checked version.
    Workspace2D_sptr test_1D = Create1DWorkspace(51);
    test_1D->setDistribution(false);
    AnalysisDataService::Instance().add("test_Rebin_revLog", test_1D);

    Rebin rebin;
    rebin.initialize();
    rebin.setPropertyValue("InputWorkspace", "test_Rebin_revLog");
    rebin.setPropertyValue("OutputWorkspace", "test_Rebin_revLog");
    rebin.setPropertyValue("Params", "1, -1, 37");
    rebin.setProperty("UseReverseLogarithmic", true);
    rebin.setProperty("FullBinsOnly", true);
    TS_ASSERT_THROWS_NOTHING(rebin.execute());

    MatrixWorkspace_sptr out = AnalysisDataService::Instance().retrieveWS<MatrixWorkspace>("test_Rebin_revLog");
    auto &outX = out->x(0);

    TS_ASSERT_EQUALS(outX.size(), 6);
    TS_ASSERT_DELTA(outX[0], 1, 1e-5);
    TS_ASSERT_DELTA(outX[1], 22, 1e-5);
    TS_ASSERT_DELTA(outX[2], 30, 1e-5);
    TS_ASSERT_DELTA(outX[3], 34, 1e-5);
    TS_ASSERT_DELTA(outX[4], 36, 1e-5);
    TS_ASSERT_DELTA(outX[5], 37, 1e-5);

<<<<<<< HEAD
=======
    TS_ASSERT(checkBinWidthMonotonic(out, true));

>>>>>>> d06f64f6
    AnalysisDataService::Instance().remove("test_Rebin_revLog");
  }

  void test_reverseLogIncompleteFirstBin() {
    // Test UseReverseLogarithmic with a first bin that is incomplete, but still bigger than the next one so not merged.
    Workspace2D_sptr test_1D = Create1DWorkspace(51);
    test_1D->setDistribution(false);
    AnalysisDataService::Instance().add("test_Rebin_revLog", test_1D);

    Rebin rebin;
    rebin.initialize();
    rebin.setPropertyValue("InputWorkspace", "test_Rebin_revLog");
    rebin.setPropertyValue("OutputWorkspace", "test_Rebin_revLog");
    rebin.setPropertyValue("Params", "1, -1, 60");
    rebin.setProperty("UseReverseLogarithmic", true);
    rebin.setProperty("FullBinsOnly", true);
    TS_ASSERT_THROWS_NOTHING(rebin.execute());

    MatrixWorkspace_sptr out = AnalysisDataService::Instance().retrieveWS<MatrixWorkspace>("test_Rebin_revLog");
    auto &outX = out->x(0);

    TS_ASSERT_EQUALS(outX.size(), 7);
    TS_ASSERT_DELTA(outX[0], 1, 1e-5);
    TS_ASSERT_DELTA(outX[1], 29, 1e-5);
    TS_ASSERT_DELTA(outX[2], 45, 1e-5);
    TS_ASSERT_DELTA(outX[3], 53, 1e-5);
    TS_ASSERT_DELTA(outX[4], 57, 1e-5);
    TS_ASSERT_DELTA(outX[5], 59, 1e-5);
    TS_ASSERT_DELTA(outX[6], 60, 1e-5);

<<<<<<< HEAD
=======
    TS_ASSERT(checkBinWidthMonotonic(out, true));

>>>>>>> d06f64f6
    AnalysisDataService::Instance().remove("test_Rebin_revLog");
  }

  void test_inversePowerSquareRoot() {
    // Test InversePower in a simple case of square root sum
    Workspace2D_sptr test_1D = Create1DWorkspace(51);
    test_1D->setDistribution(false);
    AnalysisDataService::Instance().add("test_Rebin_revLog", test_1D);

    Rebin rebin;
    rebin.initialize();
    rebin.setPropertyValue("InputWorkspace", "test_Rebin_revLog");
    rebin.setPropertyValue("OutputWorkspace", "test_Rebin_revLog");
    rebin.setPropertyValue("Params", "1, 1, 10");
    rebin.setPropertyValue("Power", "0.5");
    TS_ASSERT_THROWS_NOTHING(rebin.execute());

    MatrixWorkspace_sptr out = AnalysisDataService::Instance().retrieveWS<MatrixWorkspace>("test_Rebin_revLog");
    auto &outX = out->x(0);

    TS_ASSERT_EQUALS(outX.size(), 28);
    TS_ASSERT_DELTA(outX[0], 1, 1e-5);
    TS_ASSERT_DELTA(outX[1], 2, 1e-5);
    TS_ASSERT_DELTA(outX[2], 2.707106781, 1e-5);
    TS_ASSERT_DELTA(outX[3], 3.28445705, 1e-5);
    TS_ASSERT_DELTA(outX[27], 10, 1e-5);

<<<<<<< HEAD
=======
    TS_ASSERT(checkBinWidthMonotonic(out, true));

>>>>>>> d06f64f6
    AnalysisDataService::Instance().remove("test_Rebin_revLog");
  }

  void test_inversePowerHarmonic() {
    // Test InversePower in a simple case of harmonic serie
    Workspace2D_sptr test_1D = Create1DWorkspace(51);
    test_1D->setDistribution(false);
    AnalysisDataService::Instance().add("test_Rebin_revLog", test_1D);

    Rebin rebin;
    rebin.initialize();
    rebin.setPropertyValue("InputWorkspace", "test_Rebin_revLog");
    rebin.setPropertyValue("OutputWorkspace", "test_Rebin_revLog");
    rebin.setPropertyValue("Params", "1, 1, 5");
    rebin.setPropertyValue("Power", "1");
    TS_ASSERT_THROWS_NOTHING(rebin.execute());

    MatrixWorkspace_sptr out = AnalysisDataService::Instance().retrieveWS<MatrixWorkspace>("test_Rebin_revLog");
    auto &outX = out->x(0);

    TS_ASSERT_EQUALS(outX.size(), 31);
    TS_ASSERT_DELTA(outX[0], 1, 1e-5);
    TS_ASSERT_DELTA(outX[1], 2, 1e-5);
    TS_ASSERT_DELTA(outX[2], 2.5, 1e-5);
    TS_ASSERT_DELTA(outX[3], 2.8333333, 1e-5);
    TS_ASSERT_DELTA(outX[30], 5, 1e-5);

<<<<<<< HEAD
=======
    TS_ASSERT(checkBinWidthMonotonic(out, true, true));

>>>>>>> d06f64f6
    AnalysisDataService::Instance().remove("test_Rebin_revLog");
  }

  void test_inversePowerValidateHarmonic() {
    // Test that the validator which forbid breating more than 10000 bins works in a harmonic series case
    Workspace2D_sptr test_1D = Create1DWorkspace(51);
    test_1D->setDistribution(false);
    AnalysisDataService::Instance().add("test_Rebin_revLog", test_1D);

    Rebin rebin;
    rebin.initialize();
    rebin.setPropertyValue("InputWorkspace", "test_Rebin_revLog");
    rebin.setPropertyValue("OutputWorkspace", "test_Rebin_revLog");
    rebin.setPropertyValue("Params", "1, 1, 100");
    rebin.setPropertyValue("Power", "1");
    TS_ASSERT_THROWS(rebin.execute(), const std::runtime_error &);
    AnalysisDataService::Instance().remove("test_Rebin_revLog");
  }

  void test_inversePowerValidateInverseSquareRoot() {
    // Test that the validator which forbid breating more than 10000 bins works in an inverse square root case
    // We test both because they rely on different formula to compute the expected number of bins.
    Workspace2D_sptr test_1D = Create1DWorkspace(51);
    test_1D->setDistribution(false);
    AnalysisDataService::Instance().add("test_Rebin_revLog", test_1D);

    Rebin rebin;
    rebin.initialize();
    rebin.setPropertyValue("InputWorkspace", "test_Rebin_revLog");
    rebin.setPropertyValue("OutputWorkspace", "test_Rebin_revLog");
    rebin.setPropertyValue("Params", "1, 1, 1000");
    rebin.setPropertyValue("Power", "0.5");
    TS_ASSERT_THROWS(rebin.execute(), const std::runtime_error &);
    AnalysisDataService::Instance().remove("test_Rebin_revLog");
  }

  void test_parallel_cloned() { ParallelTestHelpers::runParallel(run_rebin, "Parallel::StorageMode::Cloned"); }

  void test_parallel_distributed() {
    ParallelTestHelpers::runParallel(run_rebin, "Parallel::StorageMode::Distributed");
  }

  void test_parallel_master_only() { ParallelTestHelpers::runParallel(run_rebin, "Parallel::StorageMode::MasterOnly"); }

  void test_parallel_only_bin_width() {
    ParallelTestHelpers::runParallel(run_rebin_params_only_bin_width, "Parallel::StorageMode::Cloned");
    ParallelTestHelpers::runParallel(run_rebin_params_only_bin_width, "Parallel::StorageMode::Distributed");
    ParallelTestHelpers::runParallel(run_rebin_params_only_bin_width, "Parallel::StorageMode::MasterOnly");
  }

private:
  Workspace2D_sptr Create1DWorkspace(int size) {
    auto retVal = createWorkspace<Workspace2D>(1, size, size - 1);
    double j = 0.5;
    for (int i = 0; i < size; i++) {
      retVal->dataX(0)[i] = j;
      j += 0.75;
    }
    retVal->setCounts(0, size - 1, 3.0);
    retVal->setCountVariances(0, size - 1, 3.0);
    return retVal;
  }

  Workspace2D_sptr Create2DWorkspace(int xlen, int ylen) {
    BinEdges x1(xlen, HistogramData::LinearGenerator(0.5, 0.75));
    Counts y1(xlen - 1, 3.0);
    CountStandardDeviations e1(xlen - 1, sqrt(3.0));

    auto retVal = createWorkspace<Workspace2D>(ylen, xlen, xlen - 1);

    for (int i = 0; i < ylen; i++) {
      retVal->setBinEdges(i, x1);
      retVal->setCounts(i, y1);
      retVal->setCountStandardDeviations(i, e1);
    }

    return retVal;
  }

  void maskFirstBins(const std::string &in, const std::string &out, double maskBinsTo) {
    MaskBins mask;
    mask.initialize();
    mask.setPropertyValue("InputWorkspace", in);
    mask.setPropertyValue("OutputWorkspace", out);
    mask.setProperty("XMin", 0.0);
    mask.setProperty("XMax", maskBinsTo);
    mask.execute();
  }

  void do_test_FullBinsOnly(const std::string &params, const std::vector<double> &yExpected,
                            const std::vector<double> &xExpected) {
    ScopedWorkspace inWsEntry(Create1DWorkspace(10));
    ScopedWorkspace outWsEntry;

    try {
      Rebin rebin;
      rebin.initialize();
      rebin.setPropertyValue("InputWorkspace", inWsEntry.name());
      rebin.setPropertyValue("OutputWorkspace", outWsEntry.name());
      rebin.setPropertyValue("Params", params);
      rebin.setProperty("FullBinsOnly", true);
      rebin.execute();
    } catch (std::runtime_error &e) {
      TS_FAIL(e.what());
      return;
    }

    auto ws = std::dynamic_pointer_cast<MatrixWorkspace>(outWsEntry.retrieve());

    if (!ws) {
      TS_FAIL("Unable to retrieve result workspace");
      return; // Nothing else to check
    }

    auto &xValues = ws->x(0);
    TS_ASSERT_DELTA(xValues.rawData(), xExpected, 0.001);

    auto &yValues = ws->y(0);
    TS_ASSERT_DELTA(yValues.rawData(), yExpected, 0.001);
  }

  bool checkBinWidthMonotonic(MatrixWorkspace_sptr ws, bool reverse = false, bool ignoreLastBin = false) {
    size_t binEdgesTotal = ws->blocksize();
    if (ignoreLastBin)
      binEdgesTotal--;
    auto binEdges = ws->binEdges(0);
    double lastBinSize = binEdges[1] - binEdges[0];
    for (size_t i = 1; i < binEdgesTotal; ++i) {
      double currentBinSize = binEdges[i + 1] - binEdges[i];

      if (((lastBinSize < currentBinSize) && reverse) || ((lastBinSize > currentBinSize) && !reverse)) {
        return false;
      }

      lastBinSize = currentBinSize;
    }
    return true;
  }
};

class RebinTestPerformance : public CxxTest::TestSuite {
public:
  // This pair of boilerplate methods prevent the suite being created statically
  // This means the constructor isn't called when running other tests
  static RebinTestPerformance *createSuite() { return new RebinTestPerformance(); }
  static void destroySuite(RebinTestPerformance *suite) { delete suite; }

  RebinTestPerformance() { ws = WorkspaceCreationHelper::create2DWorkspaceBinned(5000, 20000); }

  void test_rebin() {
    Rebin rebin;
    rebin.initialize();
    rebin.setProperty("InputWorkspace", ws);
    rebin.setPropertyValue("OutputWorkspace", "out");
    rebin.setPropertyValue("Params", "50,1.77,18801");
    TS_ASSERT(rebin.execute());
  }

private:
  MatrixWorkspace_sptr ws;
};<|MERGE_RESOLUTION|>--- conflicted
+++ resolved
@@ -517,12 +517,9 @@
     TS_ASSERT_DELTA(outX[3], 34, 1e-5);
     TS_ASSERT_DELTA(outX[4], 36, 1e-5);
     TS_ASSERT_DELTA(outX[5], 37, 1e-5);
-<<<<<<< HEAD
-=======
 
     TS_ASSERT(checkBinWidthMonotonic(out, true));
 
->>>>>>> d06f64f6
     AnalysisDataService::Instance().remove("test_Rebin_revLog");
   }
 
@@ -548,12 +545,9 @@
     TS_ASSERT_DELTA(outX[1], 34, 1e-5);
     TS_ASSERT_DELTA(outX[2], 40, 1e-5);
     TS_ASSERT_DELTA(outX[3], 42, 1e-5);
-<<<<<<< HEAD
-=======
 
     TS_ASSERT(checkBinWidthMonotonic(out, true));
 
->>>>>>> d06f64f6
     AnalysisDataService::Instance().remove("test_Rebin_revLog");
   }
 
@@ -581,12 +575,9 @@
     TS_ASSERT_DELTA(outX[2], 13, 1e-5);
     TS_ASSERT_DELTA(outX[3], 15, 1e-5);
     TS_ASSERT_DELTA(outX[4], 16, 1e-5);
-<<<<<<< HEAD
-=======
 
     TS_ASSERT(checkBinWidthMonotonic(out, true));
 
->>>>>>> d06f64f6
     AnalysisDataService::Instance().remove("test_Rebin_revLog");
   }
 
@@ -615,10 +606,7 @@
     TS_ASSERT_DELTA(outX[4], 85, 1e-5);
     TS_ASSERT_DELTA(outX[5], 95, 1e-5);
     TS_ASSERT_DELTA(outX[6], 100, 1e-5);
-<<<<<<< HEAD
-=======
-
->>>>>>> d06f64f6
+
     AnalysisDataService::Instance().remove("test_Rebin_revLog");
   }
 
@@ -681,11 +669,8 @@
     TS_ASSERT_DELTA(outX[4], 36, 1e-5);
     TS_ASSERT_DELTA(outX[5], 37, 1e-5);
 
-<<<<<<< HEAD
-=======
     TS_ASSERT(checkBinWidthMonotonic(out, true));
 
->>>>>>> d06f64f6
     AnalysisDataService::Instance().remove("test_Rebin_revLog");
   }
 
@@ -716,11 +701,8 @@
     TS_ASSERT_DELTA(outX[5], 59, 1e-5);
     TS_ASSERT_DELTA(outX[6], 60, 1e-5);
 
-<<<<<<< HEAD
-=======
     TS_ASSERT(checkBinWidthMonotonic(out, true));
 
->>>>>>> d06f64f6
     AnalysisDataService::Instance().remove("test_Rebin_revLog");
   }
 
@@ -748,11 +730,8 @@
     TS_ASSERT_DELTA(outX[3], 3.28445705, 1e-5);
     TS_ASSERT_DELTA(outX[27], 10, 1e-5);
 
-<<<<<<< HEAD
-=======
     TS_ASSERT(checkBinWidthMonotonic(out, true));
 
->>>>>>> d06f64f6
     AnalysisDataService::Instance().remove("test_Rebin_revLog");
   }
 
@@ -780,11 +759,8 @@
     TS_ASSERT_DELTA(outX[3], 2.8333333, 1e-5);
     TS_ASSERT_DELTA(outX[30], 5, 1e-5);
 
-<<<<<<< HEAD
-=======
     TS_ASSERT(checkBinWidthMonotonic(out, true, true));
 
->>>>>>> d06f64f6
     AnalysisDataService::Instance().remove("test_Rebin_revLog");
   }
 
