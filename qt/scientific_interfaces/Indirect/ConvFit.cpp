--- conflicted
+++ resolved
@@ -29,14 +29,8 @@
 namespace IDA {
 
 ConvFit::ConvFit(QWidget *parent)
-<<<<<<< HEAD
-    : IndirectDataAnalysisTab(parent), m_stringManager(nullptr),
-      m_cfTree(nullptr), m_fixedProps(), m_cfInputWS(), m_cfInputWSName(),
-      m_confitResFileType(), m_runMin(-1), m_runMax(-1) {
-=======
-    : IndirectDataAnalysisTab(parent), m_stringManager(NULL), m_cfTree(NULL),
+    : IndirectDataAnalysisTab(parent), m_stringManager(nullptr), m_cfTree(nullptr),
       m_fixedProps(), m_confitResFileType(), m_runMin(-1), m_runMax(-1) {
->>>>>>> 6d9f23a7
   m_uiForm.setupUi(parent);
 }
 
