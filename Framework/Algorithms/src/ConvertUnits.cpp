//----------------------------------------------------------------------
// Includes
//----------------------------------------------------------------------
#include "MantidAlgorithms/ConvertUnits.h"
#include "MantidAPI/AlgorithmFactory.h"
#include "MantidAPI/Axis.h"
#include "MantidAPI/CommonBinsValidator.h"
#include "MantidAPI/HistogramValidator.h"
#include "MantidAPI/Run.h"
#include "MantidAPI/WorkspaceFactory.h"
#include "MantidAPI/WorkspaceUnitValidator.h"
#include "MantidDataObjects/Workspace2D.h"
#include "MantidDataObjects/EventWorkspace.h"
#include "MantidGeometry/Instrument.h"
#include "MantidKernel/BoundedValidator.h"
#include "MantidKernel/CompositeValidator.h"
#include "MantidKernel/DeltaEMode.h"
#include "MantidKernel/ListValidator.h"
#include "MantidKernel/UnitFactory.h"

#include <boost/bind.hpp>
#include <boost/function.hpp>
#include <boost/math/special_functions/fpclassify.hpp>

#include <cfloat>
#include <limits>

namespace Mantid {
namespace Algorithms {

// Register with the algorithm factory
DECLARE_ALGORITHM(ConvertUnits)

using namespace Kernel;
using namespace API;
using namespace DataObjects;
using boost::function;
using boost::bind;

/// Default constructor
ConvertUnits::ConvertUnits()
    : Algorithm(), m_numberOfSpectra(0), m_distribution(false),
      m_inputEvents(false), m_inputUnit(), m_outputUnit() {}

/// Initialisation method
void ConvertUnits::init() {
  auto wsValidator = boost::make_shared<CompositeValidator>();
  wsValidator->add<WorkspaceUnitValidator>();
  wsValidator->add<HistogramValidator>();
  declareProperty(make_unique<WorkspaceProperty<API::MatrixWorkspace>>(
                      "InputWorkspace", "", Direction::Input, wsValidator),
                  "Name of the input workspace");
  declareProperty(make_unique<WorkspaceProperty<API::MatrixWorkspace>>(
                      "OutputWorkspace", "", Direction::Output),
                  "Name of the output workspace, can be the same as the input");

  // Extract the current contents of the UnitFactory to be the allowed values of
  // the Target property
  declareProperty("Target", "", boost::make_shared<StringListValidator>(
                                    UnitFactory::Instance().getKeys()),
                  "The name of the units to convert to (must be one of those "
                  "registered in\n"
                  "the Unit Factory)");
  std::vector<std::string> propOptions{"Elastic", "Direct", "Indirect"};
  declareProperty("EMode", "Elastic",
                  boost::make_shared<StringListValidator>(propOptions),
                  "The energy mode (default: elastic)");
  auto mustBePositive = boost::make_shared<BoundedValidator<double>>();
  mustBePositive->setLower(0.0);
  declareProperty("EFixed", EMPTY_DBL(), mustBePositive,
                  "Value of fixed energy in meV : EI (EMode=Direct) or EF "
                  "(EMode=Indirect) . Must be\n"
                  "set if the target unit requires it (e.g. DeltaE)");

  declareProperty("AlignBins", false,
                  "If true (default is false), rebins after conversion to "
                  "ensure that all spectra in the output workspace\n"
                  "have identical bin boundaries. This option is not "
                  "recommended (see "
                  "http://www.mantidproject.org/ConvertUnits).");
}

/** Executes the algorithm
 *  @throw std::runtime_error If the input workspace has not had its unit set
 *  @throw NotImplementedError If the input workspace contains point (not
 * histogram) data
 *  @throw InstrumentDefinitionError If unable to calculate source-sample
 * distance
 */
void ConvertUnits::exec() {
  // Get the workspaces
  MatrixWorkspace_sptr inputWS = getProperty("InputWorkspace");
  this->setupMemberVariables(inputWS);

  // Check that the input workspace doesn't already have the desired unit.
  if (m_inputUnit->unitID() == m_outputUnit->unitID()) {
    const std::string outputWSName = getPropertyValue("OutputWorkspace");
    const std::string inputWSName = getPropertyValue("InputWorkspace");
    if (outputWSName == inputWSName) {
      // If it does, just set the output workspace to point to the input one and
      // be done.
      g_log.information() << "Input workspace already has target unit ("
                          << m_outputUnit->unitID()
                          << "), so just pointing the output workspace "
                             "property to the input workspace.\n";
      setProperty("OutputWorkspace",
                  boost::const_pointer_cast<MatrixWorkspace>(inputWS));
      return;
    } else {
      // Clone the workspace.
      IAlgorithm_sptr duplicate =
          createChildAlgorithm("CloneWorkspace", 0.0, 0.6);
      duplicate->initialize();
      duplicate->setProperty("InputWorkspace", inputWS);
      duplicate->execute();
      Workspace_sptr temp = duplicate->getProperty("OutputWorkspace");
      auto outputWs = boost::dynamic_pointer_cast<MatrixWorkspace>(temp);
      setProperty("OutputWorkspace", outputWs);
      return;
    }
  }

  if (inputWS->dataX(0).size() < 2) {
    std::stringstream msg;
    msg << "Input workspace has invalid X axis binning parameters. Should have "
           "at least 2 values. Found "
        << inputWS->dataX(0).size() << ".";
    throw std::runtime_error(msg.str());
  }
  if (inputWS->dataX(0).front() > inputWS->dataX(0).back() ||
      inputWS->dataX(m_numberOfSpectra / 2).front() >
          inputWS->dataX(m_numberOfSpectra / 2).back())
    throw std::runtime_error("Input workspace has invalid X axis binning "
                             "parameters. X values should be increasing.");

  MatrixWorkspace_sptr outputWS;
  // Check whether there is a quick conversion available
  double factor, power;
  if (m_inputUnit->quickConversion(*m_outputUnit, factor, power))
  // If test fails, could also check whether a quick conversion in the opposite
  // direction has been entered
  {
    outputWS = this->convertQuickly(inputWS, factor, power);
  } else {
    outputWS = this->convertViaTOF(m_inputUnit, inputWS);
  }

  // If the units conversion has flipped the ascending direction of X, reverse
  // all the vectors
  if (!outputWS->dataX(0).empty() &&
      (outputWS->dataX(0).front() > outputWS->dataX(0).back() ||
       outputWS->dataX(m_numberOfSpectra / 2).front() >
           outputWS->dataX(m_numberOfSpectra / 2).back())) {
    this->reverse(outputWS);
  }

  // Need to lop bins off if converting to energy transfer.
  // Don't do for EventWorkspaces, where you can easily rebin to recover the
  // situation without losing information
  /* This is an ugly test - could be made more general by testing for DBL_MAX
     values at the ends of all spectra, but that would be less efficient */
  if (m_outputUnit->unitID().find("Delta") == 0 && !m_inputEvents)
    outputWS = this->removeUnphysicalBins(outputWS);

  // Rebin the data to common bins if requested, and if necessary
  bool alignBins = getProperty("AlignBins");
  if (alignBins && !WorkspaceHelpers::commonBoundaries(outputWS))
    outputWS = this->alignBins(outputWS);

  // If appropriate, put back the bin width division into Y/E.
  if (m_distribution && !m_inputEvents) // Never do this for event workspaces
  {
    this->putBackBinWidth(outputWS);
  }

  // Point the output property to the right place.
  // Do right at end (workspace could could change in removeUnphysicalBins or
  // alignBins methods)
  setProperty("OutputWorkspace", outputWS);
}

/** Initialise the member variables
 *  @param inputWS The input workspace
 */
void ConvertUnits::setupMemberVariables(
    const API::MatrixWorkspace_const_sptr inputWS) {
  m_numberOfSpectra = inputWS->getNumberHistograms();
  // In the context of this algorithm, we treat things as a distribution if the
  // flag is set
  // AND the data are not dimensionless
  m_distribution = inputWS->isDistribution() && !inputWS->YUnit().empty();
  // Check if its an event workspace
  m_inputEvents =
      (boost::dynamic_pointer_cast<const EventWorkspace>(inputWS) != nullptr);

  m_inputUnit = inputWS->getAxis(0)->unit();
  const std::string targetUnit = getPropertyValue("Target");
  m_outputUnit = UnitFactory::Instance().create(targetUnit);
}

/** Create an output workspace of the appropriate (histogram or event) type and
 * copy over the data
 *  @param inputWS The input workspace
 */
API::MatrixWorkspace_sptr ConvertUnits::setupOutputWorkspace(
    const API::MatrixWorkspace_const_sptr inputWS) {
  MatrixWorkspace_sptr outputWS = getProperty("OutputWorkspace");

  // If input and output workspaces are NOT the same, create a new workspace for
  // the output
  if (outputWS != inputWS) {
    outputWS = inputWS->clone();
  }

  if (!m_inputEvents && m_distribution) {
    // Loop over the histograms (detector spectra)
    Progress prog(this, 0.0, 0.2, m_numberOfSpectra);
    PARALLEL_FOR1(outputWS)
    for (int64_t i = 0; i < static_cast<int64_t>(m_numberOfSpectra); ++i) {
      PARALLEL_START_INTERUPT_REGION
      // Take the bin width dependency out of the Y & E data
      const auto &X = outputWS->dataX(i);
      auto &Y = outputWS->dataY(i);
      auto &E = outputWS->dataE(i);
      for (size_t j = 0; j < outputWS->blocksize(); ++j) {
        const double width = std::abs(X[j + 1] - X[j]);
        Y[j] *= width;
        E[j] *= width;
      }

      prog.report("Convert to " + m_outputUnit->unitID());
      PARALLEL_END_INTERUPT_REGION
    }
    PARALLEL_CHECK_INTERUPT_REGION
  }

  // Set the final unit that our output workspace will have
  outputWS->getAxis(0)->unit() = m_outputUnit;
  // Store the emode
  const bool overwrite(true);
  outputWS->mutableRun().addProperty("deltaE-mode", getPropertyValue("EMode"),
                                     overwrite);

  return outputWS;
}

/** Convert the workspace units according to a simple output = a * (input^b)
 * relationship
 *  @param outputWS :: the output workspace
 *  @param factor :: the conversion factor a to apply
 *  @param power :: the Power b to apply to the conversion
 */
MatrixWorkspace_sptr
ConvertUnits::convertQuickly(API::MatrixWorkspace_const_sptr inputWS,
                             const double &factor, const double &power) {
  Progress prog(this, 0.2, 1.0, m_numberOfSpectra);
  int64_t numberOfSpectra_i =
      static_cast<int64_t>(m_numberOfSpectra); // cast to make openmp happy
  // create the output workspace
  MatrixWorkspace_sptr outputWS = this->setupOutputWorkspace(inputWS);
  // See if the workspace has common bins - if so the X vector can be common
  // First a quick check using the validator
  CommonBinsValidator sameBins;
  bool commonBoundaries = false;
  if (sameBins.isValid(inputWS) == "") {
    commonBoundaries = WorkspaceHelpers::commonBoundaries(inputWS);
    // Only do the full check if the quick one passes
    if (commonBoundaries) {
      // Calculate the new (common) X values
      MantidVec::iterator iter;
      for (iter = outputWS->dataX(0).begin(); iter != outputWS->dataX(0).end();
           ++iter) {
        *iter = factor * std::pow(*iter, power);
      }

      auto xVals = outputWS->refX(0);

      PARALLEL_FOR1(outputWS)
      for (int64_t j = 1; j < numberOfSpectra_i; ++j) {
        PARALLEL_START_INTERUPT_REGION
        outputWS->setX(j, xVals);
        prog.report("Convert to " + m_outputUnit->unitID());
        PARALLEL_END_INTERUPT_REGION
      }
      PARALLEL_CHECK_INTERUPT_REGION
      if (!m_inputEvents) // if in event mode the work is done
        return outputWS;
    }
  }

  EventWorkspace_sptr eventWS =
      boost::dynamic_pointer_cast<EventWorkspace>(outputWS);
  assert(static_cast<bool>(eventWS) == m_inputEvents); // Sanity check

  // If we get to here then the bins weren't aligned and each spectrum is unique
  // Loop over the histograms (detector spectra)
  PARALLEL_FOR1(outputWS)
  for (int64_t k = 0; k < numberOfSpectra_i; ++k) {
    PARALLEL_START_INTERUPT_REGION
    if (!commonBoundaries) {
      MantidVec::iterator it;
      for (it = outputWS->dataX(k).begin(); it != outputWS->dataX(k).end();
           ++it) {
        *it = factor * std::pow(*it, power);
      }
    }
    // Convert the events themselves if necessary.
    if (m_inputEvents) {
      eventWS->getSpectrum(k).convertUnitsQuickly(factor, power);
    }
    prog.report("Convert to " + m_outputUnit->unitID());
    PARALLEL_END_INTERUPT_REGION
  }
  PARALLEL_CHECK_INTERUPT_REGION

  if (m_inputEvents)
    eventWS->clearMRU();
<<<<<<< HEAD
  return outputWS;
}

/** Get the L2, theta and efixed values for a workspace index
* @param outputUnit :: The output unit
* @param source :: The source of the instrument
* @param sample :: The sample of the instrument
* @param l1 :: The source to sample distance
* @param emode :: The energy mode
* @param ws :: The workspace
* @param thetaFunction :: The function to calculate twotheta
* @param wsIndex :: The workspace index
* @param efixed :: the returned fixed energy
* @param l2 :: The returned sample - detector distance
* @param twoTheta :: the returned two theta angle
* @returns true if lookup successful, false on error
*/
bool ConvertUnits::getDetectorValues(
    Kernel::Unit_const_sptr outputUnit, Geometry::IComponent_const_sptr source,
    Geometry::IComponent_const_sptr sample, double l1, int emode,
    MatrixWorkspace_const_sptr ws,
    function<double(const Geometry::IDetector &)> thetaFunction,
    int64_t wsIndex, double &efixed, double &l2, double &twoTheta) {
  try {
    Geometry::IDetector_const_sptr det = ws->getDetector(wsIndex);
    // Get the sample-detector distance for this detector (in metres)
    if (!det->isMonitor()) {
      l2 = det->getDistance(*sample);
      // The scattering angle for this detector (in radians).
      twoTheta = thetaFunction(*det);
      // If an indirect instrument, try getting Efixed from the geometry
      if (emode == 2) // indirect
      {
        if (efixed == EMPTY_DBL()) {
          try {
            // Get the parameter map
            Geometry::Parameter_sptr par =
                ws->constInstrumentParameters().getRecursive(det.get(),
                                                             "Efixed");
            if (par) {
              efixed = par->value<double>();
              g_log.debug() << "Detector: " << det->getID()
                            << " EFixed: " << efixed << "\n";
            }
          } catch (std::runtime_error &) { /* Throws if a DetectorGroup, use
                                                single provided value */
          }
        }
      }
    } else // If this is a monitor then make l1+l2 = source-detector distance
    // and twoTheta=0
    {
      l2 = det->getDistance(*source);
      l2 = l2 - l1;
      twoTheta = 0.0;
      efixed = DBL_MIN;
      // Energy transfer is meaningless for a monitor, so set l2 to 0.
      if (outputUnit->unitID().find("DeltaE") != std::string::npos) {
        l2 = 0.0;
      }
    }
  } catch (Exception::NotFoundError &) {
    return false;
  }
  return true;
=======
>>>>>>> b922bd94
}

/** Convert the workspace units using TOF as an intermediate step in the
 * conversion
 * @param fromUnit :: The unit of the input workspace
 * @param outputWS :: The output workspace
 */
MatrixWorkspace_sptr
ConvertUnits::convertViaTOF(Kernel::Unit_const_sptr fromUnit,
                            API::MatrixWorkspace_const_sptr inputWS) {
  using namespace Geometry;

  Progress prog(this, 0.2, 1.0, m_numberOfSpectra);
  int64_t numberOfSpectra_i =
      static_cast<int64_t>(m_numberOfSpectra); // cast to make openmp happy

  // Get a pointer to the instrument contained in the workspace
  Instrument_const_sptr instrument = inputWS->getInstrument();

  Kernel::Unit_const_sptr outputUnit = m_outputUnit;

  // Get the distance between the source and the sample (assume in metres)
  IComponent_const_sptr source = instrument->getSource();
  IComponent_const_sptr sample = instrument->getSample();
  if (source == nullptr || sample == nullptr) {
    throw Exception::InstrumentDefinitionError("Instrument not sufficiently "
                                               "defined: failed to get source "
                                               "and/or sample");
  }
  double l1;
  try {
    l1 = source->getDistance(*sample);
    g_log.debug() << "Source-sample distance: " << l1 << '\n';
  } catch (Exception::NotFoundError &) {
    g_log.error("Unable to calculate source-sample distance");
    throw Exception::InstrumentDefinitionError(
        "Unable to calculate source-sample distance", inputWS->getTitle());
  }

  int failedDetectorCount = 0;

  /// @todo No implementation for any of these in the geometry yet so using
  /// properties
  const std::string emodeStr = getProperty("EMode");
  // Convert back to an integer representation
  int emode = 0;
  if (emodeStr == "Direct")
    emode = 1;
  else if (emodeStr == "Indirect")
    emode = 2;

  // Not doing anything with the Y vector in to/fromTOF yet, so just pass empty
  // vector
  std::vector<double> emptyVec;
  const bool needEfixed =
      (outputUnit->unitID().find("DeltaE") != std::string::npos ||
       outputUnit->unitID().find("Wave") != std::string::npos);
  double efixedProp = getProperty("Efixed");
  if (emode == 1) {
    //... direct efixed gather
    if (efixedProp == EMPTY_DBL()) {
      // try and get the value from the run parameters
      const API::Run &run = inputWS->run();
      if (run.hasProperty("Ei")) {
        Kernel::Property *prop = run.getProperty("Ei");
        efixedProp = boost::lexical_cast<double, std::string>(prop->value());
      } else {
        if (needEfixed) {
          throw std::invalid_argument(
              "Could not retrieve incident energy from run object");
        } else {
          efixedProp = 0.0;
        }
      }
    }
  } else if (emode == 0 && efixedProp == EMPTY_DBL()) // Elastic
  {
    efixedProp = 0.0;
  }

  std::vector<std::string> parameters =
      inputWS->getInstrument()->getStringParameter("show-signed-theta");
  bool bUseSignedVersion =
      (!parameters.empty()) &&
      find(parameters.begin(), parameters.end(), "Always") != parameters.end();
  function<double(const IDetector &)> thetaFunction =
      bUseSignedVersion
          ? bind(&MatrixWorkspace::detectorSignedTwoTheta, inputWS, _1)
          : bind(&MatrixWorkspace::detectorTwoTheta, inputWS, _1);

  // Perform Sanity Validation before creating workspace
  double checkefixed = efixedProp;
  double checkl2;
  double checktwoTheta;
  size_t checkIndex = 0;
  if (getDetectorValues(outputUnit, source, sample, l1, emode, inputWS,
                        thetaFunction, checkIndex, checkefixed, checkl2,
                        checktwoTheta)) {
    const double checkdelta = 0.0;
    // copy the X values for the check
    auto checkXValues = inputWS->readX(checkIndex);
    // Convert the input unit to time-of-flight
    Unit *checkFromUnit = fromUnit->clone();
    Unit *checkOutputUnit = outputUnit->clone();
    checkFromUnit->toTOF(checkXValues, emptyVec, l1, checkl2, checktwoTheta,
                         emode, checkefixed, checkdelta);
    // Convert from time-of-flight to the desired unit
    checkOutputUnit->fromTOF(checkXValues, emptyVec, l1, checkl2, checktwoTheta,
                             emode, checkefixed, checkdelta);
    // Clear unit memory
    delete checkFromUnit;
    delete checkOutputUnit;
  }

  // create the output workspace
  MatrixWorkspace_sptr outputWS = this->setupOutputWorkspace(inputWS);
  EventWorkspace_sptr eventWS =
      boost::dynamic_pointer_cast<EventWorkspace>(outputWS);
  assert(static_cast<bool>(eventWS) == m_inputEvents); // Sanity check

  // Loop over the histograms (detector spectra)
  PARALLEL_FOR1(outputWS)
  for (int64_t i = 0; i < numberOfSpectra_i; ++i) {
    PARALLEL_START_INTERUPT_REGION
    double efixed = efixedProp;

    // Now get the detector object for this histogram
    double l2;
    double twoTheta;
    if (getDetectorValues(outputUnit, source, sample, l1, emode, outputWS,
                          thetaFunction, i, efixed, l2, twoTheta)) {

      // Make local copies of the units. This allows running the loop in
      // parallel
      Unit *localFromUnit = fromUnit->clone();
      Unit *localOutputUnit = outputUnit->clone();

      /// @todo Don't yet consider hold-off (delta)
      const double delta = 0.0;
      // Convert the input unit to time-of-flight
      localFromUnit->toTOF(outputWS->dataX(i), emptyVec, l1, l2, twoTheta,
                           emode, efixed, delta);
      // Convert from time-of-flight to the desired unit
      localOutputUnit->fromTOF(outputWS->dataX(i), emptyVec, l1, l2, twoTheta,
                               emode, efixed, delta);

      // EventWorkspace part, modifying the EventLists.
      if (m_inputEvents) {
        eventWS->getSpectrum(i)
            .convertUnitsViaTof(localFromUnit, localOutputUnit);
      }
      // Clear unit memory
      delete localFromUnit;
      delete localOutputUnit;
    } else {
      // Get to here if exception thrown when calculating distance to detector
      failedDetectorCount++;
      // Since you usually (always?) get to here when there's no attached
      // detectors, this call is
      // the same as just zeroing out the data (calling clearData on the
      // spectrum)
      outputWS->maskWorkspaceIndex(i);
    }

    prog.report("Convert to " + m_outputUnit->unitID());
    PARALLEL_END_INTERUPT_REGION
  } // loop over spectra
  PARALLEL_CHECK_INTERUPT_REGION

  if (failedDetectorCount != 0) {
    g_log.information() << "Unable to calculate sample-detector distance for "
                        << failedDetectorCount
                        << " spectra. Masking spectrum.\n";
  }
  if (m_inputEvents)
    eventWS->clearMRU();

  if (emode == 1) {
    //... direct efixed gather
    if (efixedProp != EMPTY_DBL()) {
      // set the Ei value in the run parameters
      API::Run &run = outputWS->mutableRun();
      run.addProperty<double>("Ei", efixedProp, true);
    }
  }

  return outputWS;
}

/// Calls Rebin as a Child Algorithm to align the bins
API::MatrixWorkspace_sptr
ConvertUnits::alignBins(API::MatrixWorkspace_sptr workspace) {
  // Create a Rebin child algorithm
  IAlgorithm_sptr childAlg = createChildAlgorithm("Rebin");
  childAlg->setProperty<MatrixWorkspace_sptr>("InputWorkspace", workspace);
  // Next line for EventWorkspaces - needed for as long as in/out set same
  // keeps
  // as events.
  childAlg->setProperty<MatrixWorkspace_sptr>("OutputWorkspace", workspace);
  childAlg->setProperty<std::vector<double>>(
      "Params", this->calculateRebinParams(workspace));
  childAlg->executeAsChildAlg();
  return childAlg->getProperty("OutputWorkspace");
}

/// The Rebin parameters should cover the full range of the converted unit,
/// with
/// the same number of bins
const std::vector<double> ConvertUnits::calculateRebinParams(
    const API::MatrixWorkspace_const_sptr workspace) const {
  // Need to loop round and find the full range
  double XMin = DBL_MAX, XMax = DBL_MIN;
  const size_t numSpec = workspace->getNumberHistograms();
  for (size_t i = 0; i < numSpec; ++i) {
    try {
      Geometry::IDetector_const_sptr det = workspace->getDetector(i);
      if (!det->isMasked()) {
        const MantidVec &XData = workspace->readX(i);
        double xfront = XData.front();
        double xback = XData.back();
        if (boost::math::isfinite(xfront) && boost::math::isfinite(xback)) {
          if (xfront < XMin)
            XMin = xfront;
          if (xback > XMax)
            XMax = xback;
        }
      }
    } catch (Exception::NotFoundError &) {
    } // Do nothing
  }
  const double step =
      (XMax - XMin) / static_cast<double>(workspace->blocksize());

  return {XMin, step, XMax};
}

/** Reverses the workspace if X values are in descending order
 *  @param WS The workspace to operate on
 */
void ConvertUnits::reverse(API::MatrixWorkspace_sptr WS) {
  EventWorkspace_sptr eventWS = boost::dynamic_pointer_cast<EventWorkspace>(WS);
  bool isInputEvents = static_cast<bool>(eventWS);
  size_t numberOfSpectra = WS->getNumberHistograms();
  if (WorkspaceHelpers::commonBoundaries(WS) && !isInputEvents) {
    // common boundaries and histogram
    std::reverse(WS->dataX(0).begin(), WS->dataX(0).end());
    std::reverse(WS->dataY(0).begin(), WS->dataY(0).end());
    std::reverse(WS->dataE(0).begin(), WS->dataE(0).end());

    auto xVals = WS->refX(0);
    for (size_t j = 1; j < numberOfSpectra; ++j) {
      WS->setX(j, xVals);
      std::reverse(WS->dataY(j).begin(), WS->dataY(j).end());
      std::reverse(WS->dataE(j).begin(), WS->dataE(j).end());
      if (j % 100 == 0)
        interruption_point();
    }
  } else {
    // either events or ragged boundaries
    int numberOfSpectra_i = static_cast<int>(numberOfSpectra);
    PARALLEL_FOR1(WS)
    for (int j = 0; j < numberOfSpectra_i; ++j) {
      PARALLEL_START_INTERUPT_REGION
      if (isInputEvents) {
        eventWS->getSpectrum(j).reverse();
      } else {
        std::reverse(WS->dataX(j).begin(), WS->dataX(j).end());
        std::reverse(WS->dataY(j).begin(), WS->dataY(j).end());
        std::reverse(WS->dataE(j).begin(), WS->dataE(j).end());
      }
      PARALLEL_END_INTERUPT_REGION
    }
    PARALLEL_CHECK_INTERUPT_REGION
  }
}

/** Unwieldy method which removes bins which lie in a physically inaccessible
 * region.
 *  This presently only occurs in conversions to energy transfer, where the
 * initial
 *  unit conversion sets them to +/-DBL_MAX. This method removes those bins,
 * leading
 *  to a workspace which is smaller than the input one.
 *  As presently implemented, it unfortunately requires testing for and
 * knowledge of
 *  aspects of the particular units conversion instead of keeping all that in
 * the
 *  units class. It could be made more general, but that would be less
 * efficient.
 *  @param workspace :: The workspace after initial unit conversion
 *  @return The workspace after bins have been removed
 */
API::MatrixWorkspace_sptr ConvertUnits::removeUnphysicalBins(
    const Mantid::API::MatrixWorkspace_const_sptr workspace) {
  MatrixWorkspace_sptr result;

  const size_t numSpec = workspace->getNumberHistograms();
  const std::string emode = getProperty("Emode");
  if (emode == "Direct") {
    // First the easy case of direct instruments, where all spectra will need
    // the
    // same number of bins removed
    // Need to make sure we don't pick a monitor as the 'reference' X spectrum
    // (X0)
    size_t i = 0;
    for (; i < numSpec; ++i) {
      try {
        Geometry::IDetector_const_sptr det = workspace->getDetector(i);
        if (!det->isMonitor())
          break;
      } catch (Exception::NotFoundError &) { /* Do nothing */
      }
    }
    // Get an X spectrum to search (they're all the same, monitors excepted)
    const MantidVec &X0 = workspace->readX(i);
    auto start = std::lower_bound(X0.cbegin(), X0.cend(), -1.0e-10 * DBL_MAX);
    if (start == X0.end()) {
      const std::string e("Check the input EFixed: the one given leads to all "
                          "bins being in the physically inaccessible region.");
      g_log.error(e);
      throw std::invalid_argument(e);
    }
    MantidVec::difference_type bins = X0.cend() - start;
    MantidVec::difference_type first = start - X0.cbegin();

    result =
        WorkspaceFactory::Instance().create(workspace, numSpec, bins, bins - 1);

    for (size_t i = 0; i < numSpec; ++i) {
      const MantidVec &X = workspace->readX(i);
      const MantidVec &Y = workspace->readY(i);
      const MantidVec &E = workspace->readE(i);
      result->dataX(i).assign(X.begin() + first, X.end());
      result->dataY(i).assign(Y.begin() + first, Y.end());
      result->dataE(i).assign(E.begin() + first, E.end());
    }
  } else if (emode == "Indirect") {
    // Now the indirect instruments. In this case we could want to keep a
    // different
    // number of bins in each spectrum because, in general L2 is different for
    // each
    // one.
    // Thus, we first need to loop to find largest 'good' range
    std::vector<MantidVec::difference_type> lastBins(numSpec);
    int maxBins = 0;
    for (size_t i = 0; i < numSpec; ++i) {
      const MantidVec &X = workspace->readX(i);
      auto end = std::lower_bound(X.cbegin(), X.cend(), 1.0e-10 * DBL_MAX);
      MantidVec::difference_type bins = end - X.cbegin();
      lastBins[i] = bins;
      if (bins > maxBins)
        maxBins = static_cast<int>(bins);
    }
    g_log.debug() << maxBins << '\n';
    // Now create an output workspace large enough for the longest 'good'
    // range
    result = WorkspaceFactory::Instance().create(workspace, numSpec, maxBins,
                                                 maxBins - 1);
    // Next, loop again copying in the correct range for each spectrum
    for (int64_t j = 0; j < int64_t(numSpec); ++j) {
      const MantidVec &X = workspace->readX(j);
      const MantidVec &Y = workspace->readY(j);
      const MantidVec &E = workspace->readE(j);
      MantidVec &Xnew = result->dataX(j);
      MantidVec &Ynew = result->dataY(j);
      MantidVec &Enew = result->dataE(j);
      int k;
      for (k = 0; k < lastBins[j] - 1; ++k) {
        Xnew[k] = X[k];
        Ynew[k] = Y[k];
        Enew[k] = E[k];
      }
      Xnew[k] = X[k];
      ++k;
      // If necessary, add on some fake values to the end of the X array (Y&E
      // will be zero)
      if (k < maxBins) {
        for (int l = k; l < maxBins; ++l) {
          Xnew[l] = X[k] + 1 + l - k;
        }
      }
    }
  }

  return result;
}

/** Divide by the bin width if workspace is a distribution
 *  @param outputWS The workspace to operate on
 */
void ConvertUnits::putBackBinWidth(const API::MatrixWorkspace_sptr outputWS) {
  const size_t outSize = outputWS->blocksize();

  for (size_t i = 0; i < m_numberOfSpectra; ++i) {
    for (size_t j = 0; j < outSize; ++j) {
      const double width =
          std::abs(outputWS->dataX(i)[j + 1] - outputWS->dataX(i)[j]);
      outputWS->dataY(i)[j] = outputWS->dataY(i)[j] / width;
      outputWS->dataE(i)[j] = outputWS->dataE(i)[j] / width;
    }
  }
}

} // namespace Algorithm
} // namespace Mantid<|MERGE_RESOLUTION|>--- conflicted
+++ resolved
@@ -123,8 +123,7 @@
   if (inputWS->dataX(0).size() < 2) {
     std::stringstream msg;
     msg << "Input workspace has invalid X axis binning parameters. Should have "
-           "at least 2 values. Found "
-        << inputWS->dataX(0).size() << ".";
+           "at least 2 values. Found " << inputWS->dataX(0).size() << ".";
     throw std::runtime_error(msg.str());
   }
   if (inputWS->dataX(0).front() > inputWS->dataX(0).back() ||
@@ -270,7 +269,7 @@
       MantidVec::iterator iter;
       for (iter = outputWS->dataX(0).begin(); iter != outputWS->dataX(0).end();
            ++iter) {
-        *iter = factor * std::pow(*iter, power);
+        *iter = factor *std::pow(*iter, power);
       }
 
       auto xVals = outputWS->refX(0);
@@ -301,7 +300,7 @@
       MantidVec::iterator it;
       for (it = outputWS->dataX(k).begin(); it != outputWS->dataX(k).end();
            ++it) {
-        *it = factor * std::pow(*it, power);
+        *it = factor *std::pow(*it, power);
       }
     }
     // Convert the events themselves if necessary.
@@ -315,7 +314,7 @@
 
   if (m_inputEvents)
     eventWS->clearMRU();
-<<<<<<< HEAD
+
   return outputWS;
 }
 
@@ -381,8 +380,7 @@
     return false;
   }
   return true;
-=======
->>>>>>> b922bd94
+
 }
 
 /** Convert the workspace units using TOF as an intermediate step in the
