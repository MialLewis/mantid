--- conflicted
+++ resolved
@@ -288,32 +288,8 @@
         # Hack to ensure the canvas is up to date
         self.canvas.draw_idle()
 
-<<<<<<< HEAD
-        # if any of the lines are a sample log plot disable fitting
-        for ax in self.canvas.figure.get_axes():
-            for artist in ax.get_lines():
-                if ax.get_artists_sample_log_plot_details(artist) is not None:
-                    self._set_fit_enabled(False)
-                    break
-
-        # For plot-to-script button to show, every axis must be a MantidAxes with lines in it
-        # Plot-to-script currently doesn't work with waterfall plots so the button is hidden for that plot type.
-        if not all((isinstance(ax, MantidAxes) and curve_in_ax(ax))
-                   for ax in self.canvas.figure.get_axes()) or self.canvas.figure.get_axes(
-        )[0].is_waterfall():
-            self.toolbar.set_generate_plot_script_enabled(False)
-
-        # Only show options specific to waterfall plots if the axes is a MantidAxes and is a waterfall plot.
-        if not isinstance(self.canvas.figure.get_axes()[0], MantidAxes) or \
-                not self.canvas.figure.get_axes()[0].is_waterfall():
-            self.toolbar.set_waterfall_options_enabled(False)
-
-        if datafunctions.figure_contains_only_3d_plots(self.canvas.figure):
-            self.toolbar.adjust_for_3d_plots()
-=======
         if self.toolbar:
             self.toolbar.set_buttons_visiblity(self.canvas.figure)
->>>>>>> 035c33dc
 
     def destroy(self, *args):
         # check for qApp first, as PySide deletes it in its atexit handler
