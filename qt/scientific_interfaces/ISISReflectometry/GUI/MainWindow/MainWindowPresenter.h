--- conflicted
+++ resolved
@@ -58,26 +58,18 @@
 protected:
   IMainWindowView *m_view;
   IMessageHandler *m_messageHandler;
-  std::vector<std::unique_ptr<IBatchPresenter>> m_batchPresenters;
+  std::vector<std::shared_ptr<IBatchPresenter>> m_batchPresenters;
   std::unique_ptr<IBatchPresenterFactory> m_batchPresenterFactory;
 
 private:
   void showHelp();
   void addNewBatch(IBatchView *batchView);
-<<<<<<< HEAD
   void disableSaveAndLoadBatch();
   void enableSaveAndLoadBatch();
-
-  IMainWindowView *m_view;
-  IMessageHandler *m_messageHandler;
-  BatchPresenterFactory m_batchPresenterFactory;
-  std::vector<std::shared_ptr<IBatchPresenter>> m_batchPresenters;
 
   friend class Encoder;
   friend class Decoder;
   friend class CoderCommonTester;
-=======
->>>>>>> b943b6fd
 };
 } // namespace ISISReflectometry
 } // namespace CustomInterfaces
