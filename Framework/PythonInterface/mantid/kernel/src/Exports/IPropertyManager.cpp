#include "MantidKernel/IPropertyManager.h"
#include "MantidKernel/IPropertySettings.h"
#include "MantidPythonInterface/kernel/GetPointer.h"
#include "MantidPythonInterface/kernel/Registry/TypeRegistry.h"
#include "MantidPythonInterface/kernel/Registry/PropertyValueHandler.h"
#include "MantidPythonInterface/kernel/Registry/PropertyWithValueFactory.h"

#include <boost/python/class.hpp>
#include <boost/python/copy_const_reference.hpp>
#include <boost/python/dict.hpp>
#include <boost/python/iterator.hpp>
#include <boost/python/list.hpp>
#include <boost/python/register_ptr_to_python.hpp>
#include <boost/python/return_internal_reference.hpp>
#include <boost/python/stl_iterator.hpp>
#include <boost/python/str.hpp>

using namespace Mantid::Kernel;
namespace Registry = Mantid::PythonInterface::Registry;
using namespace boost::python;

GET_POINTER_SPECIALIZATION(IPropertyManager)

namespace {

/**
 * Convert a python object to a string or throw an exception. This will convert
 * unicode strings in python2 via utf8.
 */
std::string pyObjToStr(const boost::python::object &value) {
  extract<std::string> extractor(value);

  std::string valuestr;
  if (extractor.check()) {
    valuestr = extractor();
#if PY_VERSION_HEX < 0x03000000
  } else if (PyUnicode_Check(value.ptr())) {
    valuestr = extract<std::string>(str(value).encode("utf-8"))();
#endif
  } else {
    throw std::invalid_argument("Failed to convert python object a string");
  }
  return valuestr;
}

/**
 * Set the value of a property from the value within the
 * boost::python object
 * It is equivalent to a python method that starts with 'self'
 * @param self :: A reference to the calling object
 * @param name :: The name of the property
 * @param value :: The value of the property as a bpl object
 */
void setProperty(IPropertyManager &self, const boost::python::object &name,
                 const boost::python::object &value) {
  std::string namestr;
  try {
    namestr = pyObjToStr(name);
  } catch (std::invalid_argument &) {
    throw std::invalid_argument("Failed to convert property name to a string");
  }

  extract<std::string> valuecpp(value);
  if (valuecpp.check()) {
    self.setPropertyValue(namestr, valuecpp());
#if PY_VERSION_HEX < 0x03000000
  } else if (PyUnicode_Check(value.ptr())) {
    self.setPropertyValue(namestr,
                          extract<std::string>(str(value).encode("utf-8"))());
#endif
  } else {
    try {
      Property *p = self.getProperty(namestr);
      const auto &entry = Registry::TypeRegistry::retrieve(*(p->type_info()));
      entry.set(&self, namestr, value);
    } catch (std::invalid_argument &e) {
      throw std::invalid_argument("When converting parameter \"" + namestr +
                                  "\": " + e.what());
    }
  }
}

void setProperties(IPropertyManager &self, const boost::python::dict &kwargs) {
<<<<<<< HEAD
  const boost::python::list keys = kwargs.keys();
  const size_t numItems = boost::python::len(keys);
  for (size_t i = 0; i < numItems; ++i) {
    const boost::python::object value = kwargs[keys[i]];
    setProperty(self, keys[i], value);
=======
#if PY_MAJOR_VERSION >= 3
  const object view = kwargs.attr("items")();
  const object objectItems(handle<>(PyObject_GetIter(view.ptr())));
#else
  const object objectItems = kwargs.iteritems();
#endif
  auto begin = stl_input_iterator<object>(objectItems);
  auto end = stl_input_iterator<object>();
  for (auto it = begin; it != end; ++it) {
    setProperty(self, (*it)[0], (*it)[1]);
>>>>>>> 32e368b4
  }
}

/**
 * Create a new property from the value within the boost::python object
 * It is equivalent to a python method that starts with 'self'
 * @param self :: A reference to the calling object
 * @param name :: The name of the property
 * @param value :: The value of the property as a bpl object
 */
void declareProperty(IPropertyManager &self, const boost::python::object &name,
                     boost::python::object value) {
  std::string nameStr = pyObjToStr(name);
  auto p = std::unique_ptr<Property>(
      Registry::PropertyWithValueFactory::create(nameStr, value, 0));
  self.declareProperty(std::move(p));
}

/**
 * Create or set a property from the value within the boost::python object
 * It is equivalent to a python method that starts with 'self' and allows
 * python dictionary type usage.
 * @param self :: A reference to the calling object
 * @param name :: The name of the property
 * @param value :: The value of the property as a bpl object
 */
void declareOrSetProperty(IPropertyManager &self,
                          const boost::python::object &name,
                          boost::python::object value) {
  std::string nameStr = pyObjToStr(name);
  bool propExists = self.existsProperty(nameStr);
  if (propExists) {
    setProperty(self, name, value);
  } else {
    declareProperty(self, name, value);
  }
}

/**
 * Clones the given settingsManager and passes it on to the calling object as it
 * takes ownership
 * of the IPropertySettings object
 * @param self The calling object
 * @param propName A property name that will pick up the settings manager
 * @param settingsManager The actual settings object
 */
void setPropertySettings(IPropertyManager &self, const std::string &propName,
                         IPropertySettings *settingsManager) {
  self.setPropertySettings(
      propName, std::unique_ptr<IPropertySettings>(settingsManager->clone()));
}

void deleteProperty(IPropertyManager &self, const std::string &propName) {
  self.removeProperty(propName);
}

/**
 * Return a PyList of all the keys in the IPropertyManager.
 * @param self The calling object
 * @return The list of keys.
 */
boost::python::list getKeys(IPropertyManager &self) {
  const std::vector<Property *> &props = self.getProperties();
  const size_t numProps = props.size();

  boost::python::list result;
  for (size_t i = 0; i < numProps; ++i) {
    result.append(props[i]->name());
  }

  return result;
}

/**
 * Retrieve the property with the specified name (key) in the
 * IPropertyManager. If no property exists with the specified
 * name, return the specified default value.
 *
 * @param self  The calling IPropertyManager object
 * @param name  The name (key) of the property to retrieve
 * @param value The default value to return if no property
 *              exists with the specified key.
 * @return      The property with the specified key. If no
 *              such property exists, return the default value.
 */
Property *get(IPropertyManager &self, const std::string &name,
              const boost::python::object &value) {
  try {
    return self.getPointerToProperty(name);
  } catch (Exception::NotFoundError &) {
    return Registry::PropertyWithValueFactory::create(name, value, 0).release();
  }
}
}

void export_IPropertyManager() {
  register_ptr_to_python<IPropertyManager *>();

  class_<IPropertyManager, boost::noncopyable>("IPropertyManager", no_init)
      .def("propertyCount", &IPropertyManager::propertyCount, arg("self"),
           "Returns the number of properties being managed")

      .def("getProperty", &IPropertyManager::getPointerToProperty,
           (arg("self"), arg("name")), return_value_policy<return_by_value>(),
           "Returns the property of the given name. Use .value to give the "
           "value")

      .def("getPropertyValue", &IPropertyManager::getPropertyValue,
           (arg("self"), arg("name")),
           "Returns a string representation of the named property's value")

      .def("getProperties", &IPropertyManager::getProperties, arg("self"),
           return_value_policy<copy_const_reference>(),
           "Returns the list of properties managed by this object")

      .def("declareProperty", &declareProperty,
           (arg("self"), arg("name"), arg("value")),
           "Create a new named property")

      .def("setPropertyValue", &IPropertyManager::setPropertyValue,
           (arg("self"), arg("name"), arg("value")),
           "Set the value of the named property via a string")

      .def("setProperty", &setProperty,
           (arg("self"), arg("name"), arg("value")),
           "Set the value of the named property")
      .def("setProperties", &setProperties, (arg("self"), arg("kwargs")),
           "Set a collection of properties from a dict")

      .def("setPropertySettings", &setPropertySettings,
           (arg("self"), arg("name"), arg("settingsManager")),
           "Assign the given IPropertySettings object to the  named property")

      .def("setPropertyGroup", &IPropertyManager::setPropertyGroup,
           (arg("self"), arg("name"), arg("group")),
           "Set the group for a given property")

      .def("existsProperty", &IPropertyManager::existsProperty,
           (arg("self"), arg("name")), "Returns whether a property exists")

      // Special methods so that IPropertyManager acts like a dictionary
      // __len__, __getitem__, __setitem__, __delitem__, __iter__ and
      // __contains__
      .def("__len__", &IPropertyManager::propertyCount, arg("self"),
           "Returns the number of properties being managed")
      .def("__getitem__", &IPropertyManager::getPointerToProperty,
           (arg("self"), arg("name")), return_value_policy<return_by_value>(),
           "Returns the property of the given name. Use .value to give the "
           "value")
      .def("__setitem__", &declareOrSetProperty,
           (arg("self"), arg("name"), arg("value")),
           "Set the value of the named property or create it if it doesn't "
           "exist")
      .def("__delitem__", &deleteProperty, (arg("self"), arg("name")),
           "Delete the named property")
      // TODO   .def("__iter__", iterator<std::vector<std::string> > ())
      .def("__contains__", &IPropertyManager::existsProperty,
           (arg("self"), arg("name")), "Returns whether a property exists")

      // Bonus methods to be even more like a dict
      .def("has_key", &IPropertyManager::existsProperty,
           (arg("self"), arg("name")), "Returns whether a property exists")
      .def("keys", &getKeys, arg("self"))
      .def("values", &IPropertyManager::getProperties, arg("self"),
           return_value_policy<copy_const_reference>(),
           "Returns the list of properties managed by this object")
      .def("get", &get, (arg("self"), arg("name"), arg("value")),
           return_value_policy<return_by_value>(),
           "Returns the property of the given name. Use .value to give the "
           "value. If property with given name does not exist, returns given "
           "default value.");
}<|MERGE_RESOLUTION|>--- conflicted
+++ resolved
@@ -81,13 +81,6 @@
 }
 
 void setProperties(IPropertyManager &self, const boost::python::dict &kwargs) {
-<<<<<<< HEAD
-  const boost::python::list keys = kwargs.keys();
-  const size_t numItems = boost::python::len(keys);
-  for (size_t i = 0; i < numItems; ++i) {
-    const boost::python::object value = kwargs[keys[i]];
-    setProperty(self, keys[i], value);
-=======
 #if PY_MAJOR_VERSION >= 3
   const object view = kwargs.attr("items")();
   const object objectItems(handle<>(PyObject_GetIter(view.ptr())));
@@ -98,7 +91,6 @@
   auto end = stl_input_iterator<object>();
   for (auto it = begin; it != end; ++it) {
     setProperty(self, (*it)[0], (*it)[1]);
->>>>>>> 32e368b4
   }
 }
 
