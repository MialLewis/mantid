--- conflicted
+++ resolved
@@ -60,57 +60,26 @@
 if(ENABLE_WORKBENCH)
   find_package(QScintillaQt5 REQUIRED)
 
-<<<<<<< HEAD
-  mtd_add_sip_module (
-    MODULE_NAME _commonqt5
-    TARGET_NAME mantidqt_commonqt5
-    SIP_SRCS _common.sip
-    HEADER_DEPS ${_header_depends}
-    PYQT_VERSION 5
-    INCLUDE_DIRS
-      ${CMAKE_CURRENT_LIST_DIR}
-      ${COMMON_SIP_DIR}
-      ${PYTHON_INCLUDE_PATH}
-      ${CMAKE_SOURCE_DIR}/Framework/PythonInterface/core/inc
-    LINK_LIBS
-      ${common_link_libs}
-      MantidQtWidgetsCommonQt5
-      MantidQtWidgetsMplCppQt5
-      Qt5::Core
-      Qt5::Gui
-      Qt5::Widgets
-      Qt5::Qscintilla
-      ${Boost_LIBRARIES}
-      API
-    INSTALL_DIR
-      ${WORKBENCH_LIB_DIR}/mantidqt
-    LINUX_INSTALL_RPATH
-      "\$ORIGIN/.."
-    OSX_INSTALL_RPATH
-      "@loader_path/.." 
-    FOLDER Qt5
-  )
-=======
   mtd_add_sip_module(MODULE_NAME _commonqt5
                      TARGET_NAME mantidqt_commonqt5
+                     HEADER_DEPS
                      SIP_SRCS _common.sip
-                     HEADER_DEPS
+                     PYQT_VERSION 5
                        ${_header_depends}
-                     PYQT_VERSION 5
                      INCLUDE_DIRS
                        ${CMAKE_CURRENT_LIST_DIR}
                        ${COMMON_SIP_DIR}
                        ${PYTHON_INCLUDE_PATH}
                        ${CMAKE_SOURCE_DIR}/Framework/PythonInterface/core/inc
                      LINK_LIBS
+                       MantidQtWidgetsCommonQt5
                        ${common_link_libs}
-                       MantidQtWidgetsCommonQt5
                        Qt5::Core
+                       Qt5::Widgets
                        Qt5::Gui
-                       Qt5::Widgets
                        Qt5::Qscintilla
-                     ${Boost_LIBRARIES}
                        API
+                       ${Boost_LIBRARIES}
                      INSTALL_DIR
                        ${WORKBENCH_LIB_DIR}/mantidqt
                      LINUX_INSTALL_RPATH
@@ -118,7 +87,6 @@
                      OSX_INSTALL_RPATH
                        "@loader_path/.."
                      FOLDER Qt5)
->>>>>>> 0640ee4e
 endif()
 
 add_subdirectory(widgets/instrumentview)