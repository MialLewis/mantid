#include "MantidAlgorithms/ConjoinXRuns.h"

#include "MantidAPI/ADSValidator.h"
#include "MantidAPI/AnalysisDataService.h"
#include "MantidAPI/Axis.h"
#include "MantidAPI/Run.h"
#include "MantidAPI/WorkspaceFactory.h"
#include "MantidAPI/WorkspaceGroup.h"
#include "MantidAPI/WorkspaceHistory.h"
#include "MantidAlgorithms/RunCombinationHelpers/RunCombinationHelper.h"
#include "MantidAlgorithms/RunCombinationHelpers/SampleLogsBehaviour.h"
#include "MantidGeometry/Instrument.h"
#include "MantidHistogramData/HistogramDx.h"
#include "MantidHistogramData/HistogramE.h"
#include "MantidHistogramData/HistogramX.h"
#include "MantidHistogramData/HistogramY.h"
#include "MantidKernel/ArrayProperty.h"
#include "MantidKernel/Exception.h"
#include "MantidKernel/ListValidator.h"
#include "MantidKernel/Strings.h"
#include "MantidKernel/TimeSeriesProperty.h"
#include "MantidKernel/Unit.h"
#include "MantidKernel/UnitFactory.h"
#include "MantidKernel/make_unique.h"

namespace Mantid {
namespace Algorithms {

using namespace API;
using namespace Kernel;
using namespace RunCombinationOptions;

namespace {
static const std::string INPUT_WORKSPACE_PROPERTY = "InputWorkspaces";
static const std::string OUTPUT_WORKSPACE_PROPERTY = "OutputWorkspace";
static const std::string SAMPLE_LOG_X_AXIS_PROPERTY = "SampleLogAsXAxis";
}

// Register the algorithm into the AlgorithmFactory
DECLARE_ALGORITHM(ConjoinXRuns)

//----------------------------------------------------------------------------------------------

/// Algorithms name for identification. @see Algorithm::name
const std::string ConjoinXRuns::name() const { return "ConjoinXRuns"; }

/// Algorithm's version for identification. @see Algorithm::version
int ConjoinXRuns::version() const { return 1; }

/// Algorithm's category for identification. @see Algorithm::category
const std::string ConjoinXRuns::category() const {
  return "Transforms\\Merging";
}

/// Algorithm's summary for use in the GUI and help. @see Algorithm::summary
const std::string ConjoinXRuns::summary() const {
  return "Joins the input workspaces horizontally by appending their columns.";
}

//----------------------------------------------------------------------------------------------
/** Initialize the algorithm's properties.
 */
void ConjoinXRuns::init() {
  declareProperty(
      Kernel::make_unique<ArrayProperty<std::string>>(
          INPUT_WORKSPACE_PROPERTY, boost::make_shared<ADSValidator>()),
      "The names of the input workspaces or workspace groups as a list. At "
      "least two point-data MatrixWorkspaces are "
      "required, having the same instrument, same number of spectra and "
      "units.");
  declareProperty(
      SAMPLE_LOG_X_AXIS_PROPERTY, "",
      "The name of the numeric sample log to become the x-axis of the output. "
      "Empty by default, in which case the x-axis of the input "
      "workspaces are stitched. "
      "If specified, this will be the x-axis. It has to be numeric, in which "
      "case all the input workspaces must have only one point or numeric "
      "time series, in which case the number "
      "of elements in the series must match the number of points for each "
      "workspace.");
  declareProperty(Kernel::make_unique<WorkspaceProperty<API::Workspace>>(
                      OUTPUT_WORKSPACE_PROPERTY, "", Direction::Output),
                  "The output workspace.");

  declareProperty(SampleLogsBehaviour::TIME_SERIES_PROP, "",
                  SampleLogsBehaviour::TIME_SERIES_DOC);
  declareProperty(SampleLogsBehaviour::LIST_PROP, "",
                  SampleLogsBehaviour::LIST_DOC);
  declareProperty(SampleLogsBehaviour::WARN_PROP, "",
                  SampleLogsBehaviour::WARN_DOC);
  declareProperty(SampleLogsBehaviour::WARN_TOL_PROP, "",
                  SampleLogsBehaviour::WARN_TOL_DOC);
  declareProperty(SampleLogsBehaviour::FAIL_PROP, "",
                  SampleLogsBehaviour::FAIL_DOC);
  declareProperty(SampleLogsBehaviour::FAIL_TOL_PROP, "",
                  SampleLogsBehaviour::FAIL_TOL_DOC);
  declareProperty(SampleLogsBehaviour::SUM_PROP, "",
                  SampleLogsBehaviour::SUM_DOC);

  const std::vector<std::string> failBehaviourOptions = {SKIP_BEHAVIOUR,
                                                         STOP_BEHAVIOUR};
  declareProperty(
      "FailBehaviour", SKIP_BEHAVIOUR,
      boost::make_shared<StringListValidator>(failBehaviourOptions),
      "Choose whether to skip the workspace and continue, or stop and "
      "throw and error, when encountering a failure on merging.");
}

std::map<std::string, std::string> ConjoinXRuns::validateInputs() {
  std::map<std::string, std::string> issues;

  const std::vector<std::string> inputs_given =
      getProperty(INPUT_WORKSPACE_PROPERTY);
  m_logEntry = getPropertyValue(SAMPLE_LOG_X_AXIS_PROPERTY);

  // find if there are workspaces that are not Matrix or not a point-data
  for (const auto &input : RunCombinationHelper::unWrapGroups(inputs_given)) {
    MatrixWorkspace_sptr ws =
        AnalysisDataService::Instance().retrieveWS<MatrixWorkspace>(input);
    if (!ws) {
      issues[INPUT_WORKSPACE_PROPERTY] +=
          "Workspace " + ws->getName() + " is not a MatrixWorkspace\n";
    } else if (ws->isHistogramData()) {
      issues[INPUT_WORKSPACE_PROPERTY] +=
          "Workspace " + ws->getName() + " is not a point-data\n";
    } else {
      try {
        ws->blocksize();
      } catch (std::length_error &) {
        issues[INPUT_WORKSPACE_PROPERTY] +=
            "Workspace " + ws->getName() +
            " has different number of points per histogram\n";
      }
      m_inputWS.push_back(ws);
    }
  }

  if (m_inputWS.empty()) {
    issues[INPUT_WORKSPACE_PROPERTY] += "There are no point-data"
                                        " MatrixWorkspaces in the input list\n";
  } else {
    RunCombinationHelper combHelper;
    combHelper.setReferenceProperties(m_inputWS.front());

    for (const auto &ws : m_inputWS) {
      // check if all the others are compatible with the first one
      std::string compatible = combHelper.checkCompatibility(ws, true);
      if (!compatible.empty()) {
        issues[INPUT_WORKSPACE_PROPERTY] += "Workspace " + ws->getName() +
                                            " is not compatible: " +
                                            compatible + "\n";
      }
      // if the log entry is given, validate it
      const std::string logValid = checkLogEntry(ws);
      if (!logValid.empty()) {
        issues[INPUT_WORKSPACE_PROPERTY] += "Invalid sample log entry for " +
                                            ws->getName() + ": " + logValid +
                                            "\n";
      }
    }
  }
  m_inputWS.clear();

  return issues;
}

//----------------------------------------------------------------------------------------------
/** Check if the log entry is valid
* @param ws : input workspace to test
* @return : empty if the log exists, is numeric, and matches the size of the
* workspace, error message otherwise
*/
std::string ConjoinXRuns::checkLogEntry(MatrixWorkspace_sptr ws) const {
  std::string result;
  if (!m_logEntry.empty()) {

    const auto &run = ws->run();

    if (!run.hasProperty(m_logEntry)) {
      result = "Log entry does not exist";
    } else {
      try {
        run.getLogAsSingleValue(m_logEntry);

        // try if numeric time series, then the size must match to the blocksize
        const int blocksize = static_cast<int>(ws->blocksize());

        TimeSeriesProperty<double> *timeSeriesDouble(nullptr);
        TimeSeriesProperty<int> *timeSeriesInt(nullptr);
        timeSeriesDouble = dynamic_cast<TimeSeriesProperty<double> *>(
            run.getLogData(m_logEntry));
        timeSeriesInt =
            dynamic_cast<TimeSeriesProperty<int> *>(run.getLogData(m_logEntry));

        if (timeSeriesDouble) {
          if (blocksize != timeSeriesDouble->size()) {
            result =
                "Size of the double time series does not match the blocksize";
          }
        } else if (timeSeriesInt) {
          if (blocksize != timeSeriesInt->size()) {
            result = "Size of the int time series does not match the blocksize";
          }
        } else {
          // if numeric scalar, must have one bin
          if (ws->blocksize() != 1) {
            result =
                "One bin workspaces is required if the log is numeric scalar";
          }
        }
      } catch (std::invalid_argument &) {
        result = "Log entry must be numeric or numeric time series";
      }
    }
  }
  return result;
}

//----------------------------------------------------------------------------------------------
/** Return the to-be axis of the workspace dependent on the log entry
* @param ws : the input workspace
* @return : the x-axis to use for the output workspace
*/
std::vector<double> ConjoinXRuns::getXAxis(MatrixWorkspace_sptr ws) const {

  std::vector<double> axis;
  axis.reserve(ws->blocksize());
  auto &run = ws->run();
  // try time series first
  TimeSeriesProperty<double> *timeSeriesDouble(nullptr);
  timeSeriesDouble =
      dynamic_cast<TimeSeriesProperty<double> *>(run.getLogData(m_logEntry));
  if (timeSeriesDouble) {
    // try double series
    axis = timeSeriesDouble->filteredValuesAsVector();
  } else {
    // try int series next
    TimeSeriesProperty<int> *timeSeriesInt(nullptr);
    timeSeriesInt =
        dynamic_cast<TimeSeriesProperty<int> *>(run.getLogData(m_logEntry));
    if (timeSeriesInt) {
      std::vector<int> intAxis = timeSeriesInt->filteredValuesAsVector();
      axis = std::vector<double>(intAxis.begin(), intAxis.end());
    } else {
      // then scalar
      axis.push_back(run.getPropertyAsSingleValue(m_logEntry));
    }
  }

  return axis;
}

//----------------------------------------------------------------------------------------------
/** Makes up the correct history of the output workspace
*/
void ConjoinXRuns::fillHistory() {
  // If this is not a child algorithm add the history
  if (!isChild()) {
    // Loop over the input workspaces, making the call that copies their
    // history to the output one
    for (auto &inWS : m_inputWS) {
      m_outWS->history().addHistory(inWS->getHistory());
    }
    // Add the history for the current algorithm to the output
    m_outWS->history().addHistory(m_history);
  }
  // this is a child algorithm, but we still want to keep the history.
  else if (isRecordingHistoryForChild() && m_parentHistory) {
    m_parentHistory->addChildHistory(m_history);
  }
}

//----------------------------------------------------------------------------------------------
/** Joins the given spectrum for the list of workspaces
* @param wsIndex : the workspace index
*/
void ConjoinXRuns::joinSpectrum(int64_t wsIndex) {
<<<<<<< HEAD
  std::vector<double> spectrum, errors, axis, x, xerrors;
=======
  std::vector<double> spectrum;
  std::vector<double> errors;
  std::vector<double> axis;
  std::vector<double> x;
  std::vector<double> xerrors;
>>>>>>> 9a3074d9
  spectrum.reserve(m_outWS->blocksize());
  errors.reserve(m_outWS->blocksize());
  axis.reserve(m_outWS->blocksize());
  size_t index = static_cast<size_t>(wsIndex);
  for (const auto &input : m_inputWS) {
<<<<<<< HEAD
    HistogramData::HistogramY y = input->y(index);
    spectrum.insert(spectrum.end(), y.begin(), y.end());
    auto e = input->e(index);
    errors.insert(errors.end(), e.begin(), e.end());
    if (m_logEntry.empty()) {
      auto x = input->x(index);
=======
    const auto &y = input->y(index);
    spectrum.insert(spectrum.end(), y.begin(), y.end());
    const auto &e = input->e(index);
    errors.insert(errors.end(), e.begin(), e.end());
    if (m_logEntry.empty()) {
      const auto &x = input->x(index);
>>>>>>> 9a3074d9
      axis.insert(axis.end(), x.begin(), x.end());
    } else {
      x = m_axisCache[input->getName()];
      axis.insert(axis.end(), x.begin(), x.end());
    }
    if (input->hasDx(index)) {
<<<<<<< HEAD
      auto dx = input->dx(index);
      xerrors.insert(xerrors.end(), dx.begin(), dx.end());
    }
  }
  if (!xerrors.empty()) {
    m_outWS->setPointStandardDeviations(index, m_outWS->blocksize());
    m_outWS->mutableDx(index) = xerrors;
  }
=======
      const auto &dx = input->dx(index);
      xerrors.insert(xerrors.end(), dx.begin(), dx.end());
    }
  }
  if (!xerrors.empty())
    m_outWS->setPointStandardDeviations(index, xerrors);
>>>>>>> 9a3074d9
  m_outWS->mutableY(index) = spectrum;
  m_outWS->mutableE(index) = errors;
  m_outWS->mutableX(index) = axis;
}

//----------------------------------------------------------------------------------------------
/** Execute the algorithm.
 */
void ConjoinXRuns::exec() {

  const std::vector<std::string> inputs_given =
      getProperty(INPUT_WORKSPACE_PROPERTY);
  m_logEntry = getPropertyValue(SAMPLE_LOG_X_AXIS_PROPERTY);

  const std::string sampleLogsSum = getProperty(SampleLogsBehaviour::SUM_PROP);
  const std::string sampleLogsTimeSeries =
      getProperty(SampleLogsBehaviour::TIME_SERIES_PROP);
  const std::string sampleLogsList =
      getProperty(SampleLogsBehaviour::LIST_PROP);
  const std::string sampleLogsWarn =
      getProperty(SampleLogsBehaviour::WARN_PROP);
  const std::string sampleLogsWarnTolerances =
      getProperty(SampleLogsBehaviour::WARN_TOL_PROP);
  const std::string sampleLogsFail =
      getProperty(SampleLogsBehaviour::FAIL_PROP);
  const std::string sampleLogsFailTolerances =
      getProperty(SampleLogsBehaviour::FAIL_TOL_PROP);
  const std::string sampleLogsFailBehaviour = getProperty("FailBehaviour");

  m_inputWS.clear();

  for (const auto &input : RunCombinationHelper::unWrapGroups(inputs_given)) {
    MatrixWorkspace_sptr ws =
        AnalysisDataService::Instance().retrieveWS<MatrixWorkspace>(input);
    m_inputWS.push_back(ws);
  }

  auto first = m_inputWS.front();
  SampleLogsBehaviour sampleLogsBehaviour = SampleLogsBehaviour(
      *first, g_log, sampleLogsSum, sampleLogsTimeSeries, sampleLogsList,
      sampleLogsWarn, sampleLogsWarnTolerances, sampleLogsFail,
      sampleLogsFailTolerances);

  auto it = m_inputWS.begin();

  // Temporary workspace to carry the merged sample logs
  // This is cloned from the first workspace and does not have
  // the correct size to be the output, since the size is unknown
  // at this point. We can check only later which ones are going
  // to be skipped, to compute the size of the output respectively.
  MatrixWorkspace_uptr temp = first->clone();

  size_t outBlockSize = (*it)->blocksize();
  // First sequentially merge the sample logs
  for (++it; it != m_inputWS.end(); ++it) {
    // attempt to merge the sample logs
    try {
      sampleLogsBehaviour.mergeSampleLogs(**it, *temp);
      sampleLogsBehaviour.setUpdatedSampleLogs(*temp);
      outBlockSize += (*it)->blocksize();
    } catch (std::invalid_argument &e) {
      if (sampleLogsFailBehaviour == SKIP_BEHAVIOUR) {
        g_log.error() << "Could not join workspace: " << (*it)->getName()
                      << ". Reason: \"" << e.what() << "\". Skipping.\n";
        sampleLogsBehaviour.resetSampleLogs(*temp);
        // remove the skipped one from the list
        m_inputWS.erase(it);
        --it;
      } else {
        throw std::invalid_argument(e);
      }
    }
  }

  if (m_inputWS.size() == 1) {
    g_log.warning() << "Nothing left to join [after skipping the workspaces "
                       "that failed to merge the sample logs].";
    // note, we need to continue still, since
    // the x-axis might need to be changed
  }

  if (!m_logEntry.empty()) {
    for (const auto &ws : m_inputWS) {
      m_axisCache[ws->getName()] = getXAxis(ws);
    }
  }

  // now get the size of the output
  size_t numSpec = first->getNumberHistograms();

  m_outWS = WorkspaceFactory::Instance().create(first, numSpec, outBlockSize,
                                                outBlockSize);

  // copy over the merged sample logs from the temp
  m_outWS->mutableRun() = temp->run();

  m_progress = make_unique<Progress>(this, 0.0, 1.0, numSpec);

  // Now loop in parallel over all the spectra and join the data
  PARALLEL_FOR_IF(threadSafe(*m_outWS))
  for (int64_t index = 0; index < static_cast<int64_t>(numSpec); ++index) {
    PARALLEL_START_INTERUPT_REGION
    joinSpectrum(index);
    m_progress->report();
    PARALLEL_END_INTERUPT_REGION
  }
  PARALLEL_CHECK_INTERUPT_REGION

  if (!m_logEntry.empty()) {
    std::string unit = first->run().getLogData(m_logEntry)->units();
    try {
      m_outWS->getAxis(0)->unit() = UnitFactory::Instance().create(unit);
    } catch (Exception::NotFoundError &) {
      m_outWS->getAxis(0)->unit() = UnitFactory::Instance().create("Empty");
    }
  }

  setProperty("OutputWorkspace", m_outWS);
  m_inputWS.clear();
  m_axisCache.clear();
}
} // namespace Algorithms
} // namespace Mantid<|MERGE_RESOLUTION|>--- conflicted
+++ resolved
@@ -275,58 +275,34 @@
 * @param wsIndex : the workspace index
 */
 void ConjoinXRuns::joinSpectrum(int64_t wsIndex) {
-<<<<<<< HEAD
-  std::vector<double> spectrum, errors, axis, x, xerrors;
-=======
   std::vector<double> spectrum;
   std::vector<double> errors;
   std::vector<double> axis;
   std::vector<double> x;
   std::vector<double> xerrors;
->>>>>>> 9a3074d9
   spectrum.reserve(m_outWS->blocksize());
   errors.reserve(m_outWS->blocksize());
   axis.reserve(m_outWS->blocksize());
   size_t index = static_cast<size_t>(wsIndex);
   for (const auto &input : m_inputWS) {
-<<<<<<< HEAD
-    HistogramData::HistogramY y = input->y(index);
-    spectrum.insert(spectrum.end(), y.begin(), y.end());
-    auto e = input->e(index);
-    errors.insert(errors.end(), e.begin(), e.end());
-    if (m_logEntry.empty()) {
-      auto x = input->x(index);
-=======
     const auto &y = input->y(index);
     spectrum.insert(spectrum.end(), y.begin(), y.end());
     const auto &e = input->e(index);
     errors.insert(errors.end(), e.begin(), e.end());
     if (m_logEntry.empty()) {
       const auto &x = input->x(index);
->>>>>>> 9a3074d9
       axis.insert(axis.end(), x.begin(), x.end());
     } else {
       x = m_axisCache[input->getName()];
       axis.insert(axis.end(), x.begin(), x.end());
     }
     if (input->hasDx(index)) {
-<<<<<<< HEAD
-      auto dx = input->dx(index);
-      xerrors.insert(xerrors.end(), dx.begin(), dx.end());
-    }
-  }
-  if (!xerrors.empty()) {
-    m_outWS->setPointStandardDeviations(index, m_outWS->blocksize());
-    m_outWS->mutableDx(index) = xerrors;
-  }
-=======
       const auto &dx = input->dx(index);
       xerrors.insert(xerrors.end(), dx.begin(), dx.end());
     }
   }
   if (!xerrors.empty())
     m_outWS->setPointStandardDeviations(index, xerrors);
->>>>>>> 9a3074d9
   m_outWS->mutableY(index) = spectrum;
   m_outWS->mutableE(index) = errors;
   m_outWS->mutableX(index) = axis;
