﻿#pylint: disable=too-many-lines
#pylint: disable=invalid-name
#########################################################
# This module contains utility functions common to the
# SANS data reduction scripts
########################################################
from mantid.simpleapi import *
from mantid.api import IEventWorkspace, MatrixWorkspace, WorkspaceGroup, FileLoaderRegistry
import mantid
from mantid.kernel import time_duration, DateAndTime
import inspect
import math
import os
import re
import types
import numpy as np

sanslog = Logger("SANS")
ADDED_EVENT_DATA_TAG = '_added_event_data'
REG_DATA_NAME = '-add' + ADDED_EVENT_DATA_TAG + '[_1-9]*$'
REG_DATA_MONITORS_NAME = '-add_monitors' + ADDED_EVENT_DATA_TAG + '[_1-9]*$'
ZERO_ERROR_DEFAULT = 1e6
INCIDENT_MONITOR_TAG = '_incident_monitor'

# WORKAROUND FOR IMPORT ISSUE IN UBUNTU --- START
CAN_IMPORT_NXS = True
try:
    import nxs
except ImportError:
    CAN_IMPORT_NXS = False
# WORKAROUND FOR IMPORT ISSUE IN UBUNTU --- STOP

def deprecated(obj):
    """
    Decorator to apply to functions or classes that we think are not being (or
    should not be) used anymore.  Prints a warning to the log.
    """
    if inspect.isfunction(obj) or inspect.ismethod(obj):
        if inspect.isfunction(obj):
            obj_desc = "\"%s\" function" % obj.__name__
        else:
            obj_desc = "\"%s\" class" % obj.im_class.__name__
        def print_warning_wrapper(*args, **kwargs):
            sanslog.warning("The %s has been marked as deprecated and may be "\
                            "removed in a future version of Mantid.  If you "\
                            "believe this to have been marked in error, please "\
                            "contact the member of the Mantid team responsible "\
                            "for ISIS SANS." % obj_desc)
            return obj(*args, **kwargs)
        return print_warning_wrapper

    # Add a @deprecated decorator to each of the member functions in the class
    # (by recursion).
    if inspect.isclass(obj):
        for name, fn in inspect.getmembers(obj):
            if isinstance(fn, types.UnboundMethodType):
                setattr(obj, name, deprecated(fn))
        return obj

    assert False, "Programming error.  You have incorrectly applied the "\
                  "@deprecated decorator.  This is only for use with functions "\
                  "or classes."

def GetInstrumentDetails(instrum):
    """
        Return the details specific to the instrument's current detector bank
        @return number of pixels ac, first spectrum in the current detector, its last spectrum
    """
    det = instrum.cur_detector()
    #LOQ HAB is not a square detector and so has no width
    #for backwards compatibility we have to return a width
    if instrum.name() == 'LOQ' and instrum.cur_detector().name() == 'HAB':
        if det.n_columns is None :
            return 128, det.get_first_spec_num(), det.last_spec_num

    first_spectrum = det.get_first_spec_num()
    last_spectrum = det.last_spec_num
    if instrum.name() == 'SANS2D':
        first_spectrum += 4
        last_spectrum += 4

    return det.n_columns, first_spectrum, last_spectrum

def InfinitePlaneXML(id_name, plane_pt, normal_pt):
    return '<infinite-plane id="' + str(id_name) + '">' + \
        '<point-in-plane x="' + str(plane_pt[0]) + '" y="' + str(plane_pt[1]) + '" z="' + str(plane_pt[2]) + '" />' + \
        '<normal-to-plane x="' + str(normal_pt[0]) + '" y="' + str(normal_pt[1]) + '" z="' + str(normal_pt[2]) + '" />'+ \
        '</infinite-plane>'

def InfiniteCylinderXML(id_name, centre, radius, axis):
    return  '<infinite-cylinder id="' + str(id_name) + '">' + \
    '<centre x="' + str(centre[0]) + '" y="' + str(centre[1]) + '" z="' + str(centre[2]) + '" />' + \
    '<axis x="' + str(axis[0]) + '" y="' + str(axis[1]) + '" z="' + str(axis[2]) + '" />' + \
    '<radius val="' + str(radius) + '" />' + \
    '</infinite-cylinder>\n'

# Mask a cylinder, specifying the algebra to use
def MaskWithCylinder(workspace, radius, xcentre, ycentre, algebra):
    '''Mask a cylinder on the input workspace.'''
    xmldef = InfiniteCylinderXML('shape', [xcentre, ycentre, 0.0], radius, [0,0,1])
    xmldef += '<algebra val="' + algebra + 'shape" />'
    # Apply masking
    MaskDetectorsInShape(Workspace=workspace,ShapeXML=xmldef)

# Mask such that the remainder is that specified by the phi range
def LimitPhi(workspace, centre, phimin, phimax, use_mirror=True):
    # convert all angles to be between 0 and 360
    while phimax > 360 :
        phimax -= 360
    while phimax < 0 :
        phimax += 360
    while phimin > 360 :
        phimin -= 360
    while phimin < 0 :
        phimin += 360
    while phimax<phimin :
        phimax += 360

    #Convert to radians
    phimin = math.pi*phimin/180.0
    phimax = math.pi*phimax/180.0
    xmldef =  InfinitePlaneXML('pla',centre, [math.cos(-phimin + math.pi/2.0),math.sin(-phimin + math.pi/2.0),0]) + \
    InfinitePlaneXML('pla2',centre, [-math.cos(-phimax + math.pi/2.0),-math.sin(-phimax + math.pi/2.0),0]) + \
    InfinitePlaneXML('pla3',centre, [math.cos(-phimax + math.pi/2.0),math.sin(-phimax + math.pi/2.0),0]) + \
    InfinitePlaneXML('pla4',centre, [-math.cos(-phimin + math.pi/2.0),-math.sin(-phimin + math.pi/2.0),0])

    if use_mirror :
        xmldef += '<algebra val="#((pla pla2):(pla3 pla4))" />'
    else:
        #the formula is different for acute verses obstruse angles
        if phimax-phimin > math.pi :
            # to get an obtruse angle, a wedge that's more than half the area, we need to add the semi-inifinite volumes
            xmldef += '<algebra val="#(pla:pla2)" />'
        else :
            # an acute angle, wedge is more less half the area, we need to use the intesection of those semi-inifinite volumes
            xmldef += '<algebra val="#(pla pla2)" />'

    MaskDetectorsInShape(Workspace=workspace,ShapeXML= xmldef)

# Work out the spectra IDs for block of detectors
def spectrumBlock(base, ylow, xlow, ydim, xdim, det_dimension, orientation):
    '''Compile a list of spectrum IDs for rectangular block of size xdim by ydim'''
    output = ''
    if orientation == Orientation.Horizontal:
        start_spec = base + ylow*det_dimension + xlow
        for y in range(0, ydim):
            for x in range(0, xdim):
                output += str(start_spec + x + (y*det_dimension)) + ','
    elif orientation == Orientation.Vertical:
        start_spec = base + xlow*det_dimension + ylow
        for x in range(det_dimension - 1, det_dimension - xdim-1,-1):
            for y in range(0, ydim):
                std_i = start_spec + y + ((det_dimension-x-1)*det_dimension)
                output += str(std_i ) + ','
    elif orientation == Orientation.Rotated:
        # This is the horizontal one rotated so need to map the xlow and vlow to their rotated versions
        start_spec = base + ylow*det_dimension + xlow
        max_spec = det_dimension*det_dimension + base - 1
        for y in range(0, ydim):
            for x in range(0, xdim):
                std_i = start_spec + x + (y*det_dimension)
                output += str(max_spec - (std_i - base)) + ','

    return output.rstrip(",")

# Mask by bin range
def MaskByBinRange(workspace, timemask):
    # timemask should be a ';' separated list of start/end values
    ranges = timemask.split(';')
    for r in ranges:
        limits = r.split()
        if len(limits) == 2:
            MaskBins(InputWorkspace=workspace,OutputWorkspace= workspace, XMin= limits[0] ,XMax=limits[1])

def QuadrantXML(centre,rmin,rmax,quadrant):
    cin_id = 'cyl-in'
    xmlstring = InfiniteCylinderXML(cin_id, centre, rmin, [0,0,1])
    cout_id = 'cyl-out'
    xmlstring+= InfiniteCylinderXML(cout_id, centre, rmax, [0,0,1])
    plane1Axis=None
    plane2Axis=None
    if quadrant == 'Left':
        plane1Axis = [-1,1,0]
        plane2Axis = [-1,-1,0]
    elif quadrant == 'Right':
        plane1Axis = [1,-1,0]
        plane2Axis = [1,1,0]
    elif quadrant == 'Up':
        plane1Axis = [1,1,0]
        plane2Axis = [-1,1,0]
    elif quadrant == 'Down':
        plane1Axis = [-1,-1,0]
        plane2Axis = [1,-1,0]
    else:
        return ''
    p1id = 'pl-a'
    xmlstring += InfinitePlaneXML(p1id, centre, plane1Axis)
    p2id = 'pl-b'
    xmlstring += InfinitePlaneXML(p2id, centre, plane2Axis)
    xmlstring += '<algebra val="(#((#(' + cout_id + ':(#' + cin_id  + '))) ' + p1id + ' ' + p2id + '))"/>\n'
    return xmlstring

def getWorkspaceReference(ws_pointer):
    if isinstance(ws_pointer, str):
        ws_pointer = mtd[ws_pointer]
    if str(ws_pointer) not in mtd:
        raise RuntimeError("Invalid workspace name input: " + str(ws_pointer))
    return ws_pointer

def isEventWorkspace(ws_reference):
    return isinstance(getWorkspaceReference(ws_reference),IEventWorkspace)

def getBinsBoundariesFromWorkspace(ws_reference):
    ws_reference = getWorkspaceReference(ws_reference)
    Xvalues = ws_reference.dataX(0)
    binning = str(Xvalues[0])
    binGap = Xvalues[1] - Xvalues[0]
    binning = binning + ',' + str(binGap)
    for j in range(2, len(Xvalues)):
        nextBinGap = Xvalues[j] - Xvalues[j-1]
        if nextBinGap != binGap:
            binGap = nextBinGap
            binning = binning + ',' + str(Xvalues[j-1]) + ',' + str(binGap)
    binning = binning + "," + str(Xvalues[-1])
    return binning

def getFilePathFromWorkspace(ws):
    ws_pointer = getWorkspaceReference(ws)
    file_path = None

    try:
        for hist in ws_pointer.getHistory():
            try:
                if 'Load' in hist.name():
                    file_path = hist.getPropertyValue('Filename')
            # pylint: disable=bare-except
            except:
                pass
    except:
        try:
            hist = ws_pointer.getHistory().lastAlgorithm()
            file_path = hist.getPropertyValue('Filename')
        except:
            raise RuntimeError("Failed while looking for file in workspace: " + str(ws))

    if not file_path:
        raise RuntimeError("Can not find the file name for workspace " + str(ws))
    return file_path

def fromEvent2Histogram(ws_event, ws_monitor, binning = ""):
    """Transform an event mode workspace into a histogram workspace.
    It does conjoin the monitor and the workspace as it is expected from the current
    SANS data inside ISIS.

    A non-empty binning string will specify a rebin param list to use instead of using
    the binning of the monitor ws.

    Finally, it copies the parameter map from the workspace to the resulting histogram
    in order to preserve the positions of the detectors components inside the workspace.

    It will finally, replace the input workspace with the histogram equivalent workspace.
    """
    assert ws_monitor != None

    name = '__monitor_tmp'

    if binning != "":
        aux_hist = Rebin(ws_event, binning, False)
        Rebin(ws_monitor, binning, False, OutputWorkspace=name)
    else:
        aux_hist = RebinToWorkspace(ws_event, ws_monitor, False)
        ws_monitor.clone(OutputWorkspace=name)

    ConjoinWorkspaces(name, aux_hist, CheckOverlapping=True)
    CopyInstrumentParameters(ws_event, OutputWorkspace=name)

    ws_hist = RenameWorkspace(name, OutputWorkspace=str(ws_event))

    return ws_hist

def getChargeAndTime(ws_event):
    r = ws_event.getRun()
    charges = r.getLogData('proton_charge')
    total_charge = sum(charges.value)
    time_passed = (charges.times[-1] - charges.times[0]).total_microseconds()
    time_passed /= 1e6
    return total_charge, time_passed

def sliceByTimeWs(ws_event, time_start=None, time_stop=None):
    def formatTime(time_val):
        return "_T%.1f" % time_val
    params = dict()
    outname=str(ws_event)
    if time_start:
        outname +=formatTime(time_start)
        params['StartTime'] = time_start
    if time_stop:
        outname += formatTime(time_stop)
        params['StopTime'] = time_stop

    params['OutputWorkspace'] = outname
    sliced_ws = FilterByTime(ws_event, **params)
    return sliced_ws

def slice2histogram(ws_event, time_start, time_stop, monitor, binning=""):
    """Return the histogram of the sliced event and a tuple with the following:
       - total time of the experiment
       - total charge
       - time of sliced data
       - charge of sliced data
       @param ws_event pointer to the event workspace
       @param time_start: the minimum value to filter. Pass -1 to get the minimum available
       @param time_stop: the maximum value to filter. Pass -1 to get the maximum available
       @param monitor: pointer to the monitor workspace
       @param binning: optional binning string to use instead of the binning from the monitor
    """
    if not isEventWorkspace(ws_event):
        raise RuntimeError("The workspace "+str(ws_event)+ " is not a valid Event workspace")

    tot_c, tot_t = getChargeAndTime(ws_event)

    if (time_start == -1) and (time_stop == -1):
        hist = fromEvent2Histogram(ws_event, monitor, binning)
        return hist, (tot_t, tot_c, tot_t, tot_c)

    if time_start == -1:
        time_start = 0.0
    if time_stop == -1:
        time_stop = tot_t+0.001

    sliced_ws = sliceByTimeWs(ws_event, time_start, time_stop)
    sliced_ws = RenameWorkspace(sliced_ws, OutputWorkspace=ws_event.name())

    part_c, part_t = getChargeAndTime(sliced_ws)
    scaled_monitor = monitor * (part_c/tot_c)


    hist = fromEvent2Histogram(sliced_ws, scaled_monitor, binning)
    return hist, (tot_t, tot_c, part_t, part_c)


def sliceParser(str_to_parser):
    """
    Create a list of boundaries from a string defing the slices.
    Valid syntax is:
      * From 8 to 9 > '8-9' --> return [[8,9]]
      * From 8 to 9 and from 10 to 12 > '8-9, 10-12' --> return [[8,9],[10,12]]
      * From 5 to 10 in steps of 1 > '5:1:10' --> return [[5,6],[6,7],[7,8],[8,9],[9,10]]
      * From 5 > '>5' --> return [[5,-1]]
      * Till 5 > '<5' --> return [[-1,5]]

    Any combination of these syntax separated by comma is valid.
    A special mark is used to signalize no limit: -1,
    As, so, for an empty string, it will return: [[-1, -1]].

    It does not accept negative values.

    """
    num_pat = r'(\d+(?:\.\d+)?(?:[eE][+-]\d+)?)' # float without sign
    slice_pat = num_pat + r'-' + num_pat
    lowbound = '>'+num_pat
    upbound = '<'+num_pat
    sss_pat = num_pat+r':'+num_pat+r':'+num_pat
    exception_pattern = 'Invalid input for Slicer: %s'
    MARK = -1

    def _check_match(inpstr, patternstr, qtde_nums):
        match = re.match(patternstr, inpstr)
        if match:
            answer = match.groups()
            if len(answer) != qtde_nums:
                raise SyntaxError(exception_pattern %(inpstr))
            return [float(answer[i]) for i in range(qtde_nums)]
        else:
            return False

    def _parse_slice(inpstr):
        return _check_match(inpstr, slice_pat, 2)

    def _parse_lower(inpstr):
        val = _check_match(inpstr, lowbound, 1)
        if not val:
            return val
        return [val[0], MARK]

    def _parse_upper(inpstr):
        val = _check_match(inpstr, upbound, 1)
        if not val:
            return val
        return [MARK, val[0]]

    def _parse_start_step_stop(inpstr):
        val = _check_match(inpstr, sss_pat, 3)
        if not val:
            return val
        start = val[0]
        step = val[1]
        stop = val[2]
        curr_value = start

        vallist = []
        while True:

            next_value = curr_value + step

            if next_value >= stop:
                vallist.append([curr_value, stop])
                return vallist
            else:
                vallist.append([curr_value, next_value])

            curr_value = next_value



    def _extract_simple_input(inpstr):
        for fun in _parse_slice, _parse_lower, _parse_upper:
            val = fun(inpstr)
            if val:
                return val

        return False

    def _extract_composed_input(inpstr):
        return _parse_start_step_stop(inpstr)

    if not str_to_parser:
        return [[MARK, MARK]]

    parts = str_to_parser.split(',')
    result = []
    for inps in parts:
        inps = inps.replace(' ','')
        aux_res = _extract_simple_input(inps)
        if aux_res:
            result.append(aux_res)
            continue
        aux_res = _extract_composed_input(inps)
        if aux_res:
            result += aux_res
            continue
        raise SyntaxError('Invalid input '+ str_to_parser +'. Failed caused by this term:'+inps)

    return result

def getFileAndName(incomplete_path):
    this_path = FileFinder.getFullPath(incomplete_path)
    if not this_path:
        # do not catch exception, let it goes.
        this_path = FileFinder.findRuns(incomplete_path)
        # if list, get first value
        if hasattr(this_path, '__iter__'):
            this_path = this_path[0]

    # this_path contains the full_path
    basename = os.path.basename(this_path)
    # remove extension
    basename = os.path.splitext(basename)[0]

    return this_path, basename

def _merge_to_ranges(ints):
    """
    Given an integer list, will "merge" adjacent integers into "ranges".
    Assumes that the given list will already be sorted and that it contains no
    duplicates.  Best explained with examples:

    Input:  [1, 2, 3, 4]
    Output: [[1, 4]]

    Input:  [1, 2, 3, 5, 6, 7]
    Output: [[1, 3], [5, 7]]

    Input:  [1, 2, 3, 5, 7, 8, 9]
    Output: [[1, 3], [5, 5], [7, 9]]

    Input:  [1, 2, 7, 5, 6, 3, 2, 2]
    Output: Unknown -- the input contains duplicates and is unsorted.

    @params ints :: the integer list to merge, sorted and without duplicates

    @returns a list of ranges
    """
    ranges = []
    current_range = []
    for i in ints:
        if current_range == []:
            current_range = [i, i]
        elif current_range[1] + 1 == i:
            current_range[1] = i
        else:
            ranges.append(current_range)
            current_range = [i, i]
    if not current_range in ranges:
        ranges.append(current_range)
    return ranges

def _yield_masked_det_ids(masking_ws):
    """
    For some reason Detector.isMasked() does not work for MaskingWorkspaces.
    We use masking_ws.readY(ws_index)[0] == 1 instead.
    """
    for ws_index in range(masking_ws.getNumberHistograms()):
        if masking_ws.readY(ws_index)[0] == 1:
            yield masking_ws.getDetector(ws_index).getID()

def get_masked_det_ids_from_mask_file(mask_file_path, idf_path):
    """
    Given a mask file and the (necessary) path to the corresponding IDF, will
    load in the file and return a list of detector IDs that are masked.

    @param mask_file_path :: the path of the mask file to read in
    @param idf_path :: the path to the corresponding IDF. Necessary so that we
                       know exactly which instrument to use, and therefore know
                       the correct detector IDs.

    @returns the list of detector IDs that were masked in the file
    """
    mask_ws_name = "__temp_mask"
    LoadMask(
        Instrument=idf_path,
        InputFile=mask_file_path,
        OutputWorkspace=mask_ws_name)
    det_ids = list(_yield_masked_det_ids(mtd[mask_ws_name]))
    DeleteWorkspace(Workspace=mask_ws_name)

    return det_ids

def mask_detectors_with_masking_ws(ws_name, masking_ws_name):
    """
    Rolling our own MaskDetectors wrapper since masking is broken in a couple
    of places that affect us here.

    Calling MaskDetectors(Workspace=ws_name, MaskedWorkspace=mask_ws_name) is
    not something we can do because the algorithm masks by ws index rather than
    detector id, and unfortunately for SANS the detector table is not the same
    for MaskingWorkspaces as it is for the workspaces containing the data to be
    masked.  Basically, we get a mirror image of what we expect.  Instead, we
    have to extract the det IDs and use those via the DetectorList property.

    @param ws :: the workspace to be masked.
    @param masking_ws :: the masking workspace that contains masking info.
    """
    ws, masking_ws = mtd[ws_name], mtd[masking_ws_name]

    masked_det_ids = list(_yield_masked_det_ids(masking_ws))

    MaskDetectors(Workspace=ws, DetectorList=masked_det_ids)


def check_child_ws_for_name_and_type_for_added_eventdata(wsGroup):
    '''
    Ensure that the while loading added event data, we are dealing with
    1. The correct naming convention. For event data this is the run number,
       an add tag and possibly underscores and numbers when the same workspace
       is reloaded. For monitor data it is the run number, an add tag, a monitor
       tag and the possibly underscores and numbers when the same workspace is
       reloaded
    2. The correct workspace types.
    @param wsGroup ::  workspace group.
    '''
    hasData = False
    hasMonitors = False

    # Check if there are only two children in the group workspace
    if len(wsGroup) != 2:
        return False

    assert isinstance(wsGroup, WorkspaceGroup)

    for index in range(len(wsGroup)):
        childWorkspace = wsGroup.getItem(index)
        if re.search(REG_DATA_NAME, childWorkspace.getName()):
            if isinstance(childWorkspace, IEventWorkspace):
                hasData = True
        elif re.search(REG_DATA_MONITORS_NAME, childWorkspace.getName()):
            if isinstance(childWorkspace, MatrixWorkspace):
                hasMonitors = True

    return hasData and hasMonitors

def extract_child_ws_for_added_eventdata(ws_group, appendix):
    '''
    Extract the the child workspaces from a workspace group which was
    created by adding event data. The workspace group must contains a data
    workspace which is an EventWorkspace and a monitor workspace which is a
    matrix workspace.
    @param ws_group :: workspace group.
    @param appendix :: what to append to the names of the child workspaces
    '''
    # Store the name of the group workspace in a string
    ws_group_name = ws_group.getName()

    # Get a handle on each child workspace
    ws_handles = []
    for index in range(len(ws_group)):
        ws_handles.append(ws_group.getItem(index))

    if len(ws_handles) != 2:
        raise RuntimeError("Expected two child workspaces when loading added event data."
                           "Please make sure that you have loaded added event data which was generated by the Add tab of the SANS Gui."
                          )

    # Now ungroup the group
    UnGroupWorkspace(ws_group)

    # Rename the child workspaces to be of the expected format. (see _get_workspace_name in sans_reduction_steps)
    for ws_handle in ws_handles:
        # Check if the child is an event data workspace or a monitor workspace
        if appendix in ws_handle.getName():
            new_name = ws_group_name + appendix
            RenameWorkspace(InputWorkspace = ws_handle.getName(), OutputWorkspace = new_name)
        else:
            new_name = ws_group_name
            RenameWorkspace(InputWorkspace = ws_handle.getName(), OutputWorkspace = new_name)

def bundle_added_event_data_as_group(out_file_name, out_file_monitors_name):
    """
    We load an added event data file and its associated monitor file. Combine
    the data in a group workspace and delete the original files.
    @param out_file_name :: the file name of the event data file
    @param out_file_monitors_name :: the file name of the monitors file
    @return the name fo the new group workspace file
    """
    # Extract the file name and the extension
    file_name, file_extension = os.path.splitext(out_file_name)

    event_data_temp = file_name + ADDED_EVENT_DATA_TAG
    Load(Filename = out_file_name, OutputWorkspace = event_data_temp)
    event_data_ws = mtd[event_data_temp]

    monitor_temp = file_name + '_monitors' + ADDED_EVENT_DATA_TAG
    Load(Filename = out_file_monitors_name, OutputWorkspace = monitor_temp)

    monitor_ws = mtd[monitor_temp]

    out_group_file_name = file_name + file_extension
    out_group_ws_name = file_name

    # Delete the intermediate files
    full_data_path_name = get_full_path_for_added_event_data(out_file_name)
    full_monitor_path_name = get_full_path_for_added_event_data(out_file_monitors_name)

    if os.path.exists(full_data_path_name):
        os.remove(full_data_path_name)
    if os.path.exists(full_monitor_path_name):
        os.remove(full_monitor_path_name)

    # Create a grouped workspace with the data and the monitor child workspaces
    GroupWorkspaces(InputWorkspaces = [event_data_ws, monitor_ws], OutputWorkspace = out_group_ws_name)
    group_ws = mtd[out_group_ws_name]

    # Save the group
    SaveNexusProcessed(InputWorkspace = group_ws, Filename = out_group_file_name, Append=False)
    # Delete the files and the temporary workspaces
    DeleteWorkspace(event_data_ws)
    DeleteWorkspace(monitor_ws)

    return out_group_file_name

def get_full_path_for_added_event_data(file_name):
    path,base = os.path.split(file_name)
    if path == '' or base not in os.listdir(path):
        path = config['defaultsave.directory'] + path
        # If the path is still an empty string check in the current working directory
        if path == '':
            path = os.getcwd()
        assert base in os.listdir(path)
    full_path_name = os.path.join(path, base)

    return full_path_name

def extract_spectra(ws, det_ids, output_ws_name):
    """
    A more generic version of ExtactSingleSpectrum.  Accepts an arbitrary list
    of ws indices to keep.  Everything else is ignored.
    @param ws :: the workspace from which to extract spectra
    @param det_ids :: the detector IDs corresponding to the spectra to extract
    @param output_ws_name :: the name of the resulting workspace
    @returns :: a workspace containing the extracted spectra
    """
    ExtractSpectra(InputWorkspace=ws,OutputWorkspace=output_ws_name, DetectorList=det_ids)
    return mtd[output_ws_name]

def get_masked_det_ids(ws):
    """
    Given a workspace, will return a list of all the IDs that correspond to
    detectors that have been masked.

    @param ws :: the workspace to extract the det IDs from

    @returns a list of IDs for masked detectors
    """
    for ws_index in range(ws.getNumberHistograms()):
        try:
            det = ws.getDetector(ws_index)
        except RuntimeError:
            # Skip the rest after finding the first spectra with no detectors,
            # which is a big speed increase for SANS2D.
            break
        if det.isMasked():
            yield det.getID()
def create_zero_error_free_workspace(input_workspace_name, output_workspace_name):
    '''
    Creates a cloned workspace where all zero-error values have been replaced with a large value
    @param input_workspace_name :: The input workspace name
    @param output_workspace_name :: The output workspace name
    @returns a message and a completion flag
    '''
    # Load the input workspace
    message = ""
    complete = False
    if not input_workspace_name in mtd:
        message = 'Failed to create a zero error free cloned workspace: The input workspace does not seem to exist.'
        return message, complete

    # Create a cloned workspace
    ws_in = mtd[input_workspace_name]

    # Remove all zero errors from the cloned workspace
    CloneWorkspace(InputWorkspace=ws_in, OutputWorkspace=output_workspace_name)
    if not output_workspace_name in mtd:
        message = 'Failed to create a zero error free cloned workspace: A clone could not be created.'
        return message, complete

    ws_out = mtd[output_workspace_name]
    try:
        remove_zero_errors_from_workspace(ws_out)
        complete = True
    except ValueError:
        DeleteWorkspace(Workspace=output_workspace_name)
        message = 'Failed to create a zero error free cloned workspace: Could not remove the zero errors.'

    return message, complete

def remove_zero_errors_from_workspace(ws):
    '''
    Removes the zero errors from a Matrix workspace
    @param ws :: The input workspace
    '''
    # Make sure we are dealing with a MatrixWorkspace
    if not isinstance(ws, MatrixWorkspace) or isinstance(ws,IEventWorkspace):
        raise ValueError('Cannot remove zero errors from a workspace which is not of type MatrixWorkspace.')
    # Iterate over the workspace and replace the zero values with a large default value
    numSpectra = ws.getNumberHistograms()
    errors = ws.dataE
    for index in range(0,numSpectra):
        spectrum = errors(index)
        spectrum[spectrum <= 0.0] = ZERO_ERROR_DEFAULT

def delete_zero_error_free_workspace(input_workspace_name):
    '''
    Deletes the zero-error free workspace
    @param ws :: The input workspace
    '''
    complete = False
    message = ""
    if input_workspace_name in mtd:
        DeleteWorkspace(Workspace=input_workspace_name)
        complete = True
    else:
        message = 'Failed to delete a zero-error free workspace'
    return message, complete

def is_valid_ws_for_removing_zero_errors(input_workspace_name):
    '''
    Check if a workspace has been created via Q1D or Qxy.
    @param ws :: The input workspace
    '''
    isValid = False
    message = ""

    ws = mtd[input_workspace_name]
    workspaceHistory= ws.getHistory()
    histories = workspaceHistory.getAlgorithmHistories()
    for history in histories:
        name = history.name()
        if name == 'Q1D' or name == 'Qxy':
            isValid = True
            break

    if not isValid:
        message = ("Workspace does not seem valid for zero error removal."
                   "It must have been reduced with Q1D or Qxy."
                  )

    return message, isValid

class AddOperation(object):
    """
    The AddOperation allows to add two workspaces at a time.
    """
    def __init__(self,isOverlay, time_shifts):
        """
        The AddOperation requires to know if the workspaces are to
        be plainly added or to be overlayed. Additional time shifts can be
        specified
        @param isOverlay :: true if the operation is an overlay operation
        @param time_shifts :: a string with comma-separted time shift values
        """
        super(AddOperation, self).__init__()
        factory = CombineWorkspacesFactory()
        self.adder = factory.create_add_algorithm(isOverlay)
        self.time_shifter = TimeShifter(time_shifts)

    def add(self, LHS_workspace, RHS_workspace, output_workspace, run_to_add):
        """
        Add two workspaces together and place the result into the outputWorkspace.
        The user needs to specify which run is being added in order to determine
        the correct time shift
        @param LHS_workspace :: first workspace, this workspace is a reference workspace
                                and hence never shifted
        @param RHS_workspace :: second workspace which can be shifted in time
        @param run_to_add :: the number of the nth added workspace
        """
        current_time_shift = self.time_shifter.get_Nth_time_shift(run_to_add)
        self.adder.add(LHS_workspace=LHS_workspace,
                       RHS_workspace= RHS_workspace,
                       output_workspace= output_workspace,
                       time_shift = current_time_shift)

class CombineWorkspacesFactory(object):
    """
    Factory to determine how to add workspaces
    """
    def __init__(self):
        super(CombineWorkspacesFactory, self).__init__()
    def create_add_algorithm(self, isOverlay):
        """
        @param isOverlay :: if true we provide the OverlayWorkspaces functionality
        """
        if isOverlay:
            return OverlayWorkspaces()
        else:
            return PlusWorkspaces()

class PlusWorkspaces(object):
    """
    Wrapper for the Plus algorithm
    """
    def __init__(self):
        super(PlusWorkspaces, self).__init__()

    def add(self, LHS_workspace, RHS_workspace, output_workspace, time_shift = 0.0):
        """
        @param LHS_workspace :: the first workspace
        @param RHS_workspace :: the second workspace
        @param output_workspace :: the output workspace
        @param time_shift :: unused parameter
        """
        dummy_shift = time_shift
        lhs_ws = self._get_workspace(LHS_workspace)
        rhs_ws = self._get_workspace(RHS_workspace)

        # Apply shift to RHS sample logs where necessary. This is a hack because Plus cannot handle
        # cummulative time series correctly at this point
        cummulative_correction = CummulativeTimeSeriesPropertyAdder()
        cummulative_correction. extract_sample_logs_from_workspace(lhs_ws, rhs_ws)
        Plus(LHSWorkspace = LHS_workspace, RHSWorkspace = RHS_workspace, OutputWorkspace = output_workspace)
        out_ws = self._get_workspace(output_workspace)
        cummulative_correction.apply_cummulative_logs_to_workspace(out_ws)

    def _get_workspace(self, workspace):
        if isinstance(workspace, MatrixWorkspace):
            return workspace
        elif isinstance(workspace, basestring) and mtd.doesExist(workspace):
            return mtd[workspace]


class OverlayWorkspaces(object):
    """
    Overlays (in time) a workspace  on top of another workspace. The two
    workspaces overlayed such that the first time entry of their proton_charge entry matches.
    This overlap can be shifted by the specified time_shift in seconds
    """
    def __init__(self):
        super(OverlayWorkspaces, self).__init__()

    def add(self, LHS_workspace, RHS_workspace, output_workspace, time_shift = 0.0):
        """
        @param LHS_workspace :: the first workspace
        @param RHS_workspace :: the second workspace
        @param output_workspace :: the output workspace
        @param time_shift :: an additional time shift for the overlay procedure
        """
        rhs_ws = self._get_workspace(RHS_workspace)
        lhs_ws = self._get_workspace(LHS_workspace)
        # Find the time difference between LHS and RHS workspaces and add optional time shift
        time_difference = self._extract_time_difference_in_seconds(lhs_ws, rhs_ws)
        total_time_shift = time_difference + time_shift

        # Apply shift to RHS sample logs where necessary. This is a hack because Plus cannot handle
        # cummulative time series correctly at this point
        cummulative_correction = CummulativeTimeSeriesPropertyAdder()
        cummulative_correction. extract_sample_logs_from_workspace(lhs_ws, rhs_ws)

        # Create a temporary workspace with shifted time values from RHS, if the shift is necesary
        temp = rhs_ws
        temp_ws_name = 'shifted'
        if total_time_shift != 0.0:
            temp = ChangeTimeZero(InputWorkspace=rhs_ws, OutputWorkspace=temp_ws_name, RelativeTimeOffset=total_time_shift)

        # Add the LHS and shifted workspace
        Plus(LHSWorkspace=LHS_workspace,RHSWorkspace= temp ,OutputWorkspace= output_workspace)

        #Apply sample log correciton
        out_ws = self._get_workspace(output_workspace)
        cummulative_correction.apply_cummulative_logs_to_workspace(out_ws)

        # Remove the shifted workspace
        if mtd.doesExist(temp_ws_name):
            mtd.remove(temp_ws_name)

    def _extract_time_difference_in_seconds(self, ws1, ws2):
        # The times which need to be compared are the first entry in the proton charge log
        time_1 = self._get_time_from_proton_charge_log(ws1)
        time_2 = self._get_time_from_proton_charge_log(ws2)

        return time_duration.total_nanoseconds(time_1- time_2)/1e9

    def _get_time_from_proton_charge_log(self, ws):
        times = ws.getRun().getProperty("proton_charge").times
        if len(times) == 0:
            raise ValueError("The proton charge does not have any time entry")
        return times[0]

    def _get_workspace(self, workspace):
        if isinstance(workspace, MatrixWorkspace):
            return workspace
        elif isinstance(workspace, basestring) and mtd.doesExist(workspace):
            return mtd[workspace]

#pylint: disable=too-few-public-methods
class TimeShifter(object):
    """
    The time shifter stores all time shifts for all runs which are to be added. If there is
    a mismatch the time shifts are set to 0.0 seconds.
    """
    def __init__(self, time_shifts):
        super(TimeShifter, self).__init__()
        self._time_shifts = time_shifts
    def get_Nth_time_shift(self, n):
        """
        Retrieves the specified additional time shift for the nth addition in seconds.
        @param n :: the nth addition
        """
        if len(self._time_shifts) >= (n+1):
            return self._cast_to_float(self._time_shifts[n])
        else:
            return 0.0
    def _cast_to_float(self, element):
        float_element = 0.0
        try:
            float_element = float(element)
        except ValueError:
            pass# Log here
        return float_element

def transfer_special_sample_logs(from_ws, to_ws):
    '''
    Transfers selected sample logs from one workspace to another
    '''
    single_valued_names = [ "gd_prtn_chrg"]
    time_series_names = ['good_uah_log', 'good_frames']
    type_map = {'good_uah_log': float , 'good_frames' : int, "gd_prtn_chrg" : float}

    run_from = from_ws.getRun()
    run_to = to_ws.getRun()

    # Populate the time series
    for time_series_name in time_series_names:
        if (run_from.hasProperty(time_series_name) and
            run_to.hasProperty(time_series_name)):

            times = run_from.getProperty(time_series_name).times
            values = run_from.getProperty(time_series_name).value

            prop = run_to.getProperty(time_series_name)
            prop.clear()
            for index in range(0, len(times)):
                prop.addValue(times[index],
                              type_map[time_series_name](values[index]))

    alg_log = AlgorithmManager.createUnmanaged("AddSampleLog")
    alg_log.initialize()
    alg_log.setChild(True)
    for single_valued_name in single_valued_names:
        if (run_from.hasProperty(single_valued_name) and
            run_to.hasProperty(single_valued_name)):
            value = run_from.getProperty(single_valued_name).value
            alg_log.setProperty("Workspace", to_ws)
            alg_log.setProperty("LogName", single_valued_name)
            alg_log.setProperty("LogText", str(type_map[single_valued_name](value)))
            alg_log.setProperty("LogType", "Number")
            alg_log.execute()

#pylint: disable=too-many-instance-attributes
class CummulativeTimeSeriesPropertyAdder(object):
    '''
    Apply shift to RHS sample logs where necessary. This is a hack because Plus cannot handle
    cummulative time series correctly at this point.
    '''
    def __init__(self, total_time_shift_seconds = 0):
        super(CummulativeTimeSeriesPropertyAdder, self).__init__()
        self._time_series = ['good_uah_log', 'good_frames']
        self._single_valued= ["gd_prtn_chrg"]

        self._original_times_lhs = dict()
        self._original_values_lhs = dict()
        self._original_times_rhs = dict()
        self._original_values_rhs = dict()

        self._original_single_valued_lhs = dict()
        self._original_single_valued_rhs = dict()

        self._start_time_lhs = None
        self._start_time_rhs = None
        self._total_time_shift_nano_seconds = int(total_time_shift_seconds*1e9)

        self._type_map = {'good_uah_log': float , 'good_frames' : int, "gd_prtn_chrg" : float}

    def extract_sample_logs_from_workspace(self, lhs, rhs):
        '''
        When adding specific logs, we need to make sure that the values are added correctly.
        @param lhs: the lhs workspace
        @param rhs: the rhs workspace
        '''
        run_lhs = lhs.getRun()
        run_rhs = rhs.getRun()
        # Get the cummulative time s
        for element in self._time_series:
            if (run_lhs.hasProperty(element) and
                run_rhs.hasProperty(element)):
                # Get values for lhs
                property_lhs = run_lhs.getProperty(element)
                self._original_times_lhs[element] = property_lhs.times
                self._original_values_lhs[element] = property_lhs.value

                # Get values for rhs
                property_rhs = run_rhs.getProperty(element)
                self._original_times_rhs[element] = property_rhs.times
                self._original_values_rhs[element] = property_rhs.value

        for element in self._single_valued:
            if (run_lhs.hasProperty(element) and
                run_rhs.hasProperty(element)):
                # Get the values for lhs
                property_lhs = run_lhs.getProperty(element)
                self._original_single_valued_lhs[element] = property_lhs.value

                # Get the values for rhs
                property_rhs = run_rhs.getProperty(element)
                self._original_single_valued_rhs[element] = property_rhs.value

        log_name_start_time = "start_time"
        if (run_lhs.hasProperty(log_name_start_time) and
            run_rhs.hasProperty(log_name_start_time)):
            convert_to_date = lambda val: DateAndTime(val) if isinstance(val, str) else val
            self._start_time_lhs = convert_to_date(run_lhs.getProperty(log_name_start_time).value)
            self._start_time_rhs = convert_to_date(run_rhs.getProperty(log_name_start_time).value)

    def apply_cummulative_logs_to_workspace(self, workspace):
        '''
        Restore the original values for the shifted properties
        @param workspace: the workspace which requires correction.
        '''
        for element in self._time_series:
            if (element in self._original_times_rhs and
                element in self._original_values_rhs):
                run = workspace.getRun()
                prop = run.getProperty(element)
                prop.clear()
                # Get the cummulated values and times
                times, values = self._get_cummulative_sample_logs(element)
                self._populate_property(prop, times, values, self._type_map[element])

        self._update_single_valued_entries(workspace)


    def _update_single_valued_entries(self, workspace):
        '''
        We need to update single-valued entries which are based on the
        cummulative time series
        @param workspace: the workspace which requires the changes
        '''
        run = workspace.getRun()

        alg_log = AlgorithmManager.createUnmanaged("AddSampleLog")
        alg_log.initialize()
        alg_log.setChild(True)
        for element in self._single_valued:
            if run.hasProperty(element):
                type_converter = self._type_map[element]
                new_value = type_converter(self._original_single_valued_lhs[element] +
                                           self._original_single_valued_rhs[element])
                alg_log.setProperty("Workspace", workspace)
                alg_log.setProperty("LogName", element)
                alg_log.setProperty("LogText", str(new_value))
                alg_log.setProperty("LogType", "Number")
                alg_log.execute()

    def _get_cummulative_sample_logs(self, log_name):
        '''
        Gets the added sample logs for a particular log.
        @param log_name: the name of the logs
        @param an array with times and an array with values
        '''
        # Remove data from the beginning of the measurement
        times_lhs, values_lhs, times_rhs, values_rhs = self._get_corrected_times_and_values(log_name)

        # Create the actual entries and not the cumulated ones
        values_raw_lhs = self._get_raw_values(values_lhs)
        values_raw_rhs = self._get_raw_values(values_rhs)

        # Shift the times of the rhs workspace if required
        times_rhs = self._shift_time_series(times_rhs)

        # Now merge and sort the two entries
        time_merged, value_merged = self._create_merged_values_and_times(times_lhs, values_raw_lhs, times_rhs, values_raw_rhs)

        # Create cummulated values
        time_final = time_merged
        value_final = self._create_cummulated_values(value_merged)

        return time_final, value_final

    def _create_cummulated_values(self, values):
        '''
        Creates cummulated values
        @param time: a time array
        @param value: a value array which is the basis for the accumulation
        '''
        values_accumulated = []
        for index in range(0, len(values)):
            if index == 0:
                values_accumulated.append(values[index])
            else:
                values_accumulated.append(values_accumulated[index - 1] + values[index])
        return values_accumulated

    def _create_merged_values_and_times(self, times_lhs, values_lhs, times_rhs, values_rhs):
        times = []
        times.extend(times_lhs)
        times.extend(times_rhs)

        values = []
        values.extend(values_lhs)
        values.extend(values_rhs)

        zipped = zip(times, values)
        # We sort via the times
        zipped.sort(key = lambda z : z[0])
        unzipped = zip(*zipped)
        return unzipped[0], unzipped[1]

    def _shift_time_series(self, time_series):
        shifted_series = []
        for element in time_series:
            shifted_series.append(element + self._total_time_shift_nano_seconds)
        return shifted_series

    def _get_raw_values(self, values):
        '''
        We extract the original data from the cummulative
        series.
        '''
        raw_values = []
        for index in range(0, len(values)):
            if index == 0:
                raw_values.append(values[index])
            else:
                element = values[index] - values[index-1]
                raw_values.append(element)
        return raw_values

    def _get_corrected_times_and_values(self, log_name):
        '''
        Removes times before time 0
        @param log_name: the log to consider
        '''
        start_time_lhs = self._start_time_lhs
        start_time_rhs = self._start_time_rhs

        times_lhs = self._original_times_lhs[log_name]
        times_rhs = self._original_times_rhs[log_name]

        values_lhs = self._original_values_lhs[log_name]
        values_rhs = self._original_values_rhs[log_name]

        # At this point we assume that the values are sorted.
        # We search for the index which is larger or equal to the
        # start time

        index_lhs = self._find_start_time_index(times_lhs, start_time_lhs)
        index_rhs = self._find_start_time_index(times_rhs, start_time_rhs)

        times_lhs_corrected = times_lhs[index_lhs:]
        values_lhs_corrected = values_lhs[index_lhs:]

        times_rhs_corrected = times_rhs[index_rhs:]
        values_rhs_corrected = values_rhs[index_rhs:]

        return times_lhs_corrected, values_lhs_corrected, times_rhs_corrected, values_rhs_corrected

    def _find_start_time_index(self, time_series, start_time):
        index = 0
        for element in time_series:
            if element > start_time or element == start_time:
                break
            index += 1
        return index

    def _populate_property(self, prop, times, values, type_converter):
        '''
        Populates a time series property
        @param property: the time series property
        @param times: the times array
        @param values: the values array
        @param type_converter: a type converter
        '''
        for index in range(0, len(times)):
            prop.addValue(times[index],
                          type_converter(values[index]))

def load_monitors_for_multiperiod_event_data(workspace, data_file, monitor_appendix):
    '''
    Takes a multi-period event workspace and loads the monitors
    as a group workspace
    @param workspace: Multi-period event workspace
    @param data_file: The data file
    @param monitor_appendix: The appendix for monitor data
    '''
    # Load all monitors
    mon_ws_group_name = "temp_ws_group"
    LoadNexusMonitors(Filename=data_file, OutputWorkspace=mon_ws_group_name)
    mon_ws = mtd["temp_ws_group"]
    # Rename all monitor workspces
    rename_monitors_for_multiperiod_event_data(monitor_workspace = mon_ws, workspace=workspace, appendix=monitor_appendix)

def rename_monitors_for_multiperiod_event_data(monitor_workspace, workspace, appendix):
    '''
    Takes a multi-period event workspace and loads the monitors
    as a group workspace
    @param workspace: Multi-period event workspace
    @param data_file: The data file
    @param monitor_appendix: The appendix for monitor data
    '''
    if len(monitor_workspace) != len(workspace):
        raise RuntimeError("The workspace and monitor workspace lengths do not match.")
    for index in range(0,len(monitor_workspace)):
        monitor_name = workspace[index].name() + appendix
        RenameWorkspace(InputWorkspace=monitor_workspace[index], OutputWorkspace=monitor_name)
    # Finally rename the group workspace
    monitor_group_ws_name = workspace.name() + appendix
    RenameWorkspace(InputWorkspace=monitor_workspace, OutputWorkspace=monitor_group_ws_name)

def is_convertible_to_int(input_value):
    '''
    Check if the input can be converted to int
    @param input_value :: a general input
    '''
    try:
        dummy_converted = int(input_value)
    except ValueError:
        return False
    return True

def is_convertible_to_float(input_value):
    '''
    Check if the input can be converted to float
    @param input_value :: a general input
    @returns true if input can be converted to float else false
    '''
    is_convertible = True
    if not input_value:
        is_convertible = False
    else:
        try:
            dummy_converted = float(input_value)
            is_convertible = True
        except ValueError:
            is_convertible = False
    return is_convertible


def is_valid_xml_file_list(input_value):
    '''
    Check if the input is a valid xml file list. We only check
    the form and not the existence of the file
    @param input :: a list input
    '''
    if not isinstance(input_value, list) or not input or len(input_value) == 0:
        return False
    for element in input_value:
        if not isinstance(element, str) or not element.endswith('.xml'):
            return False
    return True

def convert_from_string_list(to_convert):
    '''
    Convert a Python string list to a comma-separted string
    @param to_convert :: a string list input
    '''
    return ','.join(element.replace(" ", "") for element in to_convert)

def convert_to_string_list(to_convert):
    '''
    Convert a comma-separted string to a Python string list in a string form
    "file1.xml, file2.xml" -> "['file1.xml','file2.xml']"
    @param to_convert :: a comma-spearated string
    '''
    string_list = to_convert.replace(" ", "").split(",")
    output_string = "[" + ','.join("'"+element+"'" for element in string_list) + "]"
    return output_string

def can_load_as_event_workspace(filename):
    '''
    Check if an file can be loaded into an event workspace
    Currently we check if the file
    1. can be loaded with LoadEventNexus
    2. contains an "event_workspace" nexus group in its first level
    Note that this assumes a specific directory structure for the nexus file.
    @param filename: the name of the input file name
    @returns true if the file can be loaded as an event workspace else false
    '''
    is_event_workspace = False

    # Check if it can be loaded with LoadEventNexus
    is_event_workspace = FileLoaderRegistry.canLoad("LoadEventNexus", filename)

    # Ubuntu does not provide NEXUS for python currently, need to hedge for that
    if CAN_IMPORT_NXS:
        if is_event_workspace == False:
            # pylint: disable=bare-except
            try:
                # We only check the first entry in the root
                # and check for event_eventworkspace in the next level
                nxs_file =nxs.open(filename, 'r')
                rootKeys =  nxs_file.getentries().keys()
                nxs_file.opengroup(rootKeys[0])
                nxs_file.opengroup('event_workspace')
                is_event_workspace = True
            except:
                pass
            finally:
                nxs_file.close()

    return is_event_workspace

def get_start_q_and_end_q_values(rear_data_name, front_data_name, rescale_shift):
    '''
    Determines the min and max values for Q which are subsequently used for fitting.
    @param rear_data_name: name of the rear data set
    @param front_data_name: name of the the front data set
    @param rescale_shift: the rescale and shift object
    '''
    min_q = None
    max_q = None

    front_data = mtd[front_data_name]
    front_dataX = front_data.readX(0)

    front_size = len(front_dataX)
    front_q_min = None
    front_q_max = None
    if front_size > 0:
        front_q_min = front_dataX[0]
        front_q_max = front_dataX[front_size - 1]
    else:
        raise RuntimeError("The FRONT detector does not seem to contain q values")

    rear_data = mtd[rear_data_name]
    rear_dataX = rear_data.readX(0)

    rear_size = len(rear_dataX)
    rear_q_min = None
    rear_q_max = None
    if rear_size > 0:
        rear_q_min = rear_dataX[0]
        rear_q_max = rear_dataX[rear_size - 1]
    else:
        raise RuntimeError("The REAR detector does not seem to contain q values")

    if  rear_q_max < front_q_min:
        raise RuntimeError("The min value of the FRONT detector data set is larger"
                            "than the max value of the REAR detector data set")

    # Get the min and max range
    min_q = max(rear_q_min, front_q_min)
    max_q = min(rear_q_max, front_q_max)

    if rescale_shift.qRangeUserSelected:
        min_q = max(min_q, rescale_shift.qMin)
        max_q = min(max_q,rescale_shift.qMax)

    return min_q, max_q

def get_error_corrected_front_and_rear_data_sets(front_data, rear_data, q_min, q_max):
    '''
    Transfers the error data from the front data to the rear data
    @param front_data: the front data set
    @param rear_data: the rear data set
    @param q_min: the minimal q value
    @param q_max: the maximal q value
    '''
    # First we want to crop the workspaces
    front_data_cropped = CropWorkspace(InputWorkspace=front_data, XMin = q_min, XMax = q_max)
    # For the rear data set
    rear_data_cropped = CropWorkspace(InputWorkspace=rear_data, XMin = q_min, XMax = q_max)

    # Now transfer the error from front data to the rear data workspace
    # This works only if we have a single QMod spectrum in the workspaces
    front_error = front_data_cropped.dataE(0)
    rear_error = rear_data_cropped.dataE(0)

    rear_error_squared = rear_error*rear_error
    front_error_squared = front_error*front_error

    corrected_error_squared =  rear_error_squared + front_error_squared
    corrected_error = np.sqrt(corrected_error_squared)
    rear_error[0:len(rear_error)] = corrected_error[0:len(rear_error)]

    return front_data_cropped, rear_data_cropped

def is_1D_workspace(workspace):
    '''
    Check if the workspace is 1D, ie if it has only a single spectrum
    @param workspace: the workspace to check
    @returns true if the workspace has a single spectrum else false
    '''
    if workspace.getNumberHistograms() == 1:
        return True
    else:
        return False

def meter_2_millimeter(num):
    '''
    Converts from m to mm
    @param float in m
    @returns float in mm
    '''
    return num*1000.

def millimeter_2_meter(num):
    '''
    Converts from mm to m
    @param float in mm
    @returns float in m
    '''
    return num/1000.

def correct_q_resolution_for_can(original_workspace, can_workspace, subtracted_workspace):
    '''
    We need to transfer the DX error values from the original workspaces to the subtracted
    workspace. Richard wants us to ignore potential DX values for the CAN workspace (they
    would be very small any way). The Q Resolution functionality only exists currently
    for 1D, ie when only one spectrum is present.
    @param original_workspace: the original workspace
    @param can_workspace: the can workspace
    @param subtracted_workspace: the subtracted workspace
    '''
    dummy1 = can_workspace
    if original_workspace.getNumberHistograms() == 1 and original_workspace.hasDx(0):
        subtracted_workspace.setDx(0, original_workspace.dataDx(0))

def correct_q_resolution_for_merged(count_ws_front, count_ws_rear,
                                    output_ws, scale):
    '''
    We need to transfer the DX error values from the original workspaces to the merged worksapce.
    We have:
    C(Q) = Sum_all_lambda_for_particular_Q(Counts(lambda))
    weightedQRes(Q) = Sum_all_lambda_for_particular_Q(Counts(lambda)* qRes(lambda))
    ResQ(Q) = weightedQRes(Q)/C(Q)
    Richard suggested:
    ResQMerged(Q) = (weightedQRes_FRONT(Q)*scale + weightedQRes_REAR(Q))/
                    (C_FRONT(Q)*scale + C_REAR(Q))
    Note that we drop the shift here.
    The Q Resolution functionality only exists currently
    for 1D, ie when only one spectrum is present.
    @param count_ws_front: the front counts
    @param count_ws_rear: the rear counts
    @param output_ws: the output workspace
    '''
    def divide_q_resolution_by_counts(q_res, counts):
        # We are dividing DX by Y. Note that len(DX) = len(Y) + 1
        # Unfortunately, we need some knowlege about the Q1D algorithm here.
        # The two last entries of DX are duplicate in Q1D and this is how we
        # treat it here.
        q_res_buffer = np.divide(q_res[0:-1],counts)
        q_res_buffer = np.append(q_res_buffer, q_res_buffer[-1])
        return q_res_buffer

    def multiply_q_resolution_by_counts(q_res, counts):
         # We are dividing DX by Y. Note that len(DX) = len(Y) + 1
        # Unfortunately, we need some knowlege about the Q1D algorithm here.
        # The two last entries of DX are duplicate in Q1D and this is how we
        # treat it here.
        q_res_buffer = np.multiply(q_res[0:-1],counts)
        q_res_buffer = np.append(q_res_buffer, q_res_buffer[-1])
        return q_res_buffer

    if count_ws_rear.getNumberHistograms() != 1:
        return

    # We require both count workspaces to contain the DX value
    if not count_ws_rear.hasDx(0) or not count_ws_front.hasDx(0):
        return

    q_resolution_front = count_ws_front.readDx(0)
    q_resolution_rear = count_ws_rear.readDx(0)
    counts_front = count_ws_front.readY(0)
    counts_rear = count_ws_rear.readY(0)

    # We need to make sure that the workspaces match in length
    if ((len(q_resolution_front) != len(q_resolution_rear)) or
       (len(counts_front) != len(counts_rear))):
        return

    # Get everything for the FRONT detector
    q_res_front_norm_free = multiply_q_resolution_by_counts(q_resolution_front, counts_front)
    q_res_front_norm_free = q_res_front_norm_free*scale
    counts_front = counts_front*scale

    # Get everything for the REAR detector
    q_res_rear_norm_free = multiply_q_resolution_by_counts(q_resolution_rear, counts_rear)

    # Now add and divide
    new_q_res= np.add(q_res_front_norm_free, q_res_rear_norm_free)
    new_counts = np.add(counts_front,counts_rear)
    q_resolution = divide_q_resolution_by_counts(new_q_res,new_counts)

    # Set the dx error
    output_ws.setDx(0, q_resolution)


def get_measurement_time_from_file(filename):
    '''
    This function extracts the measurement time from either a Nexus or a
    Raw file. In the case of a Nexus file it queries the "end_run" entry,
    in the case of a raw file it uses the RawFileInfo algorithm to get
    the relevant dateTime.
    @param filename: the file to check
    @returns the measurement time
    '''
    def get_month(month_string):
        month_conversion ={"JAN":"01", "FEB":"02", "MAR":"03", "APR":"04",
                            "MAY":"05", "JUN":"06", "JUL":"07", "AUG":"08",
                            "SEP":"09", "OCT":"10", "NOV":"11", "DEC":"12"}
        month_upper = month_string.upper()
        if month_upper in month_conversion:
            return month_conversion[month_upper]
        else:
            raise RuntimeError("Cannot get measurement time. Invalid month in Raw file: " + month_upper)

    def get_raw_measurement_time(date, time):
        '''
        Takes the date and time from the raw workspace and creates the correct format
        @param date: the date part
        @param time: the time part
        '''
        year = date[7:(7+4)]
        day = date[0:2]
        month_string = date[3:6]
        month = get_month(month_string)

        date_and_time_string = year + "-" + month + "-" + day + "T" + time
        date_and_time = DateAndTime(date_and_time_string)
        return date_and_time.__str__().strip()

    def get_file_path(run_string):
        listOfFiles = FileFinder.findRuns(run_string)
        firstFile = listOfFiles[0]
        return firstFile

    measurement_time = ""
    filename_capital = filename.upper()

    filename_full = get_file_path(filename)

    if filename_capital.endswith(".NXS"):
        if CAN_IMPORT_NXS:
            try:
                nxs_file = nxs.open(filename_full, 'r')
            # pylint: disable=bare-except
                try:
                    rootKeys =  nxs_file.getentries().keys()
                    nxs_file.opengroup(rootKeys[0])
                    nxs_file.opendata('end_time')
                    measurement_time  = nxs_file.getdata()
                except:
                    sanslog.warning("Failed to retrieve the measurement time for " + str(filename))
                finally:
                    nxs_file.close()
            except ValueError, NeXusError:
                sanslog.warning("Failed to open the file: " + str(filename))
    elif filename_capital.endswith(".RAW"):
        RawFileInfo(Filename = filename_full, GetRunParameters = True)
        time_id = "r_endtime"
        date_id = "r_enddate"
        file_info = mtd['Raw_RPB']
        keys =  file_info.getColumnNames()
        time = []
        date = []
        if time_id  in keys:
            time = file_info.column(keys.index(time_id))
        if date_id  in keys:
            date = file_info.column(keys.index(date_id))
        time = time[0]
        date =date[0]
        measurement_time = get_raw_measurement_time(date, time)
        DeleteWorkspace(file_info)
    else:
        sanslog.warning("Failed to retrieve the measurement time for " + str(filename))
    return str(measurement_time).strip()

def are_two_files_identical(file_path_1, file_path_2):
    '''
    We want to make sure that two files are binary identical.
    @file_path_1: first file path
    @file_path_2: second file path
    @returns True if the files are identical else False
    '''
    import filecmp
    return filecmp.cmp(file_path_1, file_path_2)

def is_valid_user_file_extension(user_file):
    '''
    Check if the file name has a valid extension for user files
    @param user_file: the name of the user file
    @returns true if it is valid, else false
    '''
    allowed_values = ['.TXT']
    # We need to allow for old user file formats. They started with a number.
    # But there doesn't seem to be a general format. As a very basic check
    # we make sure that the ending starts with a number
    pattern = r'^\.[0-9]+'

    filename, file_extension = os.path.splitext(user_file)
    file_extension = file_extension.upper()
    dummy_file = filename
    is_allowed = False
    if file_extension in allowed_values or re.match(pattern, file_extension):
        is_allowed = True
    return is_allowed

<<<<<<< HEAD
=======
def createUnmanagedAlgorithm(name, **kwargs):
    '''
    This creates an unmanged child algorithm with the
    provided proeprties set. The returned algorithm has
    not been executed yet.
    '''
    alg = AlgorithmManager.createUnmanaged(name)
    alg.initialize()
    alg.setChild(True)
    for key, value in kwargs.iteritems():
        alg.setProperty(key, value)
    return alg

def extract_fit_parameters(rAnds):
    '''
    @param rAnds: a rescale and shift object
    @returns a scale factor, a shift factor and a fit mode
    '''
    scale_factor = rAnds.scale
    shift_factor = rAnds.shift

    # Set the fit mode
    fit_mode = None
    if rAnds.fitScale and rAnds.fitShift:
        fit_mode = "Both"
    elif rAnds.fitScale:
        fit_mode = "ScaleOnly"
    elif rAnds.fitShift:
        fit_mode = "ShiftOnly"
    else:
        fit_mode = "None"
    return scale_factor, shift_factor, fit_mode

>>>>>>> 36ad0ac5
###############################################################################
######################### Start of Deprecated Code ############################
###############################################################################

# Parse a log file containing run information and return the detector positions
@deprecated
def parseLogFile(logfile):
    logkeywords = {'Rear_Det_X':0.0, 'Rear_Det_Z':0.0, 'Front_Det_X':0.0, 'Front_Det_Z':0.0, \
        'Front_Det_Rot':0.0}
    if logfile == None:
        return tuple(logkeywords.values())
    file_log = open(logfile, 'rU')
    for line in file_log:
        entry = line.split()[1]
        if entry in logkeywords.keys():
            logkeywords[entry] = float(line.split()[2])

    return tuple(logkeywords.values())

@deprecated
def normalizePhi(phi):
    if phi > 90.0:
        phi -= 180.0
    elif phi < -90.0:
        phi += 180.0
    else:
        pass
    return phi

# Mask the inside of a cylinder
@deprecated
def MaskInsideCylinder(workspace, radius, xcentre = '0.0', ycentre = '0.0'):
    '''Mask out the inside of a cylinder or specified radius'''
    MaskWithCylinder(workspace, radius, xcentre, ycentre, '')

# Mask the outside of a cylinder
@deprecated
def MaskOutsideCylinder(workspace, radius, xcentre = '0.0', ycentre = '0.0'):
    '''Mask out the outside of a cylinder or specified radius'''
    MaskWithCylinder(workspace, radius, xcentre, ycentre, '#')

# Convert a mask string to a spectra list
# 6/8/9 RKH attempt to add a box mask e.g.  h12+v34 (= one pixel at intersection), h10>h12+v101>v123 (=block 3 wide, 23 tall)
@deprecated
def ConvertToSpecList(maskstring, firstspec, dimension, orientation):
    '''Compile spectra ID list'''
    if maskstring == '':
        return ''
    masklist = maskstring.split(',')
    speclist = ''
    for x in masklist:
        x = x.lower()
        if '+' in x:
            bigPieces = x.split('+')
            if '>' in bigPieces[0]:
                pieces = bigPieces[0].split('>')
                low = int(pieces[0].lstrip('hv'))
                upp = int(pieces[1].lstrip('hv'))
            else:
                low = int(bigPieces[0].lstrip('hv'))
                upp = low
            if '>' in bigPieces[1]:
                pieces = bigPieces[1].split('>')
                low2 = int(pieces[0].lstrip('hv'))
                upp2 = int(pieces[1].lstrip('hv'))
            else:
                low2 = int(bigPieces[1].lstrip('hv'))
                upp2 = low2
            if 'h' in bigPieces[0] and 'v' in bigPieces[1]:
                ydim=abs(upp-low)+1
                xdim=abs(upp2-low2)+1
                speclist += spectrumBlock(firstspec,low, low2,ydim, xdim, dimension,orientation) + ','
            elif 'v' in bigPieces[0] and 'h' in bigPieces[1]:
                xdim=abs(upp-low)+1
                ydim=abs(upp2-low2)+1
                speclist += spectrumBlock(firstspec,low2, low,nstrips, dimension, dimension,orientation)+ ','
            else:
                print "error in mask, ignored:  " + x
        elif '>' in x:
            pieces = x.split('>')
            low = int(pieces[0].lstrip('hvs'))
            upp = int(pieces[1].lstrip('hvs'))
            if 'h' in pieces[0]:
                nstrips = abs(upp - low) + 1
                speclist += spectrumBlock(firstspec,low, 0,nstrips, dimension, dimension,orientation)  + ','
            elif 'v' in pieces[0]:
                nstrips = abs(upp - low) + 1
                speclist += spectrumBlock(firstspec,0,low, dimension, nstrips, dimension,orientation)  + ','
            else:
                for i in range(low, upp + 1):
                    speclist += str(i) + ','
        elif 'h' in x:
            speclist += spectrumBlock(firstspec,int(x.lstrip('h')), 0,1, dimension, dimension,orientation) + ','
        elif 'v' in x:
            speclist += spectrumBlock(firstspec,0,int(x.lstrip('v')), dimension, 1, dimension,orientation) + ','
        else:
            speclist += x.lstrip('s') + ','

    return speclist

# Mask by detector number
@deprecated
def MaskBySpecNumber(workspace, speclist):
    speclist = speclist.rstrip(',')
    if speclist == '':
        return ''
    MaskDetectors(Workspace=workspace, SpectraList = speclist)

@deprecated
def SetupTransmissionWorkspace(inputWS, spec_list, backmon_start, backmon_end, wavbining, interpolate, loqremovebins):
    tmpWS = inputWS + '_tmp'
    CropWorkspace(InputWorkspace=inputWS,OutputWorkspace=tmpWS, StartWorkspaceIndex=0, EndWorkspaceIndex=2)

    if loqremovebins == True:
        RemoveBins(InputWorkspace=tmpWS,OutputWorkspace=tmpWS,XMin= 19900,XMax= 20500, Interpolation='Linear')
    if backmon_start != None and backmon_end != None:
        CalculateFlatBackground(InputWorkspace=tmpWS,OutputWorkspace= tmpWS, StartX = backmon_start, EndX = backmon_end, WorkspaceIndexList = spec_list, Mode='Mean')

    # Convert and rebin
    ConvertUnits(InputWorkspace=tmpWS,OutputWorkspace=tmpWS,Target="Wavelength")

    if interpolate :
        InterpolatingRebin(InputWorkspace=tmpWS,OutputWorkspace= tmpWS,Params= wavbining)
    else :
        Rebin(InputWorkspace=tmpWS,OutputWorkspace= tmpWS,Params= wavbining)

    return tmpWS

# Setup the transmission workspace
# Correct of for the volume of the sample/can. Dimensions should be in order: width, height, thickness
@deprecated
def ScaleByVolume(inputWS, scalefactor, geomid, width, height, thickness):
    # Divide by the area
    if geomid == 1:
        # Volume = circle area * height
        # Factor of four comes from radius = width/2
        scalefactor /= (height*math.pi*math.pow(width,2)/4.0)
    elif geomid == 2:
        scalefactor /= (width*height*thickness)
    else:
        # Factor of four comes from radius = width/2
        scalefactor /= (thickness*math.pi*math.pow(width, 2)/4.0)
    # Multiply by the calculated correction factor
    ws = mtd[inputWS]
    ws *= scalefactor

@deprecated
def StripEndZeroes(workspace, flag_value = 0.0):
    result_ws = mtd[workspace]
    y_vals = result_ws.readY(0)
    length = len(y_vals)
        # Find the first non-zero value
    start = 0
    for i in range(0, length):
        if  y_vals[i] != flag_value :
            start = i
            break
        # Now find the last non-zero value
    stop = 0
    length -= 1
    for j in range(length, 0,-1):
        if  y_vals[j] != flag_value :
            stop = j
            break
        # Find the appropriate X values and call CropWorkspace
    x_vals = result_ws.readX(0)
    startX = x_vals[start]
        # Make sure we're inside the bin that we want to crop
    endX = 1.001*x_vals[stop + 1]
    CropWorkspace(InputWorkspace=workspace,OutputWorkspace=workspace,XMin=startX,XMax=endX)

@deprecated
class Orientation(object):

    Horizontal = 1
    Vertical = 2
    Rotated = 3

# A small class holds the run number with the workspace name, because the run number is not contained in the workspace at the moment
@deprecated
class WorkspaceDetails(object):

    def __init__(self, name, run_number):
        self._name = name
        run_number = str(run_number).split('-add')[0]
        self._run_number = int(run_number)

    def getName(self):
        return self._name

    def getRunNumber(self):
        return self._run_number

    def reset(self):
        self._name = ""
        self._run_number = -1

# A small class to collect together run information, used to save passing tuples around
@deprecated
class RunDetails(object):

    def __init__(self, raw_ws, final_ws, trans_raw, direct_raw, maskpt_rmin, maskpt_rmax, suffix):
        self._rawworkspace = raw_ws
        self._finalws = final_ws
        self._trans_raw = trans_raw
        self._direct_raw = direct_raw
        self._maskrmin = maskpt_rmin
        self._maskrmax = maskpt_rmax
        self._suffix = suffix

    def getRawWorkspace(self):
        return self._rawworkspace

    def getReducedWorkspace(self):
        return self._finalws

    def setReducedWorkspace(self, wsName):
        self._finalws = wsName

    def getTransRaw(self):
        return self._trans_raw

    def getDirectRaw(self):
        return self._direct_raw

    def getMaskPtMin(self):
        return self._maskrmin

    def setMaskPtMin(self, rmin):
        self._maskrmin = rmin

    def getMaskPtMax(self):
        return self._maskrmax

    def setMaskPtMax(self, rmax):
        self._maskrmax = rmax

    def getSuffix(self):
        return self._suffix

###############################################################################
########################## End of Deprecated Code #############################
###############################################################################

if __name__ == '__main__':
    pass<|MERGE_RESOLUTION|>--- conflicted
+++ resolved
@@ -1643,8 +1643,6 @@
         is_allowed = True
     return is_allowed
 
-<<<<<<< HEAD
-=======
 def createUnmanagedAlgorithm(name, **kwargs):
     '''
     This creates an unmanged child algorithm with the
@@ -1677,8 +1675,6 @@
     else:
         fit_mode = "None"
     return scale_factor, shift_factor, fit_mode
-
->>>>>>> 36ad0ac5
 ###############################################################################
 ######################### Start of Deprecated Code ############################
 ###############################################################################
