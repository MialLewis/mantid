--- conflicted
+++ resolved
@@ -22,11 +22,8 @@
     checkTransUnits [label="X axis in &lambda;?"]
     checkThetaIn    [label="ThetaIn given?"]
     checkCorDetPos  [label="Correct Detector Positions?"]
-<<<<<<< HEAD
     checkNormDetMon [label="Normalize by\nIntegrated Monitors?"]
-=======
     checkCorrAlg    [label="CorrectionAlgorithm?"]
->>>>>>> d611cee8
   }
 
   subgraph algorithms {
@@ -70,13 +67,8 @@
   checkMultDet      -> directBeamNorm   [label="Yes"]
   checkMultDet      -> divideDetMon     [label="No"]
   directBeamNorm    -> divideDetMon
-<<<<<<< HEAD
   divideDetMon      -> checkTransRun
-=======
-  divideDetMon      -> valInputDiv
-  valInputDiv       -> checkTransRun
   checkTransRun     -> checkCorrAlg     [label="No"]
->>>>>>> d611cee8
   checkTransRun     -> divideTrans      [label="Yes"]
   corrAlg           -> checkCorrAlg
   checkCorrAlg      -> checkThetaIn     [label="None"]
