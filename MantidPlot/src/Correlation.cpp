--- conflicted
+++ resolved
@@ -44,68 +44,6 @@
   setDataFromTable(t, colName1, colName2, startRow, endRow);
 }
 
-<<<<<<< HEAD
-bool Correlation::setDataFromTable(Table *t, const QString& colName1, const QString& colName2, int startRow, int endRow)
-{
-    if (!t)
-        return false;
-
-    d_table = t;
-
-    int col1 = d_table->colIndex(colName1);
-	int col2 = d_table->colIndex(colName2);
-
-	if (col1 < 0){
-		QMessageBox::warning(dynamic_cast<ApplicationWindow *>(parent()), tr("MantidPlot") + " - " + tr("Error"),
-		tr("The data set %1 does not exist!").arg(colName1));
-		d_init_err = true;
-		return false;
-	} else if (col2 < 0){
-		QMessageBox::warning(dynamic_cast<ApplicationWindow *>(parent()), tr("MantidPlot") + " - " + tr("Error"),
-		tr("The data set %1 does not exist!").arg(colName2));
-		d_init_err = true;
-		return false;
-	}
-
-    if (d_n > 0){//delete previousely allocated memory
-		delete[] d_x;
-		delete[] d_y;
-	}
-
-    startRow--; endRow--;
-	if (startRow < 0 || startRow >= t->numRows())
-		startRow = 0;
-	if (endRow < 0 || endRow >= t->numRows())
-		endRow = t->numRows() - 1;
-
-    int from = qMin(startRow, endRow);
-    int to = qMax(startRow, endRow);
-
-	int rows = abs(to - from) + 1;
-	d_n = 16; // tmp number of points
-	while (d_n < rows)
-		d_n *= 2;
-
-    d_x = new double[d_n];
-	d_y = new double[d_n];
-
-    if(d_y && d_x){
-		memset( d_x, 0, d_n * sizeof( double ) ); // zero-pad the two arrays...
-		memset( d_y, 0, d_n * sizeof( double ) );
-		for(int i = 0; i< d_n; i++){
-		    int j = i + from;
-			d_x[i] = d_table->cell(j, col1);
-			d_y[i] = d_table->cell(j, col2);
-		}
-	} else {
-		QMessageBox::critical(dynamic_cast<ApplicationWindow *>(parent()), tr("MantidPlot") + " - " + tr("Error"),
-                        tr("Could not allocate memory, operation aborted!"));
-        d_init_err = true;
-		d_n = 0;
-		return false;
-	}
-	return true;
-=======
 bool Correlation::setDataFromTable(Table *t, const QString &colName1,
                                    const QString &colName2, int startRow,
                                    int endRow) {
@@ -143,8 +81,8 @@
   if (endRow < 0 || endRow >= t->numRows())
     endRow = t->numRows() - 1;
 
-  int from = QMIN(startRow, endRow);
-  int to = QMAX(startRow, endRow);
+  int from = qMin(startRow, endRow);
+  int to = qMax(startRow, endRow);
 
   int rows = abs(to - from) + 1;
   d_n = 16; // tmp number of points
@@ -171,7 +109,6 @@
     return false;
   }
   return true;
->>>>>>> c3e23861
 }
 
 void Correlation::output() {
