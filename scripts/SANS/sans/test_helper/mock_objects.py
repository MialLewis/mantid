--- conflicted
+++ resolved
@@ -27,8 +27,6 @@
     view.get_current_row = mock.MagicMock(return_value=3)
     return view
 
-
-<<<<<<< HEAD
 def create_mock_beam_centre_tab(model = None):
     view = mock.create_autospec(BeamCentre, spec_set=False)
     view.get_current_row = mock.MagicMock(return_value=3)
@@ -47,11 +45,7 @@
         view.scale_2 = model.scale_2
     return view
 
-
-def get_cell_mock(row, column, convert_to=None):
-=======
 def get_cell_mock(row, column, convert_to=None, user_file_path = ""):
->>>>>>> d105850a
     _ = convert_to  # noqa
     if row == 0:
         # For the first row we return the
