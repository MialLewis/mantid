--- conflicted
+++ resolved
@@ -956,7 +956,6 @@
 
     safeOpenFile(m_filename);
   }
-
   if (!loaded) {
     bool precount = getProperty("Precount");
     int chunk = getProperty("ChunkNumber");
@@ -1471,9 +1470,8 @@
   }
 }
 
-<<<<<<< HEAD
-/// The parallel loader currently has no support for a series of special cases,
-/// as indicated by the return value of this method.
+/// The parallel loader currently has no support for a series of special
+/// cases, as indicated by the return value of this method.
 LoadEventNexus::LoaderType
 LoadEventNexus::defineLoaderType(const bool haveWeights,
                                  const bool oldNeXusFileNames,
@@ -1499,14 +1497,6 @@
 
   if (!noParallelConstrictions)
     return LoaderType::DEFAULT;
-
-=======
-/// The parallel loader currently has no support for a series of special
-/// cases, as indicated by the return value of this method.
-bool LoadEventNexus::canUseParallelLoader(const bool haveWeights,
-                                          const bool oldNeXusFileNames,
-                                          const std::string &classType) const {
->>>>>>> ef7bd6ea
 #ifndef MPI_EXPERIMENTAL
   return LoaderType::MULTIPROCESS;
 #else
