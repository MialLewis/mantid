--- conflicted
+++ resolved
@@ -46,13 +46,10 @@
 # Pins qt to a specific version to avoid gui rendering problems in certain versions
 qt_main:
   - 5.15.8
-<<<<<<< HEAD
-=======
 
 # 5.4.2 crashes the jupyter console.
 qtconsole:
   - 5.4.1
->>>>>>> 030c6c3a
 
 qscintilla2:
   - 2.13
