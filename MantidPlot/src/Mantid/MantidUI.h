--- conflicted
+++ resolved
@@ -54,12 +54,8 @@
 namespace MantidQt {
 namespace MantidWidgets {
 class FitPropertyBrowser;
-<<<<<<< HEAD
 class QWorkspaceWidget;
-=======
 class Message;
-class QWorkspaceDockView;
->>>>>>> 532b51bc
 }
 namespace SliceViewer {
 class SliceViewerWindow;
