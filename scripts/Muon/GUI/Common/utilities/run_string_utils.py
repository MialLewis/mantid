--- conflicted
+++ resolved
@@ -97,11 +97,7 @@
             max_length = len(range_max)
             min_length = len(range_min)
             if(max_length < min_length):
-<<<<<<< HEAD
-                range_max = range_min[:max_length - min_length + 1] + range_max
-=======
                 range_max = range_min[:min_length - max_length] + range_max
->>>>>>> 1a42748b
 
             range_max = int(range_max)
             range_min = int(range_min)
