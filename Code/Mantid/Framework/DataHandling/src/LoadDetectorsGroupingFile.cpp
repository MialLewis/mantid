/*WIKI*

This algorithm is used to generate a GroupingWorkspace from an XML or Map file containing detectors' grouping information.

== XML File Format ==

Extension: .xml

=== Parameters ===
* "instrument": optional attribute of node 'detector-grouping'.  It must be valid instrument name. If "instrument" is not defined, only tag "ids" can be used in this XML file.  
* "ID": optional attribute of node 'group'.  It must be an integer, and the key to denote group.  If "ID" is not given, algorithm will use default group ID for each group in the same order as in XML file.  The automatic group ID starts from 1. 
* "detids": a node to define grouping by detectors' ID. Its value must be a list of integers separated by ','.  A '-' is used between 2 integers to define a range of detectors.
* "component": a node to define that all detectors belonged to a component in the instrument are to be in a same group. Its value should be a valid component name.  
* "ids": a node to define that all detectors of the spectrum whose ID 's defined by "ids" will be grouped together. 

Example 1: 

  <?xml version="1.0" encoding="UTF-8" ?>
  <detector-grouping instrument="VULCAN">
   <group ID="1">
    <detids>3,34-44,47</detids>
    <component>bank21</component>
   <group ID="2">
    <component>bank26</component>
   </group>
  </detector-grouping>

Example 2: 

  <?xml version="1.0" encoding="UTF-8" ?>
  <detector-grouping instrument="VULCAN">
   <group>
    <detids>3,34-44,47</detids>
    <component>bank21</component>
   <group>
    <component>bank26</component>
   </group>
  </detector-grouping>

Example 3: 

  <?xml version="1.0" encoding="UTF-8" ?>
  <detector-grouping>
   <group ID="1">
    <ids>3,34-44,47</ids>
   <group ID="2">
    <ids>26</ids>
    <ids>27,28</ids>
   </group>
  </detector-grouping>

== Map File Format ==

Extension: .map

The file must have the following format* (extra space and comments starting with # are allowed) :

  "unused number1"             
  "unused number2"
  "number_of_input_spectra1"
  "input spec1" "input spec2" "input spec3" "input spec4"
  "input spec5 input spec6"
  **    
  "unused number2" 
  "number_of_input_spectra2"
  "input spec1" "input spec2" "input spec3" "input spec4"

<nowiki>*</nowiki> each phrase in "" is replaced by a single integer

<nowiki>**</nowiki> the section of the file that follows is repeated once for each group

Some programs require that "unused number1" is the number of groups specified in the file but Mantid ignores that number and all groups contained in the file are read regardless. "unused number2" is in other implementations the group's spectrum number but in this algorithm it is is ignored and can be any integer (not necessarily the same integer)

An example of an input file follows:

  3  
  1  
  64  
  1 2 3 4 5 6 7 8 9 10  
  11 12 13 14 15 16 17 18 19 20  
  21 22 23 24 25 26 27 28 29 30  
  31 32 33 34 35 36 37 38 39 40  
  41 42 43 44 45 46 47 48 49 50  
  51 52 53 54 55 56 57 58 59 60  
  61 62 63 64  
  2  
  60
  65 66 67 68 69 70 71 72 73 74  
  75 76 77 78 79 80 81 82 83 84  
  85 86 87 88 89 90 91 92 93 94  
  95 96 97 98 99 100 101 102 103 104  
  105 106 107 108 109 110 111 112 113 114  
  115 116 117 118 119 120 121 122 123 124
  3
  60
  125 126 127 - 180 181 182 183 184

== 

*WIKI*/
#include "MantidDataHandling/LoadDetectorsGroupingFile.h"
#include "MantidKernel/System.h"
#include "MantidAPI/FileProperty.h"
#include "MantidKernel/ListValidator.h"
#include "MantidDataObjects/Workspace2D.h"
#include "MantidKernel/Strings.h"
#include "MantidGeometry/Instrument.h"
#include "MantidGeometry/ICompAssembly.h"
#include "MantidGeometry/IDTypes.h"
#include "MantidAPI/SpectraAxis.h"

#include <Poco/DOM/Document.h>
#include <Poco/DOM/DOMParser.h>
#include <Poco/DOM/Element.h>
#include <Poco/DOM/NodeFilter.h>
#include <Poco/DOM/NodeIterator.h>
#include <Poco/DOM/NodeList.h>
#include <Poco/DOM/NamedNodeMap.h>
#include <Poco/Exception.h>
#include <Poco/File.h>
#include <Poco/Path.h>
#include <Poco/String.h>

#include <sstream>

using namespace Mantid::Kernel;
using namespace Mantid::API;

namespace Mantid
{
namespace DataHandling
{

  DECLARE_ALGORITHM(LoadDetectorsGroupingFile)

  //----------------------------------------------------------------------------------------------
  /** Constructor
   */
  LoadDetectorsGroupingFile::LoadDetectorsGroupingFile()
  {
  }
    
  //----------------------------------------------------------------------------------------------
  /** Destructor
   */
  LoadDetectorsGroupingFile::~LoadDetectorsGroupingFile()
  {
  }
  
  /// Sets documentation strings for this algorithm
  void LoadDetectorsGroupingFile::initDocs(){
    this->setWikiSummary("Load an XML or Map file, which contains definition of detectors grouping, to a [[GroupingWorkspace]]).");
    this->setOptionalMessage("Load an XML or Map file, which contains definition of detectors grouping, to a GroupingWorkspace).");
  }

  void LoadDetectorsGroupingFile::init()
  {
    /// Initialise the properties

    std::vector<std::string> fileExts = {".xml", ".map"};
    declareProperty(new FileProperty("InputFile", "", FileProperty::Load, fileExts),
        "The XML or Map file with full path.");

    declareProperty(new WorkspaceProperty<DataObjects::GroupingWorkspace>("OutputWorkspace", "", Direction::Output),
        "The name of the output workspace.");
  }


  /// Run the algorithm
  void LoadDetectorsGroupingFile::exec()
  {
    Poco::Path inputFile(static_cast<std::string>(getProperty("InputFile")));

<<<<<<< HEAD
    std::string ext = Poco::toLower(inputFile.getExtension());
=======
    // 1. Parse XML File
    std::string xmlfilename = getProperty("InputFile");
>>>>>>> 2d778cc5

    if(ext == "xml")
    {
      // Deal with file as xml

      // 1. Parse XML File
      LoadGroupXMLFile loader;
      loader.loadXMLFile(inputFile.toString());

      mUserGiveInstrument = loader.isGivenInstrumentName();
      mInstrumentName = loader.getInstrumentName();

      mGroupComponentsMap = loader.getGroupComponentsMap();
      mGroupDetectorsMap = loader.getGroupDetectorsMap();
      mGroupSpectraMap = loader.getGroupSpectraMap();
  
      // 2. Check if detector IDs are given
      if (!mUserGiveInstrument)
      {
        std::map<int, std::vector<detid_t> >::iterator dit;
        for (dit = mGroupDetectorsMap.begin(); dit != mGroupDetectorsMap.end(); ++dit)
        {
          if (dit->second.size() > 0)
            throw std::invalid_argument("Grouping file specifies detector ID without instrument name");
        }
      }

      // 3. Create output workspace
      this->intializeGroupingWorkspace();
      mGroupWS->mutableRun().addProperty("Filename",inputFile.toString());
      setProperty("OutputWorkspace", mGroupWS);
  
      // 4. Translate and set geometry
      this->setByComponents();
      this->setByDetectors();
      this->setBySpectrumIDs();
    }
    else if(ext == "map")
    {
      // Deal with file as map

      // Load data from file
      LoadGroupMapFile loader(inputFile.toString(), g_log);
      loader.parseFile();

<<<<<<< HEAD
      // In .map files we are dealing with spectra numbers only.
      mGroupSpectraMap = loader.getGroupSpectraMap();

      // There is no way to specify instrument name in .map file
      generateNoInstrumentGroupWorkspace();

      mGroupWS->mutableRun().addProperty("Filename",inputFile.toString());
      setProperty("OutputWorkspace", mGroupWS);

      this->setBySpectrumIDs();
    }
    else
    {
      // Unknown file type
      throw std::invalid_argument("File type is not supported: " + ext);
    }
=======
    // 4. Translate and set geometry
    this->setByComponents();
    this->setByDetectors();
    this->setBySpectrumIDs();

    // 5. Add grouping description, if specified
    if(loader.isGivenDescription())
    {
      std::string description = loader.getDescription();
      mGroupWS->mutableRun().addProperty("Description", description);
    }

    // 6. Add group names, if user has specified any
    std::map<int, std::string> groupNamesMap = loader.getGroupNamesMap();
    
    for(auto it = groupNamesMap.begin(); it != groupNamesMap.end(); it++)
    {
      std::string groupIdStr = boost::lexical_cast<std::string>(it->first);
      mGroupWS->mutableRun().addProperty("GroupName_" + groupIdStr, it->second);
    }
    
    return;
>>>>>>> 2d778cc5
  }

  /*
   * Convert Componenet -> Detector IDs -> Workspace Indices -> set group ID
   */
  void LoadDetectorsGroupingFile::setByComponents(){

    // 0. Check
    if (!mUserGiveInstrument)
    {
      std::map<int, std::vector<std::string> >::iterator mapiter;
      bool norecord = true;
      for (mapiter=mGroupComponentsMap.begin(); mapiter!=mGroupComponentsMap.end(); ++mapiter)
      {
        if (mapiter->second.size()>0)
        {
          g_log.error() << "Instrument is not specified in XML file.  " <<
              "But tag 'component' is used in XML file for Group " << mapiter->first << " It is not allowed"
                   << std::endl;
          norecord = false;
          break;
        }
      }
      if (!norecord)
        throw std::invalid_argument("XML definition involving component causes error");
    }

    // 1. Prepare
    Geometry::Instrument_const_sptr minstrument = mGroupWS->getInstrument();
    detid2index_map* indexmap = mGroupWS->getDetectorIDToWorkspaceIndexMap(true);

    // 2. Set
    for (std::map<int, std::vector<std::string> >::iterator it =  mGroupComponentsMap.begin();
        it != mGroupComponentsMap.end(); ++it)
    {
      g_log.debug() << "Group ID = " << it->first << " With " << it->second.size() << " Components" << std::endl;

      for (size_t i = 0; i < it->second.size(); i ++){

        // a) get component
        Geometry::IComponent_const_sptr component = minstrument->getComponentByName(it->second[i]);


        // b) component -> component assembly --> children (more than detectors)
        boost::shared_ptr<const Geometry::ICompAssembly> asmb = boost::dynamic_pointer_cast<const Geometry::ICompAssembly>(component);
        std::vector<Geometry::IComponent_const_sptr> children;
        asmb->getChildren(children, true);

        g_log.debug() << "Component Name = " << it->second[i] << "  Component ID = "
            << component->getComponentID() <<  "Number of Children = " << children.size() << std::endl;

        for (size_t ic = 0; ic < children.size(); ic++){
          // c) convert component to detector
          Geometry::IComponent_const_sptr child = children[ic];
          Geometry::IDetector_const_sptr det = boost::dynamic_pointer_cast<const Geometry::IDetector>(child);

          if (det){
            // Component is DETECTOR:
            int32_t detid = det->getID();
            detid2index_map::iterator itx = indexmap->find(detid);
            if (itx != indexmap->end()){
              size_t wsindex = itx->second;
              mGroupWS->dataY(wsindex)[0] = it->first;
            }
            else
            {
              g_log.error() << "Pixel w/ ID = " << detid << " Cannot Be Located" << std::endl;
            }
          } // ENDIF Detector

        } // ENDFOR (children of component)
       } // ENDFOR (component)

    } // ENDFOR GroupID

    // 3. Clear
    delete indexmap;

    return;
  }


  /* Set workspace->group ID map by detectors (range)
   *
   */
  void LoadDetectorsGroupingFile::setByDetectors(){

    // 0. Check
    if (!mUserGiveInstrument && mGroupDetectorsMap.size()>0)
    {
      std::map<int, std::vector<detid_t> >::iterator mapiter;
      bool norecord = true;
      for (mapiter=mGroupDetectorsMap.begin(); mapiter!=mGroupDetectorsMap.end(); ++mapiter)
        if (mapiter->second.size() > 0)
        {
          norecord = false;
          g_log.error() << "Instrument is not specified in XML file. "
              << "But tag 'detid' is used in XML file for Group " << mapiter->first
              << ". It is not allowed. " << std::endl;
          break;
        }

      if (!norecord)
        throw std::invalid_argument("XML definition involving detectors causes error");
    }

    // 1. Prepare
    Geometry::Instrument_const_sptr minstrument = mGroupWS->getInstrument();
    detid2index_map* indexmap = mGroupWS->getDetectorIDToWorkspaceIndexMap(true);

    // 2. Set GroupingWorkspace
    for (std::map<int, std::vector<detid_t> >::iterator it =  mGroupDetectorsMap.begin();
        it != mGroupDetectorsMap.end(); ++it)
    {
      g_log.debug() << "Group ID = " << it->first << std::endl;

      for (size_t i = 0; i < it->second.size(); i ++){
        detid_t detid = it->second[i];
        detid2index_map::iterator itx = indexmap->find(detid);

        if (itx != indexmap->end())
        {
          size_t wsindex = itx->second;
          mGroupWS->dataY(wsindex)[0] = it->first;
        } else {
          g_log.error() << "Pixel w/ ID = " << detid << " Cannot Be Located" << std::endl;
        }
      } // ENDFOR detid (in range)
    } // ENDFOR each group ID

    // 3. Clear
    delete indexmap;

    return;
  }

  /*
   * Set workspace index/group id by spectrum IDs
   */
  void LoadDetectorsGroupingFile::setBySpectrumIDs()
  {
    // 1. Get map
    spec2index_map* s2imap = mGroupWS->getSpectrumToWorkspaceIndexMap();
    spec2index_map::iterator s2iter;

    // 2. Locate in loop
    //      std::map<int, std::vector<int> > mGroupSpectraMap;
    std::map<int, std::vector<int> >::iterator gsiter;
    for (gsiter=mGroupSpectraMap.begin(); gsiter!=mGroupSpectraMap.end(); ++gsiter)
    {
      int groupid = gsiter->first;
      for (size_t isp=0; isp<gsiter->second.size(); isp++)
      {
        int specid = gsiter->second[isp];
        s2iter = s2imap->find(specid);
        if (s2iter == s2imap->end())
        {
          g_log.error() << "Spectrum " << specid << " does not have an entry in GroupWorkspace's spec2index map" << std::endl;
          throw std::runtime_error("Logic error");
        }
        else
        {
          size_t wsindex = s2iter->second;
          if (wsindex >= mGroupWS->getNumberHistograms())
          {
            g_log.error() << "Group workspace's spec2index map is set wrong: " <<
                " Found workspace index = " << wsindex << " for spectrum ID " << specid <<
                " with workspace size = " << mGroupWS->getNumberHistograms() << std::endl;
          }
          else
          {
            // Finally set the group workspace
            mGroupWS->dataY(wsindex)[0] = groupid;
          } // IF-ELSE: ws index out of range
        } // IF-ELSE: spectrum ID has an entry
      } // FOR: each spectrum ID
    } // FOR: each group ID

    // 3. Clean
    delete s2imap;

    return;
  }

  /* Initialize a GroupingWorkspace
   *
   */
  void LoadDetectorsGroupingFile::intializeGroupingWorkspace(){

    if (mUserGiveInstrument)
    {
      // 1. Create Instrument
      Algorithm_sptr childAlg = this->createChildAlgorithm("LoadInstrument");
      MatrixWorkspace_sptr tempWS(new DataObjects::Workspace2D());
      childAlg->setProperty<MatrixWorkspace_sptr>("Workspace", tempWS);
      childAlg->setPropertyValue("InstrumentName", mInstrumentName);
      childAlg->setProperty("RewriteSpectraMap", false);
      childAlg->executeAsChildAlg();
      Geometry::Instrument_const_sptr minstrument = tempWS->getInstrument();

      // 2. Create GroupingWorkspace with  instrument
      mGroupWS = DataObjects::GroupingWorkspace_sptr(new DataObjects::GroupingWorkspace(minstrument));
    }
    else
    {
      // 1b. Create GroupingWorkspace w/o instrument
      generateNoInstrumentGroupWorkspace();
    }

    return;
  }

  /*
   * Generate a GroupingWorkspace without instrument information
   */
  void LoadDetectorsGroupingFile::generateNoInstrumentGroupWorkspace()
  {
    // 1. Generate a map
    std::map<int, int> spectrumidgroupmap;
    std::map<int, std::vector<int> >::iterator groupspeciter;
    std::vector<int> specids;
    for (groupspeciter=mGroupSpectraMap.begin(); groupspeciter!=mGroupSpectraMap.end(); ++groupspeciter)
    {
      int groupid = groupspeciter->first;
      for (size_t i=0; i<groupspeciter->second.size(); i++)
      {
        spectrumidgroupmap.insert(std::pair<int, int>(groupspeciter->second[i], groupid));
        specids.push_back(groupspeciter->second[i]);
      }
    }

    std::sort(specids.begin(), specids.end());

    if (specids.size() != spectrumidgroupmap.size())
    {
      g_log.warning() << "Duplicate spectrum ID is defined in input XML file!" << std::endl;
    }

    // 2. Initialize group workspace and set the spectrum workspace map
    size_t numvectors = spectrumidgroupmap.size();
    mGroupWS = DataObjects::GroupingWorkspace_sptr(new DataObjects::GroupingWorkspace(numvectors));

    for (size_t i = 0; i < mGroupWS->getNumberHistograms(); i ++)
    {
      mGroupWS->getSpectrum(i)->setSpectrumNo(specids[i]);
    }

    return;
  }

  /*
   * Initialization
   */
  LoadGroupXMLFile::LoadGroupXMLFile()
  {
    mStartGroupID = 1;
    return;
  }

  /*
   * Initialization
   */
  LoadGroupXMLFile::~LoadGroupXMLFile()
  {
    return;
  }

  void LoadGroupXMLFile::loadXMLFile(std::string xmlfilename)
  {

    this->initializeXMLParser(xmlfilename);
    this->parseXML();

    return;
  }

  /*
   * Initalize Poco XML Parser
   */
  void LoadGroupXMLFile::initializeXMLParser(const std::string & filename)
  {
    const std::string xmlText = Kernel::Strings::loadFile(filename);

    // Set up the DOM parser and parse xml file
    Poco::XML::DOMParser pParser;
    try
    {
      pDoc = pParser.parseString(xmlText);
    }
    catch(Poco::Exception& exc)
    {
      throw Kernel::Exception::FileError(exc.displayText() + ". Unable to parse File:", filename);
    }
    catch(...)
    {
      throw Kernel::Exception::FileError("Unable to parse File:" , filename);
    }
    // Get pointer to root element
    pRootElem = pDoc->documentElement();
    if ( !pRootElem->hasChildNodes() )
    {
      throw Kernel::Exception::InstrumentDefinitionError("No root element in XML instrument file", filename);
    }
  }

  /*
   * Parse XML file
   */
  void LoadGroupXMLFile::parseXML()
  {
    // 0. Check
    if (!pDoc)
      throw std::runtime_error("Call LoadDetectorsGroupingFile::initialize() before parseXML.");

    // 1. Parse and create a structure
    Poco::XML::NodeIterator it(pDoc, Poco::XML::NodeFilter::SHOW_ELEMENT);
    Poco::XML::Node* pNode = it.nextNode();

    int curgroupid = mStartGroupID-1;
    bool isfirstgroup = true;

    // Add flag to figure out it is automatic group ID or user-defined group ID
    bool autogroupid = true;

    // While loop to go over all nodes!
    while (pNode){

      const Poco::XML::XMLString value = pNode->innerText();

      if (pNode->nodeName().compare("detector-grouping") == 0)
      {
        // Node "detector-grouping" (first level)

        // Optional instrument name
        mInstrumentName = getAttributeValueByName(pNode, "instrument", mUserGiveInstrument);
       
        // Optional grouping description
        mDescription = getAttributeValueByName(pNode, "description", mUserGiveDescription);

      } // "detector-grouping"
      else if (pNode->nodeName().compare("group") == 0)
      {
        // Group Node:  get ID, set map
        // a) Find group ID
        bool foundid;
        std::string idstr = getAttributeValueByName(pNode, "ID", foundid);

        if (isfirstgroup && foundid)
          autogroupid = false;
        else if (!isfirstgroup && !autogroupid && foundid)
          autogroupid = false;
        else
          autogroupid = true;

        isfirstgroup = false;

        if (autogroupid)
        {
          curgroupid ++;
        }
        else
        {
          curgroupid = atoi(idstr.c_str());
        }

        // b) Set in map
        std::map<int, std::vector<std::string> >::iterator itc = mGroupComponentsMap.find(curgroupid);
        if (itc != mGroupComponentsMap.end()){
          // Error! Duplicate Group ID defined in XML
          std::stringstream ss;
          ss << "Map (group ID, components) has group ID " << curgroupid << " already.  Duplicate Group ID error!" << std::endl;
          throw std::invalid_argument(ss.str());
        }
        else
        {
          // When group ID is sorted, check if user has specified a group name
          bool foundName;
          std::string name = getAttributeValueByName(pNode, "name", foundName);
          if(foundName)
            mGroupNamesMap[curgroupid] = name;

          // Set map
          std::vector<std::string> tempcomponents;
          std::vector<detid_t> tempdetids;
          std::vector<int> tempspectrumids;
          mGroupComponentsMap[curgroupid] = tempcomponents;
          mGroupDetectorsMap[curgroupid] = tempdetids;
          mGroupSpectraMap[curgroupid] = tempspectrumids;
        }
      } // "group"
      else if (pNode->nodeName().compare("component") == 0)
      {
        // Node "component" = value
        std::map<int, std::vector<std::string> >::iterator it = mGroupComponentsMap.find(curgroupid);
        if (it == mGroupComponentsMap.end())
        {
          std::stringstream ss;
          ss << "XML File (component) heirachial error!" << "  Inner Text = " << pNode->innerText() << std::endl;
          throw std::invalid_argument(ss.str());
        }
        else
        {
          bool valfound;
          std::string val_value = this->getAttributeValueByName(pNode, "val", valfound);
          std::string finalvalue;
          if (valfound && value.size() > 0)
            finalvalue = value + ", " + val_value;
          else if (value.size() == 0)
            finalvalue = val_value;
          else
            finalvalue = value;
          it->second.push_back(finalvalue);
        }

      } // Component
      else if (pNode->nodeName().compare("detids") == 0){
        // Node "detids"
        std::map<int, std::vector<detid_t> >::iterator it = mGroupDetectorsMap.find(curgroupid);
        if (it == mGroupDetectorsMap.end())
        {
          std::stringstream ss;
          ss << "XML File (detids) hierarchal error!" << "  Inner Text = " << pNode->innerText() << std::endl;
          throw std::invalid_argument(ss.str());
        }
        else
        {
          bool valfound;
          std::string val_value = this->getAttributeValueByName(pNode, "val", valfound);
          std::string finalvalue;
          if (valfound && value.size() > 0)
            finalvalue = value + ", " + val_value;
          else if (value.size() == 0)
            finalvalue = val_value;
          else
            finalvalue = value;
          parseDetectorIDs(finalvalue, it->second);
        }
      } // "detids"
      else if (pNode->nodeName().compare("ids") == 0)
      {
        // Node ids: for spectrum number
        std::map<int, std::vector<int> >::iterator it = mGroupSpectraMap.find(curgroupid);
        if (it == mGroupSpectraMap.end())
        {
          std::stringstream ss;
          ss << "XML File (ids) hierarchal error! " << "  Inner Text = " << pNode->innerText() << std::endl;
          throw std::invalid_argument(ss.str());
        }
        else
        {
          bool valfound;
          std::string val_value = this->getAttributeValueByName(pNode, "val", valfound);
          std::string finalvalue;
          if (valfound && value.size() > 0)
            finalvalue = value + ", " + val_value;
          else if (value.size() == 0)
            finalvalue = val_value;
          else
            finalvalue = value;
          parseSpectrumIDs(finalvalue, it->second);
        }
      }

      // Next Node!
      pNode = it.nextNode();

    } // ENDWHILE

    return;
  }

  /*
   * Get attribute's value by name from a Node
   */
  std::string LoadGroupXMLFile::getAttributeValueByName(Poco::XML::Node* pNode, std::string attributename,
      bool& found){
    // 1. Init
    Poco::XML::NamedNodeMap* att = pNode->attributes();
    found = false;
    std::string value = "";

    // 2. Loop to find
    for (unsigned long i = 0; i < att->length(); ++i){
      Poco::XML::Node* cNode = att->item(i);
      if (cNode->localName().compare(attributename) == 0){
        value = cNode->getNodeValue();
        found = true;
        break;
      }
    } // ENDFOR

    return value;
  }

  /*
   * Parse a,b-c,d,... string to a vector in 1-1 mapping
   */
  void LoadGroupXMLFile::parseDetectorIDs(std::string inputstring, std::vector<detid_t>& detids)
  {

    // 1. Parse range out
    std::vector<int32_t> singles;
    std::vector<int32_t> pairs;
    this->parseRangeText(inputstring, singles, pairs);

    // 2. Store single detectors... ..., detx,
    for (size_t i = 0; i < singles.size(); i ++)
    {
      detids.push_back(singles[i]);
    }

    // 3. Store detectors parsed in pairs, det0., det1, ... detN
    for (size_t i = 0; i < pairs.size()/2; i ++)
    {
      for (detid_t detid = pairs[2*i]; detid <= pairs[2*i+1]; detid ++)
        detids.push_back(detid);
    }

    return;
  }


  /*
   * Parse a,b-c,d,... string to a vector
   * Size of the vector is equal to the number of spectrum IDs.
   * Not like the vector for detector IDs that are in pair, each spectrum ID will be recorded in
   * spectrum IDs vector
   */
  void LoadGroupXMLFile::parseSpectrumIDs(std::string inputstring, std::vector<int>& specids)
  {
    // 1. Parse range out
    std::vector<int32_t> singles;
    std::vector<int32_t> pairs;
    this->parseRangeText(inputstring, singles, pairs);

    // 2. Store single detectors... ..., detx, detx, ...
    for (size_t i = 0; i < singles.size(); i ++){
      specids.push_back(singles[i]);
    }

    // 3. Store detectors pairs
    for (size_t i = 0; i < pairs.size()/2; i ++){
      for (int specid=pairs[2*i]; specid<=pairs[2*i+1]; specid++)
        specids.push_back(specid);
    }

    return;
  }

  /*
   * Parse index range text to singles and pairs
   * Example: 3,4,9-10,33
   */
  void LoadGroupXMLFile::parseRangeText(std::string inputstr, std::vector<int32_t>& singles, std::vector<int32_t>& pairs){

    // 1. Split ','
    std::vector<std::string> rawstrings;
    boost::split(rawstrings, inputstr, boost::is_any_of(","), boost::token_compress_on);

    // 2. Filter
    std::vector<std::string> strsingles;
    std::vector<std::string> strpairs;
    for (size_t i = 0; i < rawstrings.size(); i ++){
      // a) Find '-':
      bool containto = false;
      const char* tempchs = rawstrings[i].c_str();
      for (size_t j = 0; j < rawstrings[i].size(); j ++)
        if (tempchs[j] == '-'){
          containto = true;
          break;
        }
      // b) Rebin
      if (containto)
        strpairs.push_back(rawstrings[i]);
      else
        strsingles.push_back(rawstrings[i]);
    } // ENDFOR i

    // 3. Treat singles
    for (size_t i = 0; i < strsingles.size(); i ++){
      int32_t itemp = atoi(strsingles[i].c_str());
      singles.push_back(itemp);
    }

    // 4. Treat pairs
    for (size_t i = 0; i < strpairs.size(); i ++){
      // a) split and check
      std::vector<std::string> ptemp;
      boost::split(ptemp, strpairs[i], boost::is_any_of("-"), boost::token_compress_on);
      if (ptemp.size() != 2)
      {
        std::stringstream ss;
        ss << "Wrong format:  Range string " << strpairs[i] << " has a wrong format!" << std::endl;
        throw std::invalid_argument(ss.str());
      }

      // b) parse
      int32_t intstart = atoi(ptemp[0].c_str());
      int32_t intend = atoi(ptemp[1].c_str());
      if (intstart >= intend)
      {
        std::stringstream ss;
        ss << "Wrong format: Range string " << strpairs[i] << " has a reversed order" << std::endl;
        throw std::invalid_argument(ss.str());
      }
      pairs.push_back(intstart);
      pairs.push_back(intend);
    }

    return;
  }

  // -----------------------------------------------------------------------------------------------

  /**
   * Constructor. Opens a file.
   * @param fileName Full path to the .map file
   * @param log Logger to use
   */
  LoadGroupMapFile::LoadGroupMapFile(const std::string& fileName, Kernel::Logger& log)
    : m_fileName(fileName), m_log(log), m_lastLineRead(0) 
  {
    m_file.open(m_fileName, std::ifstream::in);

    if(!m_file)
      throw Exception::FileError("Couldn't open file for reading", fileName);
  }

  /**
   * Destructor. Closes the file.
   */
  LoadGroupMapFile::~LoadGroupMapFile()
  {
    // Close the file, if terminate was not called
    if(m_file.is_open())
      m_file.close();
  }

  /**
   * Creates a group -> [spectra list] map by parsing the input file.
   */
  void LoadGroupMapFile::parseFile()
  {
    std::string line;

    int currentGroupNo = 1;

    try
    {
      // We don't use the total number of groups report at the top of the file but we'll tell them 
      // later if there is a problem with it for their diagnostic purposes
      size_t givenNoOfGroups;

      if(!nextDataLine(line))
        throw std::invalid_argument("The input file doesn't appear to contain any data");

      if(Kernel::Strings::convert(line, givenNoOfGroups) != 1)
        throw std::invalid_argument("Expected a single int for the number of groups");

      // Parse groups
      while(true)
      {
        // Read next line ("group spectrum no.") -> ignore the number itself
        if(!nextDataLine(line))
          // If file ended -> no more groups to read, so exit the loop silently
          break;

        // Try to read number of spectra
        size_t noOfGroupSpectra;

        if(!nextDataLine(line))
          throw std::invalid_argument("Premature end of file, expecting the number of group spectra");

        if(Kernel::Strings::convert(line, noOfGroupSpectra) != 1)
          throw std::invalid_argument("Expected a single int for the number of group spectra");

        std::vector<int>& groupSpectra = m_groupSpectraMap[currentGroupNo];

        groupSpectra.reserve(noOfGroupSpectra);

        // While have not read all the group spectra
        while(groupSpectra.size() < noOfGroupSpectra)
        {
          if(!nextDataLine(line))
            throw std::invalid_argument("Premature end of file, expecting spectra list");

          // Parse line with range. Exceptions will be catched as all others.
          std::vector<int> readSpectra = Kernel::Strings::parseRange(line, " ");

          groupSpectra.insert(groupSpectra.end(), readSpectra.begin(), readSpectra.end());
        }

        if(groupSpectra.size() != noOfGroupSpectra)
          throw std::invalid_argument("Bad number of spectra list");

        currentGroupNo++;
      }

      if(m_groupSpectraMap.size() != givenNoOfGroups)
      {
        m_log.warning() << "The input file header states there are " << givenNoOfGroups
                        << ", but the file contains "  << m_groupSpectraMap.size()
                        << " groups" << std::endl;
      }
    }
    catch (std::invalid_argument &e)
    {
      throw Exception::ParseError(e.what(), m_fileName, m_lastLineRead);
    }
  }

  /**
   * Returns a next data line. By "data line" I mean not empty and not a comment line.
   * @param line Where a line string will be stored
   * @return true if line is read, false if eof or file error
   */
  bool LoadGroupMapFile::nextDataLine(std::string& line)
  {
    while(m_file)
    {
      std::getline(m_file, line);
      m_lastLineRead++;

      if(!m_file)
        return false;

      line = Poco::trim(line);

      if(!line.empty() && line[0] != '#')
        return true;
    }

    return false;
  }

} // namespace Mantid
} // namespace DataHandling<|MERGE_RESOLUTION|>--- conflicted
+++ resolved
@@ -171,12 +171,7 @@
   {
     Poco::Path inputFile(static_cast<std::string>(getProperty("InputFile")));
 
-<<<<<<< HEAD
     std::string ext = Poco::toLower(inputFile.getExtension());
-=======
-    // 1. Parse XML File
-    std::string xmlfilename = getProperty("InputFile");
->>>>>>> 2d778cc5
 
     if(ext == "xml")
     {
@@ -213,6 +208,22 @@
       this->setByComponents();
       this->setByDetectors();
       this->setBySpectrumIDs();
+
+      // 5. Add grouping description, if specified
+      if(loader.isGivenDescription())
+      {
+        std::string description = loader.getDescription();
+        mGroupWS->mutableRun().addProperty("Description", description);
+      }
+
+      // 6. Add group names, if user has specified any
+      std::map<int, std::string> groupNamesMap = loader.getGroupNamesMap();
+      
+      for(auto it = groupNamesMap.begin(); it != groupNamesMap.end(); it++)
+      {
+        std::string groupIdStr = boost::lexical_cast<std::string>(it->first);
+        mGroupWS->mutableRun().addProperty("GroupName_" + groupIdStr, it->second);
+      }
     }
     else if(ext == "map")
     {
@@ -222,7 +233,6 @@
       LoadGroupMapFile loader(inputFile.toString(), g_log);
       loader.parseFile();
 
-<<<<<<< HEAD
       // In .map files we are dealing with spectra numbers only.
       mGroupSpectraMap = loader.getGroupSpectraMap();
 
@@ -239,30 +249,6 @@
       // Unknown file type
       throw std::invalid_argument("File type is not supported: " + ext);
     }
-=======
-    // 4. Translate and set geometry
-    this->setByComponents();
-    this->setByDetectors();
-    this->setBySpectrumIDs();
-
-    // 5. Add grouping description, if specified
-    if(loader.isGivenDescription())
-    {
-      std::string description = loader.getDescription();
-      mGroupWS->mutableRun().addProperty("Description", description);
-    }
-
-    // 6. Add group names, if user has specified any
-    std::map<int, std::string> groupNamesMap = loader.getGroupNamesMap();
-    
-    for(auto it = groupNamesMap.begin(); it != groupNamesMap.end(); it++)
-    {
-      std::string groupIdStr = boost::lexical_cast<std::string>(it->first);
-      mGroupWS->mutableRun().addProperty("GroupName_" + groupIdStr, it->second);
-    }
-    
-    return;
->>>>>>> 2d778cc5
   }
 
   /*
