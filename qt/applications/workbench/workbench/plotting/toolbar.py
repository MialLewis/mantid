# Mantid Repository : https://github.com/mantidproject/mantid
#
# Copyright &copy; 2017 ISIS Rutherford Appleton Laboratory UKRI,
#     NScD Oak Ridge National Laboratory, European Spallation Source
#     & Institut Laue - Langevin
# SPDX - License - Identifier: GPL - 3.0 +
#    This file is part of the mantid workbench.
#
#

from __future__ import (absolute_import, division, print_function,
                        unicode_literals)

# system imports

# third-party library imports
from matplotlib.backends.backend_qt5 import NavigationToolbar2QT
from mantidqt.icons import get_icon
from qtpy import QtCore, QtGui, QtPrintSupport, QtWidgets

# local package imports


class WorkbenchNavigationToolbar(NavigationToolbar2QT):

    sig_grid_toggle_triggered = QtCore.Signal()
    sig_active_triggered = QtCore.Signal()
    sig_hold_triggered = QtCore.Signal()
    sig_toggle_fit_triggered = QtCore.Signal()

    toolitems = (
        ('Home', 'Reset original view', 'fa.home', 'home', None),
        ('Pan', 'Pan axes with left mouse, zoom with right', 'fa.arrows-alt', 'pan', False),
        ('Zoom', 'Zoom to rectangle', 'fa.search-plus', 'zoom', False),
        (None, None, None, None, None),
        ('Grid', 'Toggle grid on/off', None, 'toggle_grid', False),
        ('Save', 'Save the figure', 'fa.save', 'save_figure', None),
        ('Print','Print the figure', 'fa.print', 'print_figure', None),
        (None, None, None, None, None),
        ('Customize', 'Configure plot options', 'fa.cog', 'edit_parameters', None),
        (None, None, None, None, None),
        ('Fit', 'Toggle fit browser on/off', None, 'toggle_fit', False),
    )

    def _init_toolbar(self):
        for text, tooltip_text, fa_icon, callback, checked in self.toolitems:
            if text is None:
                self.addSeparator()
            else:
                if fa_icon:
                    a = self.addAction(get_icon(fa_icon),
                                       text, getattr(self, callback))
                else:
                    a = self.addAction(text, getattr(self, callback))
                self._actions[callback] = a
                if checked is not None:
                    a.setCheckable(True)
                    a.setChecked(checked)
                if tooltip_text is not None:
                    a.setToolTip(tooltip_text)

        self.buttons = {}
        # Add the x,y location widget at the right side of the toolbar
        # The stretch factor is 1 which means any resizing of the toolbar
        # will resize this label instead of the buttons.
        if self.coordinates:
            self.locLabel = QtWidgets.QLabel("", self)
            self.locLabel.setAlignment(
                    QtCore.Qt.AlignRight | QtCore.Qt.AlignTop)
            self.locLabel.setSizePolicy(
                QtWidgets.QSizePolicy(QtWidgets.Expanding,
                                      QtWidgets.QSizePolicy.Ignored))
            labelAction = self.addWidget(self.locLabel)
            labelAction.setVisible(True)

        # reference holder for subplots_adjust window
        self.adj_window = None

        # Adjust icon size or they are too small in PyQt5 by default
        self.setIconSize(QtCore.QSize(24, 24))

    def toggle_grid(self):
        self.sig_grid_toggle_triggered.emit()

    def toggle_fit(self):
        fit_action = self._actions['toggle_fit']
        if fit_action.isChecked():
            if self._actions['zoom'].isChecked():
                self.zoom()
            if self._actions['pan'].isChecked():
                self.pan()
        self.sig_toggle_fit_triggered.emit()

    def trigger_fit_toggle_action(self):
        self._actions['toggle_fit'].trigger()

    def print_figure(self):
        printer = QtPrintSupport.QPrinter(QtPrintSupport.QPrinter.HighResolution)
        printer.setOrientation(QtPrintSupport.QPrinter.Landscape)
        print_dlg = QtPrintSupport.QPrintDialog(printer)
        if print_dlg.exec_() == QtWidgets.QDialog.Accepted:
            painter = QtGui.QPainter(printer)
            page_size = printer.pageRect()
            pixmap = self.canvas.grab().scaled(page_size.width(), page_size.height(),
                                               QtCore.Qt.KeepAspectRatio)
            painter.drawPixmap(0, 0, pixmap)
            painter.end()

<<<<<<< HEAD
=======
    def contextMenuEvent(self, event):
        pass

>>>>>>> 669cf056

class ToolbarStateChecker(object):
    """
    An object that lets users check the state of the toolbar hiding at the same time any implementation details.
    """

    def __init__(self, toolbar):
        self._toolbar = toolbar

    def is_zoom_active(self):
        """
        Check if the Zoom button is checked
        """
        return self._toolbar._actions['zoom'].isChecked()

    def is_pan_active(self):
        """
        Check if the Pan button is checked
        """
        return self._toolbar._actions['pan'].isChecked()

    def is_tool_active(self):
        """
        Check if any of the zoom buttons are checked
        """
        return self.is_pan_active() or self.is_zoom_active()<|MERGE_RESOLUTION|>--- conflicted
+++ resolved
@@ -106,12 +106,9 @@
             painter.drawPixmap(0, 0, pixmap)
             painter.end()
 
-<<<<<<< HEAD
-=======
     def contextMenuEvent(self, event):
         pass
 
->>>>>>> 669cf056
 
 class ToolbarStateChecker(object):
     """
