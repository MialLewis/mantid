--- conflicted
+++ resolved
@@ -22,7 +22,6 @@
      <widget class="QWidget" name="">
       <layout class="QVBoxLayout" name="verticalLayout">
        <item>
-<<<<<<< HEAD
 <layout class="QHBoxLayout" name="horizontalLayout_3">
      <item>
       <widget class="QLabel" name="label">
@@ -51,14 +50,6 @@
        </property>
       </widget>
      </item>
-    </layout>
-=======
-        <widget class="QLabel" name="label">
-         <property name="text">
-          <string>Mantid Scripts Repository</string>
-         </property>
-        </widget>
->>>>>>> cb8e4a7f
        </item>
        <item>
         <widget class="MantidQt::API::RepoTreeView" name="repo_treeView"/>
