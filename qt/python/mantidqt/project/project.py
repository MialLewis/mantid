# Mantid Repository : https://github.com/mantidproject/mantid
#
# Copyright &copy; 2017 ISIS Rutherford Appleton Laboratory UKRI,
#     NScD Oak Ridge National Laboratory, European Spallation Source
#     & Institut Laue - Langevin
# SPDX - License - Identifier: GPL - 3.0 +
#  This file is part of the mantidqt package
#
from __future__ import (absolute_import, division, print_function, unicode_literals)

import os
from qtpy.QtWidgets import QFileDialog, QMessageBox

from mantid.api import AnalysisDataService, AnalysisDataServiceObserver
from mantidqt.io import open_a_file_dialog
from mantidqt.project.projectloader import ProjectLoader
from mantidqt.project.projectsaver import ProjectSaver


class Project(AnalysisDataServiceObserver):
    def __init__(self, globalfiguremanager_instance):
        super(Project, self).__init__()
        # Has the project been saved, to Access this call .saved
        self.__saved = True

        # Last save locations
        self.last_project_location = None

        self.observeAll(True)

        self.project_file_ext = ".mtdproj"

<<<<<<< HEAD
        self.plot_gfm = globalfiguremanager_instance
=======
    def __get_saved(self):
        return self.__saved

    saved = property(__get_saved)
>>>>>>> aec959fd

    def save(self):
        """
        The function that is called if the save button is clicked on the mainwindow
        :return: None; if the user cancels
        """
        if self.last_project_location is None:
            return self.save_as()
        else:
            # Actually save
            workspaces_to_save = AnalysisDataService.getObjectNames()
            plots_to_save = self.plot_gfm.figs
            project_saver = ProjectSaver(self.project_file_ext)
            project_saver.save_project(directory=self.last_project_location, workspace_to_save=workspaces_to_save,
                                       interfaces_to_save=None, plots_to_save=plots_to_save)
            self.__saved = True

    def save_as(self):
        """
        The function that is called if the save as... button is clicked on the mainwindow
        :return: None; if the user cancels.
        """
        directory = self._get_directory_finder(accept_mode=QFileDialog.AcceptSave)

        # If none then the user cancelled
        if directory is None:
            return

        # todo: get a list of workspaces but to be implemented on GUI implementation
        self.last_project_location = directory
        workspaces_to_save = AnalysisDataService.getObjectNames()
        plots_to_save = self.plot_gfm.figs
        project_saver = ProjectSaver(self.project_file_ext)
        project_saver.save_project(directory=directory, workspace_to_save=workspaces_to_save, interfaces_to_save=None,
                                   plots_to_save=plots_to_save)
        self.__saved = True

    @staticmethod
    def _get_directory_finder(accept_mode):
        directory = None
        # Check if it exists
        first_pass = True
        while first_pass or (not os.path.exists(directory) and os.path.exists(directory + (os.path.basename(directory)
                                                                                           + ".mtdproj"))):
            first_pass = False
            directory = open_a_file_dialog(accept_mode=accept_mode, file_mode=QFileDialog.DirectoryOnly)
            if directory is None:
                # Cancel close dialogs
                return

        return directory

    def load(self):
        """
        The event that is called when open project is clicked on the main window
        :return: None; if the user cancelled.
        """
        directory = self._get_directory_finder(accept_mode=QFileDialog.AcceptOpen)

        # If none then the user cancelled
        if directory is None:
            return

        project_loader = ProjectLoader(self.project_file_ext)
        project_loader.load_project(directory)
        self.last_project_location = directory

    def offer_save(self, parent):
        """
        :param parent: QWidget; Parent of the QMessageBox that is popped up
        :return: Bool; Returns false if no save needed/save complete. Returns True if need to cancel closing. However
                        will return None if self.__saved is false
        """
        # If the current project is saved then return and don't do anything
        if self.__saved:
            return

        result = self._offer_save_message_box(parent)

        if result == QMessageBox.Yes:
            self.save()
        elif result == QMessageBox.Cancel:
            return True
        # if yes or no return false
        return False

    @staticmethod
    def _offer_save_message_box(parent):
        return QMessageBox.question(parent, 'Unsaved Project', "The project is currently unsaved would you like to "
                                    "save before closing?", QMessageBox.Yes | QMessageBox.No | QMessageBox.Cancel,
                                    QMessageBox.Yes)

    def modified_project(self):
        self.__saved = False

    def anyChangeHandle(self):
        """
        The method that will be triggered if any of the changes in the ADS have occurred, that are checked for using the
        AnalysisDataServiceObserver class' observeAll method
        """
        self.modified_project()<|MERGE_RESOLUTION|>--- conflicted
+++ resolved
@@ -30,14 +30,12 @@
 
         self.project_file_ext = ".mtdproj"
 
-<<<<<<< HEAD
         self.plot_gfm = globalfiguremanager_instance
-=======
+
     def __get_saved(self):
         return self.__saved
 
     saved = property(__get_saved)
->>>>>>> aec959fd
 
     def save(self):
         """
