--- conflicted
+++ resolved
@@ -93,20 +93,11 @@
   MOCK_METHOD1(runPythonAlgorithm, std::string(const std::string &));
 
   // Global options
-<<<<<<< HEAD
-  MOCK_CONST_METHOD0(getPreprocessingOptionsAsString, QString());
-  MOCK_CONST_METHOD0(getProcessingOptions, QString());
-  MOCK_CONST_METHOD0(getPostprocessingOptions, QString());
-
-  // Methods we don't care about
-  QString getTimeSlicingOptions() const override { return QString(); };
-=======
   MOCK_CONST_METHOD0(getPreprocessingOptions,
                      std::map<std::string, std::string>());
   MOCK_CONST_METHOD0(getProcessingOptions, std::string());
   MOCK_CONST_METHOD0(getPostprocessingOptions, std::string());
   MOCK_CONST_METHOD0(getTimeSlicingOptions, std::string());
->>>>>>> 689c6be6
 };
 
 class MockDataProcessorPresenter : public DataProcessorPresenter {
