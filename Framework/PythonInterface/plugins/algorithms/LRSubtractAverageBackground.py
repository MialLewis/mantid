--- conflicted
+++ resolved
@@ -61,20 +61,13 @@
 
         sum_peak = self.getProperty("SumPeak").value
 
-<<<<<<< HEAD
-=======
         # Number of pixels in each direction
->>>>>>> d8dbf1f8
         detector = self.getProperty("TypeOfDetector").value
         if detector == "LinearDetector":
             number_of_pixels_x = 1
             number_of_pixels_y = int(workspace.getNumberHistograms())
         else:
             # TODO: revisit this when we update the IDF
-<<<<<<< HEAD
-            number_of_pixels_x = int(workspace.getInstrument().getNumberParameter("number-of-x-pixels")[0])
-            number_of_pixels_y = int(workspace.getInstrument().getNumberParameter("number-of-y-pixels")[0])
-=======
             if workspace.getInstrument().hasParameter("number-of-x-pixels"):
                 number_of_pixels_x = int(workspace.getInstrument().getNumberParameter("number-of-x-pixels")[0])
             else:
@@ -83,7 +76,6 @@
                 number_of_pixels_y = int(workspace.getInstrument().getNumberParameter("number-of-y-pixels")[0])
             else:
                 raise RuntimeError("Instrument does not have parameter number-of-y-pixels")
->>>>>>> d8dbf1f8
 
         left_bck = None
         if peak_min > bck_min:
