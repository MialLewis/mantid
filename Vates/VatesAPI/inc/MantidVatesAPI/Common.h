#ifndef MANTID_VATES_COMMON_H_
#define MANTID_VATES_COMMON_H_
#include <string>
#include <vector>
#include <boost/shared_ptr.hpp>

class vtkFieldData;

namespace Mantid
{
namespace Geometry
{
//Forward dec
class IMDDimension;
}

namespace VATES
{
/// Vector of IMDDimension shared pointers.
typedef std::vector<boost::shared_ptr<Mantid::Geometry::IMDDimension> > DimensionVec;

/// IMDDimension as shared pointer.
typedef boost::shared_ptr<Mantid::Geometry::IMDDimension> Dimension_sptr;

/// IMDDimension as const shared pointer. Note that IMDDimension is pure virtual.
typedef boost::shared_ptr<const Mantid::Geometry::IMDDimension> Dimension_const_sptr;

std::string makeAxisTitle(const Mantid::Geometry::IMDDimension &dim);

/*
 * For legacy data sets we don't have unique latex labels, but they are rather
 * the same as the ascii string. There are several symbols we need to catch and
 * convert to latex. If you find other legacy symbols which need conversion,
 * then add them here.
 * @param input: the input string
 * @returns a converted string with the correct latex if possible, or
 * unconverted
 */
std::string convertAxesTitleToLatex(const std::string &toConvert);

<<<<<<< HEAD
void setAxisLabel(const std::string &metadataLabel,
                  const std::string &labelString, vtkFieldData *fieldData);
/// Function to check for special values.
bool isSpecial(double value);

=======
void setAxisLabel(std::string metadataLabel,
                  std::string labelString,
                  vtkFieldData *fieldData);
>>>>>>> 32366fc5
}

}

#endif<|MERGE_RESOLUTION|>--- conflicted
+++ resolved
@@ -38,17 +38,10 @@
  */
 std::string convertAxesTitleToLatex(const std::string &toConvert);
 
-<<<<<<< HEAD
 void setAxisLabel(const std::string &metadataLabel,
                   const std::string &labelString, vtkFieldData *fieldData);
-/// Function to check for special values.
-bool isSpecial(double value);
 
-=======
-void setAxisLabel(std::string metadataLabel,
-                  std::string labelString,
-                  vtkFieldData *fieldData);
->>>>>>> 32366fc5
+
 }
 
 }
