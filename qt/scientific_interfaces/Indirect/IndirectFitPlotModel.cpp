// Mantid Repository : https://github.com/mantidproject/mantid
//
// Copyright &copy; 2018 ISIS Rutherford Appleton Laboratory UKRI,
//   NScD Oak Ridge National Laboratory, European Spallation Source,
//   Institut Laue - Langevin & CSNS, Institute of High Energy Physics, CAS
// SPDX - License - Identifier: GPL - 3.0 +
#include "IndirectFitPlotModel.h"

#include <utility>

#include "ConvFitModel.h"
#include "MantidAPI/AlgorithmManager.h"
#include "MantidAPI/AnalysisDataService.h"
#include "MantidAPI/FunctionDomain1D.h"
#include "MantidAPI/MultiDomainFunction.h"
#include "MantidAPI/TextAxis.h"
#include "MantidAPI/WorkspaceFactory.h"
#include "MantidAPI/Workspace_fwd.h"

namespace {
using namespace Mantid::API;

// The name of the conjoined input and guess workspaces -- required for
// creating an external guess plot.
const std::string INPUT_AND_GUESS_NAME = "__QENSInputAndGuess";

IFunction_sptr firstFunctionWithParameter(IFunction_sptr function, const std::string &category,
                                          const std::string &parameterName);

IFunction_sptr firstFunctionWithParameter(const CompositeFunction_sptr &composite, const std::string &category,
                                          const std::string &parameterName) {
  for (auto i = 0u; i < composite->nFunctions(); ++i) {
    const auto value = firstFunctionWithParameter(composite->getFunction(i), category, parameterName);
    if (value)
      return value;
  }
  return nullptr;
}

IFunction_sptr firstFunctionWithParameter(IFunction_sptr function, const std::string &category,
                                          const std::string &parameterName) {
  if (function->category() == category && function->hasParameter(parameterName))
    return function;

  const auto composite = std::dynamic_pointer_cast<CompositeFunction>(function);
  if (composite)
    return firstFunctionWithParameter(composite, category, parameterName);
  return nullptr;
}

boost::optional<double> firstParameterValue(const IFunction_sptr &function, const std::string &category,
                                            const std::string &parameterName) {
  if (!function)
    return boost::none;

  const auto functionWithParameter = firstFunctionWithParameter(function, category, parameterName);
  if (functionWithParameter)
    return functionWithParameter->getParameter(parameterName);
  return boost::none;
}

boost::optional<double> findFirstPeakCentre(const IFunction_sptr &function) {
  return firstParameterValue(function, "Peak", "PeakCentre");
}

boost::optional<double> findFirstFWHM(const IFunction_sptr &function) {
  return firstParameterValue(function, "Peak", "FWHM");
}

boost::optional<double> findFirstBackgroundLevel(const IFunction_sptr &function) {
  return firstParameterValue(function, "Background", "A0");
<<<<<<< HEAD
=======
}

void setFunctionParameters(const IFunction_sptr &function, const std::string &category,
                           const std::string &parameterName, double value);

void setFunctionParameters(const CompositeFunction_sptr &composite, const std::string &category,
                           const std::string &parameterName, double value) {
  for (auto i = 0u; i < composite->nFunctions(); ++i)
    setFunctionParameters(composite->getFunction(i), category, parameterName, value);
}

void setFunctionParameters(const IFunction_sptr &function, const std::string &category,
                           const std::string &parameterName, double value) {
  if (function->category() == category && function->hasParameter(parameterName))
    function->setParameter(parameterName, value);

  auto composite = std::dynamic_pointer_cast<CompositeFunction>(function);
  if (composite)
    setFunctionParameters(composite, category, parameterName, value);
}

void setFunctionParameters(const MultiDomainFunction_sptr &function, const std::string &category,
                           const std::string &parameterName, double value) {
  for (size_t i = 0u; i < function->nFunctions(); ++i)
    setFunctionParameters(function->getFunction(i), category, parameterName, value);
}

void setFirstBackground(IFunction_sptr function, double value) {
  firstFunctionWithParameter(std::move(function), "Background", "A0")->setParameter("A0", value);
>>>>>>> 6d52baa6
}

MatrixWorkspace_sptr castToMatrixWorkspace(const Workspace_sptr &workspace) {
  return std::dynamic_pointer_cast<MatrixWorkspace>(workspace);
}
// Need to adjust the guess range so the first data point isn't thrown away
constexpr double RANGEADJUSTMENT = 1e-5;
inline void adjustRange(std::pair<double, double> &range) {
  range.first = (1 - RANGEADJUSTMENT) * range.first;
  range.second = (1 + RANGEADJUSTMENT) * range.second;
}
} // namespace

namespace MantidQt::CustomInterfaces::IDA {

using namespace Mantid::API;

IndirectFitPlotModel::IndirectFitPlotModel() : m_activeWorkspaceID{0}, m_activeWorkspaceIndex{0} {}

IndirectFitPlotModel::~IndirectFitPlotModel() { deleteExternalGuessWorkspace(); }

void IndirectFitPlotModel::setActiveIndex(WorkspaceID workspaceID) { m_activeWorkspaceID = workspaceID; }

void IndirectFitPlotModel::setActiveSpectrum(WorkspaceIndex spectrum) { m_activeWorkspaceIndex = spectrum; }

void IndirectFitPlotModel::setFitFunction(Mantid::API::MultiDomainFunction_sptr function) {
  m_activeFunction = std::move(function);
}

void IndirectFitPlotModel::setFittingData(std::vector<IndirectFitData> *fittingData) { m_fittingData = fittingData; }

void IndirectFitPlotModel::setFitOutput(IIndirectFitOutput *fitOutput) { m_fitOutput = fitOutput; }

void IndirectFitPlotModel::deleteExternalGuessWorkspace() {
  if (AnalysisDataService::Instance().doesExist(INPUT_AND_GUESS_NAME))
    deleteWorkspace(INPUT_AND_GUESS_NAME);
}

MatrixWorkspace_sptr IndirectFitPlotModel::getWorkspace() const {
  if (m_activeWorkspaceID < m_fittingData->size())
    return m_fittingData->at(m_activeWorkspaceID.value).workspace();
  return nullptr;
}

FunctionModelSpectra IndirectFitPlotModel::getSpectra(WorkspaceID workspaceID) const {
  if (workspaceID < m_fittingData->size())
    return m_fittingData->at(workspaceID.value).spectra();
  return FunctionModelSpectra("");
}

std::pair<double, double> IndirectFitPlotModel::getRange() const {
  if (m_activeWorkspaceID.value < m_fittingData->size() &&
      !m_fittingData->at(m_activeWorkspaceID.value).zeroSpectra()) {
    return m_fittingData->at(m_activeWorkspaceID.value).getRange(m_activeWorkspaceIndex);
  }
  return std::make_pair(0., 0.);
}

std::pair<double, double> IndirectFitPlotModel::getWorkspaceRange() const {
  const auto xValues = getWorkspace()->x(0);
  return {xValues.front(), xValues.back()};
}

std::pair<double, double> IndirectFitPlotModel::getResultRange() const {
  const auto xValues = getResultWorkspace()->x(0);
  return {xValues.front(), xValues.back()};
}

WorkspaceID IndirectFitPlotModel::getActiveWorkspaceID() const { return m_activeWorkspaceID; }

WorkspaceIndex IndirectFitPlotModel::getActiveWorkspaceIndex() const { return m_activeWorkspaceIndex; }

WorkspaceID IndirectFitPlotModel::numberOfWorkspaces() const { return WorkspaceID{m_fittingData->size()}; }

size_t IndirectFitPlotModel::numberOfSpectra(WorkspaceID workspaceID) const {
  if (workspaceID < m_fittingData->size())
    return m_fittingData->at(workspaceID.value).numberOfSpectra().value;
  else
    throw std::runtime_error("Cannot find the number of spectra for a workspace: the workspace "
                             "index provided is too large.");
}

FitDomainIndex IndirectFitPlotModel::getActiveDomainIndex() const {
  FitDomainIndex index{0};
  for (WorkspaceID iws{0}; iws < numberOfWorkspaces(); ++iws) {
    if (iws < m_activeWorkspaceID) {
      index += FitDomainIndex{numberOfSpectra(iws)};
    } else {
      auto const spectra = getSpectra(iws);
      try {
        index += spectra.indexOf(m_activeWorkspaceIndex);
      } catch (const std::runtime_error &) {
        if (m_activeWorkspaceIndex.value != 0)
          throw;
      }
      break;
    }
  }
  return index;
}

boost::optional<double> IndirectFitPlotModel::getFirstHWHM() const {
  auto fwhm = findFirstFWHM(m_activeFunction);
  if (fwhm) {
    return *fwhm / 2.0;
  }
  return boost::none;
}

boost::optional<double> IndirectFitPlotModel::getFirstPeakCentre() const {
  return findFirstPeakCentre(m_activeFunction);
}

boost::optional<double> IndirectFitPlotModel::getFirstBackgroundLevel() const {
  auto const spectra = getSpectra(m_activeWorkspaceID);
  if (spectra.empty())
    return boost::optional<double>();
  auto index = spectra.indexOf(m_activeWorkspaceIndex);
  if (!m_activeFunction || m_activeFunction->nFunctions() == 0)
    return boost::optional<double>();
  return findFirstBackgroundLevel(m_activeFunction->getFunction(index.value));
}

double IndirectFitPlotModel::calculateHWHMMaximum(double minimum) const {
  const auto peakCentre = getFirstPeakCentre().get_value_or(0.);
  return peakCentre + (peakCentre - minimum);
}

double IndirectFitPlotModel::calculateHWHMMinimum(double maximum) const {
  const auto peakCentre = getFirstPeakCentre().get_value_or(0.);
  return peakCentre - (maximum - peakCentre);
}

bool IndirectFitPlotModel::canCalculateGuess() const {
  if (!m_activeFunction)
    return false;

  const auto composite = std::dynamic_pointer_cast<CompositeFunction>(m_activeFunction);
  const auto isEmptyModel = composite && composite->nFunctions() == 0;
  return getWorkspace() && !isEmptyModel;
}

MatrixWorkspace_sptr IndirectFitPlotModel::getResultWorkspace() const {
  const auto location = getResultLocation(m_activeWorkspaceID, m_activeWorkspaceIndex);

  if (location) {
    const auto group = location->result.lock();
    if (group)
      return castToMatrixWorkspace(group->getItem(location->index.value));
  }
  return nullptr;
}

MatrixWorkspace_sptr IndirectFitPlotModel::getGuessWorkspace() const {
  const auto range = getGuessRange();
  return createGuessWorkspace(getWorkspace(), getSingleFunction(m_activeWorkspaceID, m_activeWorkspaceIndex),
                              range.first, range.second);
}

Mantid::API::IFunction_sptr IndirectFitPlotModel::getSingleFunction(WorkspaceID workspaceID,
                                                                    WorkspaceIndex spectrum) const {
  if (m_activeFunction->getNumberDomains() == 0) {
    throw std::runtime_error("Cannot set up a fit: is the function defined?");
  }
  return m_activeFunction->getFunction(getDomainIndex(workspaceID, spectrum).value);
}

FitDomainIndex IndirectFitPlotModel::getDomainIndex(WorkspaceID workspaceID, WorkspaceIndex spectrum) const {
  FitDomainIndex index{0};
  for (size_t iws = 0; iws < m_fittingData->size(); ++iws) {
    if (iws < workspaceID.value) {
      index += numberOfSpectra(iws);
    } else {
      auto const spectra = getSpectra(iws);
      try {
        index += spectra.indexOf(spectrum);
      } catch (const std::runtime_error &) {
        if (spectrum.value != 0)
          throw;
      }
      break;
    }
  }
  return index;
}

boost::optional<ResultLocationNew> IndirectFitPlotModel::getResultLocation(WorkspaceID workspaceID,
                                                                           WorkspaceIndex spectrum) const {
  auto fitDomainIndex = getDomainIndex(workspaceID, spectrum);
  if (!m_fitOutput->isEmpty() && numberOfWorkspaces() > workspaceID)
    return m_fitOutput->getResultLocation(fitDomainIndex);
  return boost::none;
}

MatrixWorkspace_sptr IndirectFitPlotModel::appendGuessToInput(const MatrixWorkspace_sptr &guessWorkspace) const {
  const auto range = getGuessRange();
  return createInputAndGuessWorkspace(getWorkspace(), guessWorkspace, static_cast<int>(m_activeWorkspaceIndex.value),
                                      range.first, range.second);
}

std::pair<double, double> IndirectFitPlotModel::getGuessRange() const {
  std::pair<double, double> range;
  if (getResultWorkspace())
    range = getResultRange();
  range = getRange();
  adjustRange(range);
  return range;
}

MatrixWorkspace_sptr IndirectFitPlotModel::createInputAndGuessWorkspace(const MatrixWorkspace_sptr &inputWS,
                                                                        const MatrixWorkspace_sptr &guessWorkspace,
                                                                        int spectrum, double startX,
                                                                        double endX) const {
  guessWorkspace->setInstrument(inputWS->getInstrument());
  guessWorkspace->replaceAxis(0, std::unique_ptr<Axis>(inputWS->getAxis(0)->clone(guessWorkspace.get())));
  guessWorkspace->setDistribution(inputWS->isDistribution());

  auto extracted = extractSpectra(inputWS, spectrum, spectrum, startX, endX);
  auto inputAndGuess = appendSpectra(extracted, guessWorkspace);
  AnalysisDataService::Instance().addOrReplace(INPUT_AND_GUESS_NAME, inputAndGuess);

  auto axis = std::make_unique<TextAxis>(2);
  axis->setLabel(0, "Sample");
  axis->setLabel(1, "Guess");
  inputAndGuess->replaceAxis(1, std::move(axis));
  return inputAndGuess;
}

MatrixWorkspace_sptr IndirectFitPlotModel::createGuessWorkspace(const MatrixWorkspace_sptr &inputWorkspace,
                                                                const IFunction_const_sptr &func, double startX,
                                                                double endX) const {
  IAlgorithm_sptr createWsAlg = AlgorithmManager::Instance().create("EvaluateFunction");
  createWsAlg->initialize();
  createWsAlg->setChild(true);
  createWsAlg->setLogging(false);
  createWsAlg->setProperty("Function", func->asString());
  createWsAlg->setProperty("InputWorkspace", inputWorkspace);
  createWsAlg->setProperty("OutputWorkspace", "__QENSGuess");
  createWsAlg->setProperty("StartX", startX);
  createWsAlg->setProperty("EndX", endX);
  createWsAlg->execute();
  Workspace_sptr outputWorkspace = createWsAlg->getProperty("OutputWorkspace");
  return extractSpectra(std::dynamic_pointer_cast<Mantid::API::MatrixWorkspace>(outputWorkspace), 1, 1, startX, endX);
}

std::vector<double> IndirectFitPlotModel::computeOutput(const IFunction_const_sptr &func,
                                                        const std::vector<double> &dataX) const {
  if (dataX.empty())
    return std::vector<double>();

  FunctionDomain1DVector domain(dataX);
  FunctionValues outputData(domain);
  func->function(domain, outputData);

  std::vector<double> dataY(dataX.size());
  for (auto i = 0u; i < dataX.size(); ++i)
    dataY[i] = outputData.getCalculated(i);
  return dataY;
}

IAlgorithm_sptr IndirectFitPlotModel::createWorkspaceAlgorithm(std::size_t numberOfSpectra,
                                                               const std::vector<double> &dataX,
                                                               const std::vector<double> &dataY) const {
  IAlgorithm_sptr createWsAlg = AlgorithmManager::Instance().create("CreateWorkspace");
  createWsAlg->initialize();
  createWsAlg->setChild(true);
  createWsAlg->setLogging(false);
  createWsAlg->setProperty("OutputWorkspace", "__QENSGuess");
  createWsAlg->setProperty("NSpec", boost::numeric_cast<int>(numberOfSpectra));
  createWsAlg->setProperty("DataX", dataX);
  createWsAlg->setProperty("DataY", dataY);
  return createWsAlg;
}

MatrixWorkspace_sptr IndirectFitPlotModel::extractSpectra(const MatrixWorkspace_sptr &inputWS, int startIndex,
                                                          int endIndex, double startX, double endX) const {
  auto extractSpectraAlg = AlgorithmManager::Instance().create("ExtractSpectra");
  extractSpectraAlg->initialize();
  extractSpectraAlg->setChild(true);
  extractSpectraAlg->setLogging(false);
  extractSpectraAlg->setProperty("InputWorkspace", inputWS);
  extractSpectraAlg->setProperty("StartWorkspaceIndex", startIndex);
  extractSpectraAlg->setProperty("XMin", startX);
  extractSpectraAlg->setProperty("XMax", endX);
  extractSpectraAlg->setProperty("EndWorkspaceIndex", endIndex);
  extractSpectraAlg->setProperty("OutputWorkspace", "__extracted");
  extractSpectraAlg->execute();
  return extractSpectraAlg->getProperty("OutputWorkspace");
}

MatrixWorkspace_sptr IndirectFitPlotModel::appendSpectra(const MatrixWorkspace_sptr &inputWS,
                                                         const MatrixWorkspace_sptr &spectraWS) const {
  auto appendSpectraAlg = AlgorithmManager::Instance().create("AppendSpectra");
  appendSpectraAlg->initialize();
  appendSpectraAlg->setChild(true);
  appendSpectraAlg->setLogging(false);
  appendSpectraAlg->setProperty("InputWorkspace1", inputWS);
  appendSpectraAlg->setProperty("InputWorkspace2", spectraWS);
  appendSpectraAlg->setProperty("OutputWorkspace", "__appended");
  appendSpectraAlg->execute();
  return appendSpectraAlg->getProperty("OutputWorkspace");
}

MatrixWorkspace_sptr IndirectFitPlotModel::cropWorkspace(const MatrixWorkspace_sptr &inputWS, double startX,
                                                         double endX, int startIndex, int endIndex) const {
  const auto cropAlg = AlgorithmManager::Instance().create("CropWorkspace");
  cropAlg->initialize();
  cropAlg->setChild(true);
  cropAlg->setLogging(false);
  cropAlg->setProperty("InputWorkspace", inputWS);
  cropAlg->setProperty("XMin", startX);
  cropAlg->setProperty("XMax", endX);
  cropAlg->setProperty("StartWorkspaceIndex", startIndex);
  cropAlg->setProperty("EndWorkspaceIndex", endIndex);
  cropAlg->setProperty("OutputWorkspace", "__cropped");
  cropAlg->execute();
  return cropAlg->getProperty("OutputWorkspace");
}

void IndirectFitPlotModel::deleteWorkspace(const std::string &name) const {
  auto deleteWorkspaceAlg = AlgorithmManager::Instance().create("DeleteWorkspace");
  deleteWorkspaceAlg->initialize();
  deleteWorkspaceAlg->setChild(true);
  deleteWorkspaceAlg->setLogging(false);
  deleteWorkspaceAlg->setProperty("Workspace", name);
  deleteWorkspaceAlg->execute();
}

} // namespace MantidQt::CustomInterfaces::IDA<|MERGE_RESOLUTION|>--- conflicted
+++ resolved
@@ -69,38 +69,6 @@
 
 boost::optional<double> findFirstBackgroundLevel(const IFunction_sptr &function) {
   return firstParameterValue(function, "Background", "A0");
-<<<<<<< HEAD
-=======
-}
-
-void setFunctionParameters(const IFunction_sptr &function, const std::string &category,
-                           const std::string &parameterName, double value);
-
-void setFunctionParameters(const CompositeFunction_sptr &composite, const std::string &category,
-                           const std::string &parameterName, double value) {
-  for (auto i = 0u; i < composite->nFunctions(); ++i)
-    setFunctionParameters(composite->getFunction(i), category, parameterName, value);
-}
-
-void setFunctionParameters(const IFunction_sptr &function, const std::string &category,
-                           const std::string &parameterName, double value) {
-  if (function->category() == category && function->hasParameter(parameterName))
-    function->setParameter(parameterName, value);
-
-  auto composite = std::dynamic_pointer_cast<CompositeFunction>(function);
-  if (composite)
-    setFunctionParameters(composite, category, parameterName, value);
-}
-
-void setFunctionParameters(const MultiDomainFunction_sptr &function, const std::string &category,
-                           const std::string &parameterName, double value) {
-  for (size_t i = 0u; i < function->nFunctions(); ++i)
-    setFunctionParameters(function->getFunction(i), category, parameterName, value);
-}
-
-void setFirstBackground(IFunction_sptr function, double value) {
-  firstFunctionWithParameter(std::move(function), "Background", "A0")->setParameter("A0", value);
->>>>>>> 6d52baa6
 }
 
 MatrixWorkspace_sptr castToMatrixWorkspace(const Workspace_sptr &workspace) {
@@ -303,9 +271,11 @@
 
 std::pair<double, double> IndirectFitPlotModel::getGuessRange() const {
   std::pair<double, double> range;
-  if (getResultWorkspace())
+  if (getResultWorkspace()) {
     range = getResultRange();
-  range = getRange();
+  } else {
+    range = getRange();
+  }
   adjustRange(range);
   return range;
 }
