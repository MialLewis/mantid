--- conflicted
+++ resolved
@@ -70,11 +70,6 @@
 	src/SANSPlotSpecial.cpp
 	src/SANSRunWindow.cpp
 	src/StepScan.cpp
-<<<<<<< HEAD
-	src/Stretch.cpp
-	src/TomoReconstruction.cpp
-=======
->>>>>>> 8a297a16
 	src/UserInputValidator.cpp
 	src/background.cpp
 	src/deltaECalc.cpp
@@ -164,11 +159,6 @@
 	inc/MantidQtCustomInterfaces/SANSPlotSpecial.h
 	inc/MantidQtCustomInterfaces/SANSRunWindow.h
 	inc/MantidQtCustomInterfaces/StepScan.h
-<<<<<<< HEAD
-	inc/MantidQtCustomInterfaces/Stretch.h
-	inc/MantidQtCustomInterfaces/TomoReconstruction.h
-=======
->>>>>>> 8a297a16
 	inc/MantidQtCustomInterfaces/Updateable.h
 	inc/MantidQtCustomInterfaces/UserInputValidator.h
 	inc/MantidQtCustomInterfaces/deltaECalc.h
@@ -241,11 +231,6 @@
                 inc/MantidQtCustomInterfaces/SANSRunWindow.h
                 inc/MantidQtCustomInterfaces/SANSEventSlicing.h              
                 inc/MantidQtCustomInterfaces/SANSDiagnostics.h
-<<<<<<< HEAD
-                inc/MantidQtCustomInterfaces/Stretch.h
-				inc/MantidQtCustomInterfaces/TomoReconstruction.h
-=======
->>>>>>> 8a297a16
                 inc/MantidQtCustomInterfaces/MantidEV.h
                 inc/MantidQtCustomInterfaces/StepScan.h
 )
@@ -295,11 +280,6 @@
                inc/MantidQtCustomInterfaces/SANSPlotSpecial.ui
                inc/MantidQtCustomInterfaces/SANSRunWindow.ui  
                inc/MantidQtCustomInterfaces/SANSEventSlicing.ui
-<<<<<<< HEAD
-               inc/MantidQtCustomInterfaces/Stretch.ui
-			   inc/MantidQtCustomInterfaces/TomoReconstruction.ui
-=======
->>>>>>> 8a297a16
                inc/MantidQtCustomInterfaces/MantidEV.ui
                inc/MantidQtCustomInterfaces/StepScan.ui
 			   inc/MantidQtCustomInterfaces/EditLocalParameterDialog.ui
