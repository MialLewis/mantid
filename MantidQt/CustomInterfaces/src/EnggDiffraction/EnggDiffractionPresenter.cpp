--- conflicted
+++ resolved
@@ -1504,20 +1504,12 @@
     m_calibFinishedOK = false;
     doCalib(cs, vanNo, ceriaNo, outFilename, specNos);
     m_calibFinishedOK = true;
-<<<<<<< HEAD
   } catch (std::runtime_error &rexc) {
     g_log.error()
         << "The calibration calculations failed. One of the "
            "algorithms did not execute correctly. See log messages for "
            "further details. Error: " +
                std::string(rexc.what()) << std::endl;
-=======
-  } catch (std::runtime_error &) {
-    g_log.error() << "The calibration calculations failed. One of the "
-                     "algorithms did not execute correctly. See log messages "
-                     "for details. "
-                  << std::endl;
->>>>>>> 5031d12d
   } catch (std::invalid_argument &) {
     g_log.error()
         << "The calibration calculations failed. Some input properties "
