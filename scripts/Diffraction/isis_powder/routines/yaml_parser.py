from __future__ import (absolute_import, division, print_function)

import os
import yaml
from isis_powder.routines import common as common
from isis_powder.routines import yaml_sanity


def get_run_dictionary(run_number_string, file_path):
    if isinstance(run_number_string, str):
        run_number_list = common.generate_run_numbers(run_number_string=run_number_string)
        run_number_string = run_number_list[0]

    config_file = open_yaml_file_as_dictionary(file_path)
    yaml_sanity.calibration_file_sanity_check(config_file, file_path)
    run_key = _find_dictionary_key(dict_to_search=config_file, run_number=run_number_string)

    if not run_key:
        raise ValueError("Run number " + str(run_number_string) + " not recognised in calibration mapping")

    return config_file[run_key]


def is_run_range_key_unbounded(key):
    split_key = str(key).split('-')
    return True if split_key[-1] == '' else False


def open_yaml_file_as_dictionary(file_path):
    if not file_path:
        return None
    elif not os.path.isfile(file_path):
        raise ValueError("Config file not found at path of:\n" + str(file_path) + '\n ')

    read_config = None

    with open(file_path, 'r') as input_stream:
        try:
            read_config = yaml.load(input_stream)
        except yaml.YAMLError as exception:
            print(exception)
            raise RuntimeError("Failed to parse YAML file: " + str(file_path))

    return read_config


def _find_dictionary_key(dict_to_search, run_number):
    for key in dict_to_search:
        if is_run_range_key_unbounded(key):  # Have an unbounded run don't generate numbers
            split_key = str(key).split('-')
            lower_key_bound = int(split_key[-2])
            if run_number >= lower_key_bound:
                return key
        else:
            try:
                generated_runs = common.generate_run_numbers(run_number_string=key)
            except RuntimeError:
                raise ValueError("Could not parse '" + str(key) + "'\n"
<<<<<<< HEAD
                                 "This should be a range of runs in the mapping file."
                                 " Please check your indentation if the syntax looks correct.")
=======
                                 "This should be a range of runs in this cycle in the mapping file."
                                 " Please check your indentation if this should be within a cycle.")
>>>>>>> d3c062ad
            if run_number in generated_runs:
                return key

    return None<|MERGE_RESOLUTION|>--- conflicted
+++ resolved
@@ -56,13 +56,9 @@
                 generated_runs = common.generate_run_numbers(run_number_string=key)
             except RuntimeError:
                 raise ValueError("Could not parse '" + str(key) + "'\n"
-<<<<<<< HEAD
                                  "This should be a range of runs in the mapping file."
                                  " Please check your indentation if the syntax looks correct.")
-=======
-                                 "This should be a range of runs in this cycle in the mapping file."
-                                 " Please check your indentation if this should be within a cycle.")
->>>>>>> d3c062ad
+
             if run_number in generated_runs:
                 return key
 
