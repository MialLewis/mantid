#pylint: disable=C0302,C0103,R0902,R0904,R0913,W0212,W0621,R0912,R0921,R0914,W0403
################################################################################
#
# Controlling class
#
# == Data download and storage ==
# - Local data storage (local-mode)
# - Download from internet to cache (download-mode)
#
################################################################################
import csv
import math
import random

from fourcircle_utility import *
from peakprocesshelper import PeakProcessHelper
import fputility

import mantid
import mantid.simpleapi as api
from mantid.api import AnalysisDataService
from mantid.kernel import V3D

DebugMode = True

DET_X_SIZE = 256
DET_Y_SIZE = 256

MAX_SCAN_NUMBER = 100000


class CWSCDReductionControl(object):
    """ Controlling class for reactor-based single crystal diffraction reduction
    """
    def __init__(self, instrument_name=None):
        """ init
        """
        if isinstance(instrument_name, str):
            self._instrumentName = instrument_name
        elif instrument_name is None:
            self._instrumentName = ''
        else:
            raise RuntimeError('Instrument name %s of type %s is not allowed.' % (str(instrument_name),
                                                                                  str(type(instrument_name))))

        # Experiment number, data storage
        # No Use/Confusing: self._expNumber = 0

        self._dataDir = None
        self._workDir = '/tmp'

        self._myServerURL = ''

        # Some set up
        self._expNumber = None

        # Container for MDEventWorkspace for each Pt.
        self._myPtMDDict = dict()
        # Container for loaded workspaces
        self._mySpiceTableDict = {}
        # Container for loaded raw pt workspace
        self._myRawDataWSDict = dict()
        # Container for PeakWorkspaces for calculating UB matrix
        # self._myUBPeakWSDict = dict()
        # Container for UB  matrix
        self._myUBMatrixDict = dict()

        # Peak Info
        self._myPeakInfoDict = dict()
        # Last UB matrix calculated
        self._myLastPeakUB = None
        # Flag for data storage
        self._cacheDataOnly = False

        # Dictionary to store survey information
        self._scanSummaryList = list()

        # Tuple to hold the result of refining UB
        self._refinedUBTup = None

        # Record for merged scans
        self._mergedWSManager = list()

        # Region of interest: key = (experiment, scan), value = 2-tuple of 2-tuple: ( (lx, ly), (ux, uy))
        self._roiDict = dict()

        # About K-shift for output of integrated peak
        self._kVectorIndex = 1
        self._kShiftDict = dict()

        # A dictionary to manage all loaded and processed MDEventWorkspaces
        # self._expDataDict = {}

        #register startup
        mantid.UsageService.registerFeatureUsage("Interface","4-Circle Reduction",False)

        return

    def _add_merged_ws(self, exp_number, scan_number, pt_number_list):
        """ Record a merged workspace to
        Requirements: experiment number, scan number and pt numbers are valid
        :param exp_number:
        :param scan_number:
        :param pt_number_list:
        :return:
        """
        assert isinstance(exp_number, int) and isinstance(scan_number, int)
        assert isinstance(pt_number_list, list) and len(pt_number_list) > 0

        if (exp_number, scan_number, pt_number_list) in self._mergedWSManager:
            return 'Exp %d Scan %d Pt %s has already been merged and recorded.' % (exp_number,
                                                                                   scan_number,
                                                                                   str(pt_number_list))

        self._mergedWSManager.append((exp_number, scan_number, pt_number_list))
        self._mergedWSManager.sort()

        return

<<<<<<< HEAD
    def _add_merged_ws(self, exp_number, scan_number, pt_number_list):
        """ Record a merged workspace to
        Requirements: experiment number, scan number and pt numbers are valid
        :param exp_number:
        :param scan_number:
        :param pt_number_list:
        :return:
        """
        assert isinstance(exp_number, int) and isinstance(scan_number, int)
        assert isinstance(pt_number_list, list) and len(pt_number_list) > 0

        if (exp_number, scan_number, pt_number_list) in self._mergedWSManager:
            return 'Exp %d Scan %d Pt %s has already been merged and recorded.' % (exp_number,
                                                                                   scan_number,
                                                                                   str(pt_number_list))

        self._mergedWSManager.append((exp_number, scan_number, pt_number_list))
        self._mergedWSManager.sort()

        return

=======
>>>>>>> af658ada
    def add_k_shift_vector(self, k_x, k_y, k_z):
        """
        Add a k-shift vector
        :param k_x:
        :param k_y:
        :param k_z:
        :return: k_index of the (k_x, k_y, k_z)
        """
        # check
        assert isinstance(k_x, float)
        assert isinstance(k_y, float)
        assert isinstance(k_z, float)

        k_shift_vector = (k_x, k_y, k_z)
        self._kShiftDict[self._kVectorIndex] = [k_shift_vector, []]

        # make progress
        return_k_index = self._kVectorIndex
        self._kVectorIndex += 1

        return return_k_index

    @staticmethod
    def apply_mask(exp_number, scan_number, pt_number):
        """
        Apply mask on a Pt./run.
        Requirements:
        1. exp number, scan number, and pt number are integers
        2. mask workspace for this can must exist!
        Guarantees:
            the detector-xml data file is loaded to workspace2D with detectors being masked
        :param exp_number:
        :param scan_number:
        :param pt_number:
        :return:
        """
        # check
        assert isinstance(exp_number, int)
        assert isinstance(scan_number, int)
        assert isinstance(pt_number, int)

        # get workspaces' names
        raw_pt_ws_name = get_raw_data_workspace_name(exp_number, scan_number, pt_number)
        mask_ws_name = get_mask_ws_name(exp_number, scan_number)

        # check workspace existing
        if AnalysisDataService.doesExist(raw_pt_ws_name) is False:
            raise RuntimeError('Raw data workspace for exp %d scan %d pt %d does not exist.' % (
                exp_number, scan_number, pt_number
            ))

        # mask detectors
        api.MaskDetectors(Workspace=raw_pt_ws_name, MaskedWorkspace=mask_ws_name)

        return

    @staticmethod
    def apply_lorentz_correction(peak_intensity, q, wavelength, step_omega):
        """ Apply lorentz correction to intensity """
        # calculate theta
        sin_theta = q * wavelength/(4*math.pi)
        theta = math.asin(sin_theta)
        corrected_intensity = peak_intensity * math.sin(2*theta) * step_omega
        print '[DB] Lorentz correction: I * sin(2*theta) * delta(omega) = %.5f * sin(2*%.5f) * %.5f =' \
              ' %.5f; q = %.5f.' % (peak_intensity, theta*180/math.pi, step_omega, corrected_intensity, q)

        return corrected_intensity

    def calculate_peak_center(self, exp_number, scan_number, pt_numbers=None):
        """
        Calculate center of peak by weighting the peak centers of multiple Pt (slice from 3D peak)
        :param exp_number:
        :param scan_number:
        :param pt_numbers:
        :return: 2-tuple: boolean, peak center (3-tuple of float)
        """
        # Check & set pt. numbers
        assert isinstance(exp_number, int), 'Experiment number %s must be an integer but not %s.' \
                                            '' % (str(exp_number), str(type(exp_number)))
        assert isinstance(scan_number, int), 'Scan number %s must be an integer but not %s.' \
                                             '' % (str(scan_number), str(type(scan_number)))
        if pt_numbers is None:
            status, pt_number_list = self.get_pt_numbers(exp_number, scan_number)
            assert status
        else:
            pt_number_list = pt_numbers
        assert isinstance(pt_number_list, list) and len(pt_number_list) > 0

        # Check whether the MDEventWorkspace used to find peaks exists
        if self.has_merged_data(exp_number, scan_number, pt_number_list):
            pass
        else:
<<<<<<< HEAD
            raise RuntimeError('Data must be merged before')
=======
            return False, 'Exp %d Scan %d: data must be merged already.' % (exp_number, scan_number)
>>>>>>> af658ada

        # Find peak in Q-space
        merged_ws_name = get_merged_md_name(self._instrumentName, exp_number, scan_number, pt_number_list)
        peak_ws_name = get_peak_ws_name(exp_number, scan_number, pt_number_list)
        api.FindPeaksMD(InputWorkspace=merged_ws_name,
                        MaxPeaks=10,
                        PeakDistanceThreshold=5.,
                        DensityThresholdFactor=0.1,
                        OutputWorkspace=peak_ws_name)
        assert AnalysisDataService.doesExist(peak_ws_name)

        # calculate the peaks with weight
        helper = PeakProcessHelper(exp_number, scan_number, peak_ws_name)
        helper.calculate_peak_center()
        peak_center = helper.get_peak_centre()
        # set the merged peak information to data structure
        self._myPeakInfoDict[(exp_number, scan_number)] = helper

        return True, peak_center

    def calculate_ub_matrix(self, peak_info_list, a, b, c, alpha, beta, gamma):
        """
        Calculate UB matrix
        Requirements: two or more than 2 peaks (PeakInfo) are specified
        Set Miller index from raw data in Workspace2D.
        :param peak_info_list:
        :param a:
        :param b:
        :param c:
        :param alpha:
        :param beta:
        :param gamma:
        :return:
        """
        # Check
        assert isinstance(peak_info_list, list)
        num_peak_info = len(peak_info_list)
        if num_peak_info < 2:
            return False, 'Too few peaks are input to calculate UB matrix.  Must be >= 2.'
        for peak_info in peak_info_list:
            if isinstance(peak_info, PeakProcessHelper) is False:
                raise NotImplementedError('Input PeakList is of type %s.' % str(type(peak_info_list[0])))
            assert isinstance(peak_info, PeakProcessHelper)

        # Construct a new peak workspace by combining all single peak
        ub_peak_ws_name = 'Temp_UB_Peak'
        zero_hkl = False
        hkl_to_int = True
        self._build_peaks_workspace(peak_info_list, ub_peak_ws_name, zero_hkl, hkl_to_int)

        # Calculate UB matrix
        try:
            api.CalculateUMatrix(PeaksWorkspace=ub_peak_ws_name,
                                 a=a, b=b, c=c, alpha=alpha, beta=beta, gamma=gamma)
        except ValueError as val_err:
            return False, str(val_err)

        ub_peak_ws = AnalysisDataService.retrieve(ub_peak_ws_name)
        ub_matrix = ub_peak_ws.sample().getOrientedLattice().getUB()

        self._myLastPeakUB = ub_peak_ws

        return True, ub_matrix

    def does_raw_loaded(self, exp_no, scan_no, pt_no):
        """
        Check whether the raw Workspace2D for a Pt. exists
        :param exp_no:
        :param scan_no:
        :param pt_no:
        :return:
        """
        return (exp_no, scan_no, pt_no) in self._myRawDataWSDict

    def does_spice_loaded(self, exp_no, scan_no):
        """ Check whether a SPICE file has been loaded
        :param exp_no:
        :param scan_no:
        :return:
        """
        return (exp_no, scan_no) in self._mySpiceTableDict

    def download_spice_file(self, exp_number, scan_number, over_write):
        """
        Download a scan/pt data from internet
        :param exp_number: experiment number
        :param scan_number:
        :param over_write:
        :return:
        """
        # Check
        if exp_number is None:
            exp_number = self._expNumber
        assert isinstance(exp_number, int)
        assert isinstance(scan_number, int)

        # Generate the URL for SPICE data file
        file_url = get_spice_file_url(self._myServerURL, self._instrumentName, exp_number, scan_number)

        file_name = get_spice_file_name(self._instrumentName, exp_number, scan_number)
        file_name = os.path.join(self._dataDir, file_name)
        if os.path.exists(file_name) is True and over_write is False:
            return True, file_name

        # Download
        try:
            api.DownloadFile(Address=file_url, Filename=file_name)
        except RuntimeError as run_err:
            return False, str(run_err)

        # Check file exist?
        if os.path.exists(file_name) is False:
            return False, "Unable to locate downloaded file %s." % file_name

        return True, file_name

    def download_spice_xml_file(self, scan_no, pt_no, exp_no=None, overwrite=False):
        """ Download a SPICE XML file for one measurement in a scan
        :param scan_no:
        :param pt_no:
        :param exp_no:
        :param overwrite:
        :return: tuple (boolean, local file name/error message)
        """
        # Experiment number
        if exp_no is None:
            exp_no = self._expNumber

        # Form the target file name and path
        det_xml_file_name = get_det_xml_file_name(self._instrumentName, exp_no, scan_no, pt_no)
        local_xml_file_name = os.path.join(self._dataDir, det_xml_file_name)
        if os.path.exists(local_xml_file_name) is True and overwrite is False:
            return True, local_xml_file_name

        # Generate the URL for XML file
        det_file_url = get_det_xml_file_url(self._myServerURL, self._instrumentName, exp_no, scan_no, pt_no)

        # Download
        try:
            api.DownloadFile(Address=det_file_url,
                             Filename=local_xml_file_name)
        except RuntimeError as run_err:
            return False, 'Unable to download Detector XML file %s from %s ' \
                          'due to %s.' % (local_xml_file_name, det_file_url, str(run_err))

        # Check file exist?
        if os.path.exists(local_xml_file_name) is False:
            return False, "Unable to locate downloaded file %s." % local_xml_file_name

        return True, local_xml_file_name

    def download_data_set(self, scan_list, overwrite=False):
        """
        Download data set including (1) spice file for a scan and (2) XML files for measurements
        :param scan_list:
        :return:
        """
        # Check
        if self._expNumber is None:
            raise RuntimeError('Experiment number is not set up for controller.')

        error_message = ''

        for scan_no in scan_list:
            # Download single spice file for a run
            status, ret_obj = self.download_spice_file(exp_number=self._expNumber,
                                                       scan_number=scan_no,
                                                       over_write=overwrite)

            # Reject if SPICE file cannot download
            if status is False:
                error_message += '%s\n' % ret_obj
                continue

            # Load SPICE file to Mantid
            spice_file_name = ret_obj
            status, ret_obj = self.load_spice_scan_file(self._expNumber, scan_no, spice_file_name)
            if status is False:
                error_message = ret_obj
                return False, error_message
            else:
                spice_table = self._mySpiceTableDict[(self._expNumber, scan_no)]
                assert spice_table
            pt_no_list = self._get_pt_list_from_spice_table(spice_table)

            # Download all single-measurement file
            for pt_no in pt_no_list:
                status, ret_obj = self.download_spice_xml_file(scan_no, pt_no, overwrite=overwrite)
                if status is False:
                    error_message += '%s\n' % ret_obj
            # END-FOR
        # END-FOR (scan_no)

        return True, error_message

    def check_generate_mask_workspace(self, exp_number, scan_number, mask_tag):
        """
        Check whether a workspace does exist.
        If it does not, then generate one according to the tag
        :param exp_number:
        :param scan_number:
        :param mask_tag:
        :return:
        """
        # Check
        assert isinstance(exp_number, int)
        assert isinstance(scan_number, int)
        assert isinstance(mask_tag, str)

        mask_ws_name = mask_tag

        if AnalysisDataService.doesExist(mask_ws_name) is False:
            # if the workspace does not exist, create a new mask workspace
            assert mask_tag in self._roiDict, 'Mask tag |%s| does not exist in ROI dictionary!' % mask_tag
            region_of_interest = self._roiDict[mask_tag]
            ll = region_of_interest[0]
            ur = region_of_interest[1]
            self.generate_mask_workspace(exp_number, scan_number, ll, ur, mask_ws_name)

        return

    def does_file_exist(self, exp_number, scan_number, pt_number=None):
        """
        Check whether data file for a scan or pt number exists on the
        :param exp_number: experiment number or None (default to current experiment number)
        :param scan_number:
        :param pt_number: if None, check SPICE file; otherwise, detector xml file
        :return:
        """
        # check inputs
        assert isinstance(exp_number, int) or pt_number is None
        assert isinstance(scan_number, int)
        assert isinstance(pt_number, int) or pt_number is None

        # deal with default experiment number
        if exp_number is None:
            exp_number = self._expNumber

        # 2 cases
        if pt_number is None:
            # no pt number, then check SPICE file
            spice_file_name = get_spice_file_name(self._instrumentName, exp_number, scan_number)
            file_name = os.path.join(self._dataDir, spice_file_name)
        else:
            # pt number given, then check
            xml_file_name = get_det_xml_file_name(self._instrumentName, exp_number, scan_number,
                                                  pt_number)
            file_name = os.path.join(self._dataDir, xml_file_name)
        # END-IF

        return os.path.exists(file_name)

    @staticmethod
    def estimate_background(pt_intensity_dict, bg_pt_list):
        """
        Estimate background value by average the integrated counts of some Pt.
        :param pt_intensity_dict:
        :param bg_pt_list: list of Pt. that are used to calculate background
        :return:
        """
        # Check
        assert isinstance(pt_intensity_dict, dict)
        assert isinstance(bg_pt_list, list) and len(bg_pt_list) > 0

        # Sum over all Pt.
        bg_sum = 0.
        for bg_pt in bg_pt_list:
            assert bg_pt in pt_intensity_dict, 'Pt. %d is not calculated.' % bg_pt
            bg_sum += pt_intensity_dict[bg_pt]
<<<<<<< HEAD

        avg_bg = float(bg_sum) / len(bg_pt_list)

        return avg_bg

    def get_ub_matrix(self, exp_number):
        """ Get UB matrix assigned to an experiment
        :param exp_number:
        :return:
        """
        # check
        assert isinstance(exp_number, int), 'Experiment number must be an integer but not %s.' % str(type(exp_number))
        assert exp_number in self._myUBMatrixDict, 'Experiment number %d has no UB matrix set up. Here ' \
                                                   'are list of experiments that have UB matrix set up: ' \
                                                   '%s.' % (exp_number, str(self._myUBMatrixDict.keys()))

        return self._myUBMatrixDict[exp_number]

    @staticmethod
    def get_wave_length(exp_number, scan_number_list):
        """
        Get the wavelength.
        Exception: RuntimeError if there are more than 1 wavelength found with all given scan numbers
        :param scan_number_list:
        :return:
        """
        # get the SPICE workspace
        wave_length_set = set()

        # go through all the SPICE table workspace
        for scan_number in scan_number_list:
            spice_table_name = get_spice_table_name(exp_number, scan_number)
            curr_wl = get_wave_length(spice_table_name)
            wave_length_set.add(curr_wl)
        # END-FOR

        if len(wave_length_set) > 1:
            raise RuntimeError('There are more than 1 (%s) wave length found in scans.' % str(wave_length_set))

        return wave_length_set.pop()

    @staticmethod
    def get_motor_step(exp_number, scan_number):
        """ For omega/phi scan, get the average step of the motor
        :param exp_number:
        :param scan_number:
        :return:
        """
        # check
        assert isinstance(exp_number, int)
        assert isinstance(scan_number, int)

        # get SPICE table
        spice_table_name = get_spice_table_name(exp_number, scan_number)
        spice_table = AnalysisDataService.retrieve(spice_table_name)

=======

        avg_bg = float(bg_sum) / len(bg_pt_list)

        return avg_bg

    def get_ub_matrix(self, exp_number):
        """ Get UB matrix assigned to an experiment
        :param exp_number:
        :return:
        """
        # check
        assert isinstance(exp_number, int), 'Experiment number must be an integer but not %s.' % str(type(exp_number))
        assert exp_number in self._myUBMatrixDict, 'Experiment number %d has no UB matrix set up. Here ' \
                                                   'are list of experiments that have UB matrix set up: ' \
                                                   '%s.' % (exp_number, str(self._myUBMatrixDict.keys()))

        return self._myUBMatrixDict[exp_number]

    @staticmethod
    def get_wave_length(exp_number, scan_number_list):
        """
        Get the wavelength.
        Exception: RuntimeError if there are more than 1 wavelength found with all given scan numbers
        :param scan_number_list:
        :return:
        """
        # get the SPICE workspace
        wave_length_set = set()

        # go through all the SPICE table workspace
        for scan_number in scan_number_list:
            spice_table_name = get_spice_table_name(exp_number, scan_number)
            curr_wl = get_wave_length(spice_table_name)
            wave_length_set.add(curr_wl)
        # END-FOR

        if len(wave_length_set) > 1:
            raise RuntimeError('There are more than 1 (%s) wave length found in scans.' % str(wave_length_set))

        return wave_length_set.pop()

    @staticmethod
    def get_motor_step(exp_number, scan_number):
        """ For omega/phi scan, get the average step of the motor
        :param exp_number:
        :param scan_number:
        :return:
        """
        # check
        assert isinstance(exp_number, int)
        assert isinstance(scan_number, int)

        # get SPICE table
        spice_table_name = get_spice_table_name(exp_number, scan_number)
        spice_table = AnalysisDataService.retrieve(spice_table_name)

>>>>>>> af658ada
        # get the motors values
        omega_vec = get_log_data(spice_table, 'omega')
        omega_dev, omega_step, omega_step_dev = get_step_motor_parameters(omega_vec)
        omega_tup = omega_dev, ('omega', omega_step, omega_step_dev)

        chi_vec = get_log_data(spice_table, 'chi')
        chi_dev, chi_step, chi_step_dev = get_step_motor_parameters(chi_vec)
        chi_tup = chi_dev, ('chi', chi_step, chi_step_dev)

        phi_vec = get_log_data(spice_table, 'phi')
        phi_dev, phi_step, phi_step_dev = get_step_motor_parameters(phi_vec)
        phi_tup = phi_dev, ('phi', phi_step, phi_step_dev)

        # find the one that moves
        move_tup = max([omega_tup, chi_tup, phi_tup])

        return move_tup[1]

    def export_to_fullprof(self, exp_number, scan_number_list, user_header,
                           fullprof_file_name):
        """
        Export peak intensities to Fullprof data file
        :param exp_number:
        :param scan_number_list:
        :param scan_kindex_dict:
        :param k_shift_dict:
        :param user_header:
        :param fullprof_file_name:
        :return: 2-tuples. status and return object (file content or error message)
        """
        # check
        assert isinstance(exp_number, int), 'Experiment number must be an integer.'
        assert isinstance(scan_number_list, list), 'Scan number list must be a list but not %s.' \
                                                   '' % str(type(scan_number_list))
<<<<<<< HEAD
        assert len(scan_number_list) > 0
=======
        assert len(scan_number_list) > 0, 'Scan number list must larger than 0, but ' \
                                          'now %d. ' % len(scan_number_list)
>>>>>>> af658ada

        # get wave-length
        try:
            exp_wave_length = self.get_wave_length(exp_number, scan_number_list)
        except RuntimeError as error:
<<<<<<< HEAD
            return False, str(error)

        # get the information whether there is any k-shift vector specified by user
        print '[DB...Prototype] Current k-shift vectors are ... ', self._kShiftDict
=======
            return False, 'RuntimeError: %s.' % str(error)

        # get the information whether there is any k-shift vector specified by user
>>>>>>> af658ada

        # form k-shift and peak intensity information
        scan_kindex_dict = dict()
        k_shift_dict = dict()
        for k_index in self._kShiftDict.keys():
            tup_value = self._kShiftDict[k_index]
            k_shift_dict[k_index] = tup_value[0]
            for scan_number in tup_value[1]:
                scan_kindex_dict[scan_number] = k_index
            # END-FOR (scan_number)
        # END-FOR (_kShiftDict)

        error_message = 'Number of scans with k-shift must either be 0 (no shift at all) or ' \
                        'equal to or larger than the number scans to export.'
        assert len(scan_kindex_dict) == 0 or len(scan_kindex_dict) >= len(scan_number_list), error_message

        # form peaks
        peaks = list()
        no_shift = len(scan_kindex_dict) == 0
        for scan_number in scan_number_list:
            peak_dict = dict()
<<<<<<< HEAD
            peak_dict['hkl'] = self._myPeakInfoDict[(exp_number, scan_number)]. get_current_hkl()
=======
            try:
                peak_dict['hkl'] = self._myPeakInfoDict[(exp_number, scan_number)]. get_current_hkl()
            except RuntimeError as run_err:
                return False, str('Peak index error: %s.' % run_err)

>>>>>>> af658ada
            peak_dict['intensity'] = self._myPeakInfoDict[(exp_number, scan_number)].get_intensity()
            peak_dict['sigma'] = self._myPeakInfoDict[(exp_number, scan_number)].get_sigma()
            if no_shift:
                peak_dict['kindex'] = 0
            else:
                peak_dict['kindex'] = scan_kindex_dict[scan_number]
            peaks.append(peak_dict)
        # END-FOR (scan_number)

        try:
            file_content = fputility.write_scd_fullprof_kvector(
                user_header=user_header, wave_length=exp_wave_length,
                k_vector_dict=k_shift_dict, peak_dict_list=peaks,
                fp_file_name=fullprof_file_name)
        except AssertionError as error:
<<<<<<< HEAD
            return False, str(error)
        except RuntimeError as error:
            return False, str(error)
=======
            return False, 'AssertionError: %s.' % str(error)
        except RuntimeError as error:
            return False, 'RuntimeError: %s.' % str(error)
>>>>>>> af658ada

        return True, file_content

    def export_md_data(self, exp_number, scan_number, base_file_name):
        """
        Export MD data to an external file
        :param exp_number:
        :param scan_number:
        :param base_file_name:
        :return: output file name
        """
        # get output file name and source workspace name
        out_file_name = os.path.join(self._workDir, base_file_name)

        status, pt_list = self.get_pt_numbers(exp_number, scan_number)
        assert status, pt_list
        md_ws_name = get_merged_md_name(self._instrumentName, exp_number, scan_number, pt_list)
        temp_out_ws = base_file_name

        api.ConvertCWSDMDtoHKL(InputWorkspace=md_ws_name,
                               UBMatrix='1., 0., 0., 0., 1., 0., 0., 0., 1',
                               OutputWorkspace=temp_out_ws,
                               QSampleFileName=out_file_name)
        api.DeleteWorkspace(Workspace=temp_out_ws)

        return out_file_name

    def find_peak(self, exp_number, scan_number, pt_number_list=None):
        """ Find 1 peak in sample Q space for UB matrix
        :param exp_number:
        :param scan_number:
        :param pt_number_list:
        :return:tuple as (boolean, object) such as (false, error message) and (true, PeakInfo object)

        This part will be redo as 11847_Load_HB3A_Experiment
        """
        # Check & set pt. numbers
        assert isinstance(exp_number, int)
        assert isinstance(scan_number, int)
        if pt_number_list is None:
            status, pt_number_list = self.get_pt_numbers(exp_number, scan_number)
            assert status
        assert isinstance(pt_number_list, list) and len(pt_number_list) > 0

        # Check whether the MDEventWorkspace used to find peaks exists
        if self.has_merged_data(exp_number, scan_number, pt_number_list):
            pass
        else:
            raise RuntimeError('Data must be merged before')

        # Find peak in Q-space
        merged_ws_name = get_merged_md_name(self._instrumentName, exp_number, scan_number, pt_number_list)
        peak_ws_name = get_peak_ws_name(exp_number, scan_number, pt_number_list)
<<<<<<< HEAD
        print '[DB] Found peaks are output workspace %s.' % peak_ws_name
=======
>>>>>>> af658ada
        api.FindPeaksMD(InputWorkspace=merged_ws_name,
                        MaxPeaks=10,
                        PeakDistanceThreshold=5.,
                        DensityThresholdFactor=0.1,
                        OutputWorkspace=peak_ws_name)
        assert AnalysisDataService.doesExist(peak_ws_name)

        # add peak to UB matrix workspace to manager
        self._set_peak_info(exp_number, scan_number, peak_ws_name, merged_ws_name)

        # add the merged workspace to list to manage
        self._add_merged_ws(exp_number, scan_number, pt_number_list)

        return True, ''

    def get_experiment(self):
        """
        Get experiment number
        :return:
        """
        return self._expNumber

    def get_pt_numbers(self, exp_no, scan_no):
        """ Get Pt numbers (as a list) for a scan in an experiment
        :param exp_no:
        :param scan_no:
        :return: (Boolean, Object) as (status, pt number list/error message)
        """
        # Check
        if exp_no is None:
            exp_no = self._expNumber
        assert isinstance(exp_no, int)
        assert isinstance(scan_no, int)

        # Get workspace
        status, ret_obj = self.load_spice_scan_file(exp_no, scan_no)
        if status is False:
            return False, ret_obj
        else:
            table_ws_name = ret_obj
            table_ws = AnalysisDataService.retrieve(table_ws_name)

        # Get column for Pt.
        col_name_list = table_ws.getColumnNames()
        i_pt = col_name_list.index('Pt.')
        if i_pt < 0 or i_pt >= len(col_name_list):
            return False, 'No column with name Pt. can be found in SPICE table.'

        pt_number_list = []
        num_rows = table_ws.rowCount()
        for i in xrange(num_rows):
            pt_number = table_ws.cell(i, i_pt)
            pt_number_list.append(pt_number)

        return True, pt_number_list

    def get_raw_detector_counts(self, exp_no, scan_no, pt_no):
        """
        Get counts on raw detector
        :param exp_no:
        :param scan_no:
        :param pt_no:
        :return: boolean, 2D numpy data
        """
        # Get workspace (in memory or loading)
        raw_ws = self.get_raw_data_workspace(exp_no, scan_no, pt_no)
        if raw_ws is None:
            return False, 'Raw data for Exp %d Scan %d Pt %d is not loaded.' % (exp_no, scan_no, pt_no)

        # Convert to numpy array
        array2d = numpy.ndarray(shape=(DET_X_SIZE, DET_Y_SIZE), dtype='float')
        for i in xrange(DET_X_SIZE):
            for j in xrange(DET_Y_SIZE):
                array2d[i][j] = raw_ws.readY(i * DET_X_SIZE + j)[0]

        # Flip the 2D array to look detector from sample
        array2d = numpy.flipud(array2d)

        return array2d

    def get_refined_ub_matrix(self):
        """
        Get refined UB matrix and lattice parameters
        :return:
        """
        assert isinstance(self._refinedUBTup, tuple)
        assert len(self._refinedUBTup) == 4

        return self._refinedUBTup[1], self._refinedUBTup[2], self._refinedUBTup[3]

    def get_region_of_interest(self, exp_number, scan_number):
        """ Get region of interest
        :param exp_number:
        :param scan_number:
        :return:
        """
        # check
        assert isinstance(exp_number, int)
        assert isinstance(scan_number, int) or scan_number is None

        if (exp_number, scan_number) in self._roiDict:
            # able to find region of interest for this scan
            ret_status = True
            ret_value = self._roiDict[(exp_number, scan_number)]
        elif exp_number in self._roiDict:
            # able to find region of interest for this experiment
            ret_status = True
            ret_value = self._roiDict[exp_number]
        else:
            # region of interest of experiment is not defined
            ret_status = False
            ret_value = 'Unable to find ROI for experiment %d. Existing includes %s.' % (exp_number,
                                                                                         str(self._roiDict.keys()))

        return ret_status, ret_value

    def get_sample_log_value(self, exp_number, scan_number, pt_number, log_name):
        """
        Get sample log's value
        :param exp_number:
        :param scan_number:167
        :param pt_number:
        :param log_name:
        :return: float
        """
        assert isinstance(exp_number, int)
        assert isinstance(scan_number, int)
        assert isinstance(pt_number, int)
        assert isinstance(log_name, str)
        try:
            status, pt_number_list = self.get_pt_numbers(exp_number, scan_number)
            assert status
            md_ws_name = get_merged_md_name(self._instrumentName, exp_number,
                                            scan_number, pt_number_list)
            md_ws = AnalysisDataService.retrieve(md_ws_name)
        except KeyError as ke:
            return 'Unable to find log value %s due to %s.' % (log_name, str(ke))

        return md_ws.getExperimentInfo(0).run().getProperty(log_name).value

    def get_merged_data(self, exp_number, scan_number, pt_number_list):
        """
        Get merged data in format of numpy.ndarray to plot
        :param exp_number:
        :param scan_number:
        :param pt_number_list:
        :return: numpy.ndarray. shape = (?, 3)
        """
        # check
        assert isinstance(exp_number, int) and isinstance(scan_number, int)
        assert isinstance(pt_number_list, list)

        # get MDEventWorkspace
        md_ws_name = get_merged_md_name(self._instrumentName, exp_number, scan_number, pt_number_list)
        assert AnalysisDataService.doesExist(md_ws_name)

        # call ConvertCWMDtoHKL to write out the temp file
        base_name = 'temp_%d_%d_rand%d' % (exp_number, scan_number, random.randint(1, 10000))
        out_file_name = self.export_md_data(exp_number, scan_number, base_name)

        # load the merged data back from the ASCII data file
        q_space_array, counts_array = load_hb3a_md_data(out_file_name)

        return q_space_array, counts_array

    def get_merged_scans(self):
        """
        Get merged scans and Pts.
        :return:
        """
        return self._mergedWSManager[:]

    def get_peak_info(self, exp_number, scan_number, pt_number=None):
        """
        get PeakInfo instance
        :param exp_number: experiment number
        :param scan_number:
        :param pt_number:
        :return: PeakInfo instance
        """
        # Check for type
        assert isinstance(exp_number, int)
        assert isinstance(scan_number, int)
        assert isinstance(pt_number, int) or pt_number is None

        # construct key
        if pt_number is None:
            p_key = (exp_number, scan_number)
        else:
            p_key = (exp_number, scan_number, pt_number)

        # Check for existence
        assert p_key in self._myPeakInfoDict, 'Exp/Scan/Pt %s does not exist in PeakInfo dictionary.' % str(p_key)

        return self._myPeakInfoDict[p_key]

    def get_peaks_integrated_intensities(self, exp_number, scan_number, pt_list):
        """
        Get the integrated intensities for a peak
        Requirements:
        1. the Pts in the scan must have been merged and intensity is calculated.
        2. experiment number and scan number must be integers
        Guarantees: get the x-y plot for intensities of all Pts. X is pt number, Y is for intensity
        :param exp_number:
        :param scan_number:
        :param pt_list:
        :return:
        """
        # check
        assert isinstance(exp_number, int)
        assert isinstance(scan_number, int)
        assert isinstance(pt_list, list) or pt_list is None

        # deal with pt list if it is None
        if pt_list is None:
            status, pt_list = self.get_pt_numbers(exp_number, scan_number)
            assert status
        int_peak_ws_name = get_integrated_peak_ws_name(exp_number, scan_number, pt_list)

        assert AnalysisDataService.doesExist(int_peak_ws_name)
        int_peak_ws = AnalysisDataService.retrieve(int_peak_ws_name)

        num_peaks = int_peak_ws.getNumberPeaks()
        array_size = num_peaks
        vec_x = numpy.ndarray(shape=(array_size,))
        vec_y = numpy.ndarray(shape=(array_size,))
        for index in xrange(array_size):
            peak_i = int_peak_ws.getPeak(index)
            # Note: run number in merged workspace is a combination of pt number and scan number
            #       so it should have 1000 divided for the correct pt number
            pt_number = peak_i.getRunNumber() % 1000
            intensity = peak_i.getIntensity()
            vec_x[index] = pt_number
            vec_y[index] = intensity
        # END-FOR

        return vec_x, vec_y

    def generate_mask_workspace(self, exp_number, scan_number, roi_start, roi_end, mask_tag=None):
        """ Generate a mask workspace
        :param exp_number:
        :param scan_number:
        :param roi_start:
        :param roi_end:
        :return:
        """
        # assert ...
        assert isinstance(exp_number, int)
        assert isinstance(scan_number, int)

        # create an xml file
        mask_file_name = get_mask_xml_temp(self._workDir, exp_number, scan_number)
        generate_mask_file(file_path=mask_file_name,
                           ll_corner=roi_start,
                           ur_corner=roi_end)

        # load the mask workspace
        if mask_tag is None:
            # use default name
            mask_ws_name = get_mask_ws_name(exp_number, scan_number)
        else:
            # use given name
            mask_ws_name = str(mask_tag)

        api.LoadMask(Instrument='HB3A',
                     InputFile=mask_file_name,
                     OutputWorkspace=mask_ws_name)
        api.InvertMask(InputWorkspace=mask_ws_name,
                       OutputWorkspace=mask_ws_name)

        return True, mask_ws_name

    def group_workspaces(self, exp_number, group_name):
        """

        :return:
        """
        # Find out the input workspace name
        ws_names_str = ''
        for key in self._myRawDataWSDict.keys():
            if key[0] == exp_number:
                ws_names_str += '%s,' % self._myRawDataWSDict[key].name()

        for key in self._mySpiceTableDict.keys():
            if key[0] == exp_number:
                ws_names_str += '%s,' % self._mySpiceTableDict[key].name()

        # Check
        if len(ws_names_str) == 0:
            return False, 'No workspace is found for experiment %d.' % exp_number

        # Remove last ','
        ws_names_str = ws_names_str[:-1]

        # Group
        api.GroupWorkspaces(InputWorkspaces=ws_names_str,
                            OutputWorkspace=group_name)

        return

    def has_integrated_peak(self, exp_number, scan_number, masked, pt_list=None,
                            normalized_by_monitor=False, normalized_by_time=False):
        """ Check whether the peak is integrated as designated
        :param exp_number:
        :param scan_number:
        :param masked:
        :param pt_list:
        :param normalized_by_monitor:
        :param normalized_by_time:
        :return:
        """
        # check requirements
        assert isinstance(exp_number,int), 'Experiment number must be an integer but not %s.' \
                                           '' % str(type(exp_number))
        assert isinstance(scan_number, int), 'Scan number must be an integer but not %s.' \
                                             '' % str(type(scan_number))
<<<<<<< HEAD

        # get default Pt list if required
        if pt_list is None:
            status, ret_obj = self.get_pt_numbers(exp_number, scan_number)
            if status is False:
                raise RuntimeError(ret_obj)
            pt_list = ret_obj
        # END-IF
        assert isinstance(pt_list, list) and len(pt_list) > 0

=======

        # get default Pt list if required
        if pt_list is None:
            status, ret_obj = self.get_pt_numbers(exp_number, scan_number)
            if status is False:
                raise RuntimeError(ret_obj)
            pt_list = ret_obj
        # END-IF
        assert isinstance(pt_list, list) and len(pt_list) > 0

>>>>>>> af658ada
        peak_ws_name = get_integrated_peak_ws_name(exp_number, scan_number, pt_list, masked,
                                                   normalized_by_monitor, normalized_by_time)

        return AnalysisDataService.doesExist(peak_ws_name)

    def has_merged_data(self, exp_number, scan_number, pt_number_list=None):
        """
        Check whether the data has been merged to an MDEventWorkspace
        :param exp_number:
        :param scan_number:
        :param pt_number_list:
        :return:
        """
        # check and retrieve pt number list
        assert isinstance(exp_number, int) and isinstance(scan_number, int)
        if pt_number_list is None:
            status, pt_number_list = self.get_pt_numbers(exp_number, scan_number)
            if status is False:
                return False
        else:
            assert isinstance(pt_number_list, list)

        # get MD workspace name
        md_ws_name = get_merged_md_name(self._instrumentName, exp_number, scan_number, pt_number_list)

        return AnalysisDataService.doesExist(md_ws_name)

    def has_peak_info(self, exp_number, scan_number, pt_number=None):
        """ Check whether there is a peak found...
        :param exp_number:
        :param scan_number:
        :param pt_number:
        :return:
        """
        # Check for type
        assert isinstance(exp_number, int)
        assert isinstance(scan_number, int)
        assert isinstance(pt_number, int) or pt_number is None

        # construct key
        if pt_number is None:
            p_key = (exp_number, scan_number)
        else:
            p_key = (exp_number, scan_number, pt_number)

        return p_key in self._myPeakInfoDict

    def index_peak(self, ub_matrix, scan_number):
        """ Index peaks in a Pt. by create a temporary PeaksWorkspace which contains only 1 peak
        :param ub_matrix: numpy.ndarray (3, 3)
        :param scan_number:
        :return: boolean, object (list of HKL or error message)
        """
        # Check
        assert isinstance(ub_matrix, numpy.ndarray)
        assert ub_matrix.shape == (3, 3)
        assert isinstance(scan_number, int)

        # Find out the PeakInfo
        exp_number = self._expNumber
        peak_info = self.get_peak_info(exp_number, scan_number)

        # Find out the peak workspace
        status, pt_list = self.get_pt_numbers(exp_number, scan_number)
        assert status
        peak_ws_name = get_peak_ws_name(exp_number, scan_number, pt_list)
        peak_ws = AnalysisDataService.retrieve(peak_ws_name)
        assert peak_ws.getNumberPeaks() > 0

        # Create a temporary peak workspace for indexing
        temp_index_ws_name = 'TempIndexExp%dScan%dPeak' % (exp_number, scan_number)
        api.CreatePeaksWorkspace(NumberOfPeaks=0, OutputWorkspace=temp_index_ws_name)
        temp_index_ws = AnalysisDataService.retrieve(temp_index_ws_name)

        temp_index_ws.addPeak(peak_ws.getPeak(0))
        virtual_peak = temp_index_ws.getPeak(0)
        virtual_peak.setHKL(0, 0, 0)
        virtual_peak.setQSampleFrame(peak_info.get_peak_centre_v3d())

        # Set UB matrix to the peak workspace
        ub_1d = ub_matrix.reshape(9,)

        # Set UB
        api.SetUB(Workspace=temp_index_ws_name, UB=ub_1d)

        # Note: IndexPeaks and CalculatePeaksHKL do the same job
        #       while IndexPeaks has more control on the output
        num_peak_index, error = api.IndexPeaks(PeaksWorkspace=temp_index_ws_name,
                                               Tolerance=0.4,
                                               RoundHKLs=False)
        temp_index_ws = AnalysisDataService.retrieve(temp_index_ws_name)

        if num_peak_index == 0:
            return False, 'No peak can be indexed.'
        elif num_peak_index > 1:
            raise RuntimeError('Case for PeaksWorkspace containing more than 1 peak is not '
                               'considered. Contact developer for this issue.')
        else:
            hkl_v3d = temp_index_ws.getPeak(0).getHKL()
            hkl = [hkl_v3d.X(), hkl_v3d.Y(), hkl_v3d.Z()]

        peak_info.set_indexed_hkl(hkl)

        # delete temporary workspace
        api.DeleteWorkspace(Workspace=temp_index_ws_name)

        return True, (hkl, error)

    def integrate_scan_peaks(self, exp, scan, peak_radius, peak_centre,
                             merge_peaks=True, use_mask=False,
<<<<<<< HEAD
                             normalization='', mask_ws_name=None):
=======
                             normalization='', mask_ws_name=None,
                             scale_factor=1):
>>>>>>> af658ada
        """
        :param exp:
        :param scan:
        :param peak_radius:
        :param peak_centre:  a float radius or None for not using
        :param merge_peaks: If selected, merged all the Pts can return 1 integrated peak's value;
                            otherwise, integrate peak for each Pt.
        :param use_mask:
        :param normalization: normalization set up (by time or ...)
        :param mask_ws_name: mask workspace name or None
<<<<<<< HEAD
=======
        :param scale_factor: integrated peaks' scaling factor
>>>>>>> af658ada
        :return:
        """
        # check
        assert isinstance(exp, int)
        assert isinstance(scan, int)
        assert isinstance(peak_radius, float) or peak_radius is None
        assert len(peak_centre) == 3
        assert isinstance(merge_peaks, bool)

        # VZ-FUTURE - combine the download and naming for common use
        # get spice file
        spice_table_name = get_spice_table_name(exp, scan)
        if AnalysisDataService.doesExist(spice_table_name) is False:
            self.download_spice_file(exp, scan, False)
            self.load_spice_scan_file(exp, scan)

        # get MD workspace name
        status, pt_list = self.get_pt_numbers(exp, scan)
        assert status, str(pt_list)
        md_ws_name = get_merged_md_name(self._instrumentName, exp, scan, pt_list)

        peak_centre_str = '%f, %f, %f' % (peak_centre[0], peak_centre[1],
                                          peak_centre[2])

        # mask workspace
        if use_mask:
            if mask_ws_name is None:
                # get default mask workspace name
                mask_ws_name = get_mask_ws_name(exp, scan)
            assert AnalysisDataService.doesExist(mask_ws_name), 'MaskWorkspace %s does not exist.' \
                                                                '' % mask_ws_name

            integrated_peak_ws_name = get_integrated_peak_ws_name(exp, scan, pt_list, use_mask)
        else:
            mask_ws_name = ''
            integrated_peak_ws_name = get_integrated_peak_ws_name(exp, scan, pt_list)

        # normalization
        norm_by_mon = False
        norm_by_time = False
        if normalization == 'time':
            norm_by_time = True
        elif normalization == 'monitor':
            norm_by_mon = True

<<<<<<< HEAD
        print '[DB-INFO] Integrate Pt. with mask workspace %s. Norm by time = %d; Norm by monitor = %d.' \
              '' % (mask_ws_name, norm_by_time, norm_by_mon)

        # VZ-FUTURE: Are you sure ScaleFactor is 1 !!!
=======
        # integrate peak of a scan
>>>>>>> af658ada
        api.IntegratePeaksCWSD(InputWorkspace=md_ws_name,
                               OutputWorkspace=integrated_peak_ws_name,
                               PeakRadius=peak_radius,
                               PeakCentre=peak_centre_str,
                               MergePeaks=merge_peaks,
                               NormalizeByMonitor=norm_by_mon,
                               NormalizeByTime=norm_by_time,
                               MaskWorkspace=mask_ws_name,
<<<<<<< HEAD
                               ScaleFactor=1)
=======
                               ScaleFactor=scale_factor)
>>>>>>> af658ada

        # process the output workspace
        pt_dict = dict()
        out_peak_ws = AnalysisDataService.retrieve(integrated_peak_ws_name)
        num_peaks = out_peak_ws.rowCount()
<<<<<<< HEAD
        print '[DB....BAT] There are %d peaks to export!' % num_peaks
=======
>>>>>>> af658ada

        for i_peak in xrange(num_peaks):
            peak_i = out_peak_ws.getPeak(i_peak)
            run_number_i = peak_i.getRunNumber() % 1000
            intensity_i = peak_i.getIntensity()
            pt_dict[run_number_i] = intensity_i
        # END-FOR

<<<<<<< HEAD
=======
        # store the data into peak info
        if (exp, scan) not in self._myPeakInfoDict:
            raise RuntimeError('Exp %d Scan %d is not recorded in PeakInfo-Dict' % (exp, scan))
        self._myPeakInfoDict[(exp, scan)].set_pt_intensity(pt_dict)

>>>>>>> af658ada
        return True, pt_dict

    def integrate_peaks_q(self, exp_no, scan_no):
        """
        Integrate peaks in Q-space
        :param exp_no:
        :param scan_no:
        :return:
        """
        # Check inputs
        assert isinstance(exp_no, int)
        assert isinstance(scan_no, int)

        # Get the SPICE file
        spice_table_name = get_spice_table_name(exp_no, scan_no)
        if AnalysisDataService.doesExist(spice_table_name) is False:
            self.download_spice_file(exp_no, scan_no, False)
            self.load_spice_scan_file(exp_no, scan_no)

        # Find peaks & get the peak centers
        spice_table = AnalysisDataService.retrieve(spice_table_name)
        num_rows = spice_table.rowCount()

        sum_peak_center = [0., 0., 0.]
        sum_bin_counts = 0.

        for i_row in xrange(num_rows):
            pt_no = spice_table.cell(i_row, 0)
            self.download_spice_xml_file(scan_no, pt_no, exp_no)
            # self.load_spice_xml_file(exp_no, scan_no, pt_no)
            self.find_peak(exp_no, scan_no, pt_no)
            peak_ws_name = get_peak_ws_name(exp_no, scan_no, pt_no)
            peak_ws = AnalysisDataService.retrieve(peak_ws_name)
            if peak_ws.getNumberPeaks() == 1:
                peak = peak_ws.getPeak(0)
                peak_center = peak.getQSampleFrame()
                bin_count = peak.getBinCount()

                sum_peak_center[0] += bin_count * peak_center.X()
                sum_peak_center[1] += bin_count * peak_center.Y()
                sum_peak_center[2] += bin_count * peak_center.Z()

                sum_bin_counts += bin_count

            elif peak_ws.getNumberPeaks() > 1:
                raise NotImplementedError('More than 1 peak???')
        # END-FOR

        final_peak_center = [0., 0., 0.]
        for i in xrange(3):
            final_peak_center[i] = sum_peak_center[i] * (1./sum_bin_counts)
        #final_peak_center = sum_peak_center * (1./sum_bin_counts)

        print 'Avg peak center = ', final_peak_center, 'Total counts = ', sum_bin_counts

        # Integrate peaks
        total_intensity = 0.
        for i_row in xrange(num_rows):
            pt_no = spice_table.cell(i_row, 0)
            md_ws_name = get_single_pt_md_name(exp_no, scan_no, pt_no)
            peak_ws_name = get_peak_ws_name(exp_no, scan_no, pt_no)
            out_ws_name = peak_ws_name + '_integrated'
            api.IntegratePeaksCWSD(InputWorkspace=md_ws_name,
                                   PeaksWorkspace=peak_ws_name,
                                   OutputWorkspace=out_ws_name)
            out_peak_ws = AnalysisDataService.retrieve(out_ws_name)
            peak = out_peak_ws.getPeak(0)
            intensity = peak.getIntensity()
            total_intensity += intensity
        # END-FOR

        return total_intensity

    def integrate_peaks(self, exp_no, scan_no, pt_list, md_ws_name,
                        peak_radius, bkgd_inner_radius, bkgd_outer_radius,
                        is_cylinder):
        """
        Integrate peaks
        :return: Boolean as successful or failed
        """
        # Check input
        if is_cylinder is True:
            raise RuntimeError('Cylinder peak shape has not been implemented yet!')

        if exp_no is None:
            exp_no = self._expNumber
        assert isinstance(exp_no, int)
        assert isinstance(scan_no, int)
        assert isinstance(peak_radius, float)
        assert isinstance(bkgd_inner_radius, float)
        assert isinstance(bkgd_outer_radius, float)
        assert bkgd_inner_radius >= peak_radius
        assert bkgd_outer_radius >= bkgd_inner_radius

        # NEXT - Need to re-write this method according to documentation of IntegratePeaksCWSD()

        # Get MD WS
        if md_ws_name is None:
            raise RuntimeError('Implement how to locate merged MD workspace name from '
                               'Exp %d Scan %d Pt %s' % (exp_no, scan_no, str(pt_list)))
        # Peak workspace
        # create an empty peak workspace
        if AnalysisDataService.doesExist('spicematrixws') is False:
            raise RuntimeError('Workspace spicematrixws does not exist.')
        api.LoadInstrument(Workspace='', InstrumentName='HB3A')
        target_peak_ws_name = 'MyPeakWS'
        api.CreatePeaksWorkspace(InstrumentWorkspace='spicematrixws', OutputWorkspace=target_peak_ws_name)
        target_peak_ws = AnalysisDataService.retrieve(target_peak_ws_name)
        # copy a peak
        temp_peak_ws_name = 'peak1'
        api.FindPeaksMD(InputWorkspace='MergedSan0017_QSample',
                        PeakDistanceThreshold=0.5,
                        MaxPeaks=10,
                        DensityThresholdFactor=100,
                        OutputWorkspace=temp_peak_ws_name)

        src_peak_ws = AnalysisDataService.retrieve(temp_peak_ws_name)
        centre_peak = src_peak_ws.getPeak(0)
        target_peak_ws.addPeak(centre_peak)
        target_peak_ws.removePeak(0)

        # Integrate peak
        api.IntegratePeaksMD(InputWorkspace='MergedSan0017_QSample',
                             PeakRadius=1.5,
                             BackgroundInnerRadius=1.5,
                             BackgroundOuterRadius=3,
                             PeaksWorkspace=target_peak_ws_name,
                             OutputWorkspace='SinglePeak1',
                             IntegrateIfOnEdge=False,
                             AdaptiveQBackground=True,
                             Cylinder=False)

        raise RuntimeError('Implement ASAP!')

    @staticmethod
    def load_scan_survey_file(csv_file_name):
        """ Load scan survey from a csv file
        :param csv_file_name:
        :return: 2-tuple as header and list
        """
        # check
        assert isinstance(csv_file_name, str)
        row_list = list()

        # open file and parse
        with open(csv_file_name, 'r') as csv_file:
            reader = csv.reader(csv_file, delimiter=',', quotechar='|')

            # get header
            header = reader.next()

            # body
            for row in reader:
                # check
                assert isinstance(row, list)
                assert len(row) == 7
                # convert
                counts = float(row[0])
                scan = int(row[1])
                pt = int(row[2])
                h = float(row[3])
                k = float(row[4])
                l = float(row[5])
                q_range = float(row[6])
                # append
                row_list.append([counts, scan, pt, h, k, l, q_range])
            # END-FOR
        # END-WITH

        return header, row_list

    def load_spice_scan_file(self, exp_no, scan_no, spice_file_name=None):
        """
        Load a SPICE scan file to table workspace and run information matrix workspace.
        :param exp_no:
        :param scan_no:
        :param spice_file_name:
        :return: status (boolean), error message (string)
        """
        # Default for exp_no
        if exp_no is None:
            exp_no = self._expNumber
        print '[DB...BAD] Load Spice Scan File Exp Number = %d, Stored Exp. Number = %d' % (exp_no, self._expNumber)

        # Check whether the workspace has been loaded
        assert isinstance(exp_no, int)
        assert isinstance(scan_no, int)
        out_ws_name = get_spice_table_name(exp_no, scan_no)
        if (exp_no, scan_no) in self._mySpiceTableDict:
            return True, out_ws_name

        # Form standard name for a SPICE file if name is not given
        if spice_file_name is None:
            spice_file_name = os.path.join(self._dataDir,
                                           get_spice_file_name(self._instrumentName, exp_no, scan_no))

        # Download SPICE file if necessary
        if os.path.exists(spice_file_name) is False:
            self.download_spice_file(exp_no, scan_no, over_write=True)

        try:
            spice_table_ws, info_matrix_ws = api.LoadSpiceAscii(Filename=spice_file_name,
                                                                OutputWorkspace=out_ws_name,
                                                                RunInfoWorkspace='TempInfo')
            api.DeleteWorkspace(Workspace=info_matrix_ws)
        except RuntimeError as run_err:
            return False, 'Unable to load SPICE data %s due to %s' % (spice_file_name, str(run_err))

        # Store
        self._add_spice_workspace(exp_no, scan_no, spice_table_ws)

        return True, out_ws_name

    def load_spice_xml_file(self, exp_no, scan_no, pt_no, xml_file_name=None):
        """
        Load SPICE's detector counts XML file from local data directory
        Requirements: the SPICE detector counts file does exist. The XML file's name is given either
                    explicitly by user or formed according to a convention with given experiment number,
                    scan number and Pt number
        :param exp_no:
        :param scan_no:
        :param pt_no:
        :param xml_file_name:
        :return:
        """
        # Get XML file name with full path
        if xml_file_name is None:
            # use default
            assert isinstance(exp_no, int) and isinstance(scan_no, int) and isinstance(pt_no, int)
            xml_file_name = os.path.join(self._dataDir, get_det_xml_file_name(self._instrumentName,
                                                                              exp_no, scan_no, pt_no))
        # END-IF
<<<<<<< HEAD

        # check whether file exists
        assert os.path.exists(xml_file_name)

=======

        # check whether file exists
        assert os.path.exists(xml_file_name)

>>>>>>> af658ada
        # retrieve and check SPICE table workspace
        spice_table_ws = self._get_spice_workspace(exp_no, scan_no)
        assert isinstance(spice_table_ws, mantid.dataobjects.TableWorkspace)
        spice_table_name = spice_table_ws.name()

        # load SPICE Pt.  detector file
        pt_ws_name = get_raw_data_workspace_name(exp_no, scan_no, pt_no)
        try:
            api.LoadSpiceXML2DDet(Filename=xml_file_name,
                                  OutputWorkspace=pt_ws_name,
                                  DetectorGeometry='256,256',
                                  SpiceTableWorkspace=spice_table_name,
                                  PtNumber=pt_no)
        except RuntimeError as run_err:
            return False, str(run_err)

        # Add data storage
        assert AnalysisDataService.doesExist(pt_ws_name)
        raw_matrix_ws = AnalysisDataService.retrieve(pt_ws_name)
        self._add_raw_workspace(exp_no, scan_no, pt_no, raw_matrix_ws)

        return True, pt_ws_name

    def merge_pts_in_scan(self, exp_no, scan_no, pt_num_list, target_frame):
        """
        Merge Pts in Scan
        All the workspaces generated as internal results will be grouped
        Requirements:
          1. target_frame must be either 'q-sample' or 'hkl'
          2. pt_list must be a list.  an empty list means to merge all Pts. in the scan
        Guarantees: An MDEventWorkspace is created containing merged Pts.
        :param exp_no:
        :param scan_no:
        :param pt_num_list: If empty, then merge all Pt. in the scan
        :param target_frame: string, either 'hkl' or 'q-sample'
        :return: (boolean, error message) # (merged workspace name, workspace group name)
        """
        # Check
        if exp_no is None:
            exp_no = self._expNumber
        assert isinstance(exp_no, int) and isinstance(scan_no, int)
        assert isinstance(pt_num_list, list), 'Pt number list must be a list but not %s' % str(type(pt_num_list))
        assert isinstance(target_frame, str)

        # Get list of Pt.
        if len(pt_num_list) > 0:
            # user specified
            pt_num_list = pt_num_list
        else:
            # default: all Pt. of scan
            status, pt_num_list = self.get_pt_numbers(exp_no, scan_no)
            if status is False:
                err_msg = pt_num_list
                return False, err_msg
        # END-IF-ELSE

        # construct a list of Pt as the input of CollectHB3AExperimentInfo
        pt_list_str = '-1'  # header
        err_msg = ''
        for pt in pt_num_list:
            # Download file
            try:
                self.download_spice_xml_file(scan_no, pt, exp_no=exp_no, overwrite=False)
            except RuntimeError as e:
                err_msg += 'Unable to download xml file for pt %d due to %s\n' % (pt, str(e))
                continue
            pt_list_str += ',%d' % pt
        # END-FOR (pt)
<<<<<<< HEAD
        print '[DB] Pt list = %s' % pt_list_str
=======
>>>>>>> af658ada
        if pt_list_str == '-1':
            return False, err_msg

        # Collect HB3A Exp/Scan information
        # construct a configuration with 1 scan and multiple Pts.
        scan_info_ws_name = get_merge_pt_info_ws_name(exp_no, scan_no)
        try:
            api.CollectHB3AExperimentInfo(ExperimentNumber=exp_no,
                                          ScanList='%d' % scan_no,
                                          PtLists=pt_list_str,
                                          DataDirectory=self._dataDir,
                                          GenerateVirtualInstrument=False,
                                          OutputWorkspace=scan_info_ws_name,
                                          DetectorTableWorkspace='MockDetTable')
        except RuntimeError as rt_error:
            return False, 'Unable to merge scan %d dur to %s.' % (scan_no, str(rt_error))
        else:
            assert AnalysisDataService.doesExist(scan_info_ws_name)

        # Convert to Q-sample
        out_q_name = get_merged_md_name(self._instrumentName, exp_no, scan_no, pt_num_list)
        if AnalysisDataService.doesExist(out_q_name) is False:
            try:
                api.ConvertCWSDExpToMomentum(InputWorkspace=scan_info_ws_name,
                                             CreateVirtualInstrument=False,
                                             OutputWorkspace=out_q_name,
                                             Directory=self._dataDir)
            except RuntimeError as e:
                err_msg += 'Unable to convert scan %d data to Q-sample MDEvents due to %s' % (scan_no, str(e))
                return False, err_msg

        # Optionally converted to HKL space # Target frame
        if target_frame.lower().startswith('hkl'):
            # retrieve UB matrix stored and convert to a 1-D array
            assert exp_no in self._myUBMatrixDict
            ub_matrix_1d = self._myUBMatrixDict[exp_no].reshape(9,)
            # convert to HKL
            out_hkl_name = get_merged_hkl_md_name(self._instrumentName, exp_no, scan_no, pt_num_list)
            try:
                api.ConvertCWSDMDtoHKL(InputWorkspace=out_q_name,
                                       UBMatrix=ub_matrix_1d,
                                       OutputWorkspace=out_hkl_name)

            except RuntimeError as e:
                err_msg += 'Failed to reduce scan %d due to %s' % (scan_no, str(e))
                return False, err_msg

            # set up output
            out_ws_name = out_hkl_name

        elif target_frame.lower().startswith('q-sample'):
            # Q-sample
            out_ws_name = out_q_name

        else:
            # Unsupported
            raise RuntimeError('Target frame %s is not supported.' % target_frame)

        return True, (out_ws_name, '')

    def set_roi(self, exp_number, scan_number, lower_left_corner, upper_right_corner):
        """
        Purpose: Set region of interest and record it by the combination of experiment number
                 and scan number
        :param exp_number:
        :param scan_number:
        :param lower_left_corner:
        :param upper_right_corner:
        :return:
        """
        # Check
        assert isinstance(exp_number, int)
        assert isinstance(scan_number, int)
        assert not isinstance(lower_left_corner, str) and len(lower_left_corner) == 2
        assert not isinstance(upper_right_corner, str) and len(upper_right_corner) == 2
<<<<<<< HEAD

        ll_x = int(lower_left_corner[0])
        ll_y = int(lower_left_corner[1])
        ur_x = int(upper_right_corner[0])
        ur_y = int(upper_right_corner[1])
        assert ll_x < ur_x and ll_y < ur_y

        # Add to dictionary.  Because usually one ROI is defined for all scans in an experiment,
        # then it is better and easier to support client to search this ROI by experiment number
        # and only the latest is saved by this key
        self._roiDict[(exp_number, scan_number)] = ((ll_x, ll_y), (ur_x, ur_y))
        self._roiDict[exp_number] = ((ll_x, ll_y), (ur_x, ur_y))

        return

=======

        ll_x = int(lower_left_corner[0])
        ll_y = int(lower_left_corner[1])
        ur_x = int(upper_right_corner[0])
        ur_y = int(upper_right_corner[1])
        assert ll_x < ur_x and ll_y < ur_y

        # Add to dictionary.  Because usually one ROI is defined for all scans in an experiment,
        # then it is better and easier to support client to search this ROI by experiment number
        # and only the latest is saved by this key
        self._roiDict[(exp_number, scan_number)] = ((ll_x, ll_y), (ur_x, ur_y))
        self._roiDict[exp_number] = ((ll_x, ll_y), (ur_x, ur_y))

        return

>>>>>>> af658ada
    def set_server_url(self, server_url, check_link=True):
        """
        Set URL for server to download the data
        :param server_url:
        :return:
        """
        # Server URL must end with '/'
        self._myServerURL = str(server_url)
        if self._myServerURL.endswith('/') is False:
            self._myServerURL += '/'

        # Test URL valid or not
        if check_link:
            is_url_good = False
            error_message = None
            try:
                result = urllib2.urlopen(self._myServerURL)
            except urllib2.HTTPError, err:
                error_message = str(err.code)
            except urllib2.URLError, err:
                error_message = str(err.args)
            else:
                is_url_good = True
                result.close()

            if error_message is None:
                error_message = ''
            else:
                error_message = 'Unable to open data server URL: %s due to %s.' % (server_url, error_message)
        else:
            is_url_good = True
            error_message = ''

        return is_url_good, error_message

    def set_web_access_mode(self, mode):
        """
        Set data access mode form server
        :param mode:
        :return:
        """
        if isinstance(mode, str) is False:
            raise RuntimeError('Input mode is not string')

        if mode == 'cache':
            self._cacheDataOnly = True
        elif mode == 'download':
            self._cacheDataOnly = False

        return

    def set_local_data_dir(self, local_dir):
        """
        Set local data storage
        :param local_dir:
        :return:
        """
        # Get absolute path
        if os.path.isabs(local_dir) is False:
            # Input is relative path to current working directory
            cwd = os.getcwd()
            local_dir = os.path.join(cwd, local_dir)

        # Create cache directory if necessary
        if os.path.exists(local_dir) is False:
            try:
                os.mkdir(local_dir)
            except OSError as os_err:
                return False, str(os_err)

        # Check whether the target is writable
        if os.access(local_dir, os.W_OK) is False:
            return False, 'Specified local data directory %s is not writable.' % local_dir

        # Successful
        self._dataDir = local_dir

        return True, ''

    def set_ub_matrix(self, exp_number, ub_matrix):
        """
        Set up UB matrix to _UBMatrix dictionary
        :param exp_number:
        :param ub_matrix:
        :return:
        """
        # Check
        if exp_number is None:
            exp_number = self._expNumber

        assert isinstance(exp_number, int)
        assert isinstance(ub_matrix, numpy.ndarray)
        assert ub_matrix.shape == (3, 3)

        # Set up
        self._myUBMatrixDict[exp_number] = ub_matrix

    def set_working_directory(self, work_dir):
        """
        Set up the directory for working result
        :return: (boolean, string)
        """
        if os.path.exists(work_dir) is False:
            try:
                os.mkdir(work_dir)
            except OSError as os_err:
                return False, 'Unable to create working directory %s due to %s.' % (work_dir, str(os_err))
        elif os.access(work_dir, os.W_OK) is False:
            return False, 'User specified working directory %s is not writable.' % work_dir

        self._workDir = work_dir

        return True, ''

    def set_instrument_name(self, instrument_name):
        """
        Set instrument name
        :param instrument_name:
        :return:
        """
        # Check
        if isinstance(instrument_name, str) is False:
            return False, 'Input instrument name is not a string but of type %s.' % str(type(instrument_name))
        if len(instrument_name) == 0:
            return False, 'Input instrument name is an empty string.'

        self._instrumentName = instrument_name

        return True, ''

    def refine_ub_matrix_indexed_peaks(self, peak_info_list, set_hkl_int):
        """ Refine UB matrix by indexed peaks
        Requirements: input is a list of PeakInfo objects and there are at least 3
                        non-degenerate peaks
        Guarantees: UB matrix is refined.  Refined UB matrix and lattice parameters
                    with errors are returned
        :param peak_info_list: list of PeakInfo
        :param set_hkl_int: set HKL to nearest integer
        :return: 2-tuple: (True, (ub matrix, lattice parameters, lattice parameters errors))
                          (False, error message)
        """
        # Check inputs
        assert isinstance(peak_info_list, list)
        assert len(peak_info_list) >= 3

        # Construct a new peak workspace by combining all single peak
        ub_peak_ws_name = 'TempUBIndexedPeaks'
        self._build_peaks_workspace(peak_info_list, ub_peak_ws_name, False, set_hkl_int)

        # Calculate UB matrix
        try:
            api.FindUBUsingIndexedPeaks(PeaksWorkspace=ub_peak_ws_name, Tolerance=0.5)
        except RuntimeError as e:
            return False, 'Unable to refine UB matrix due to %s.' % str(e)

        # Get peak workspace
        self._refinedUBTup = self._get_refined_ub_data(ub_peak_ws_name)

        return

    def refine_ub_matrix_by_lattice(self, peak_info_list, set_hkl_int,  ub_matrix_str, unit_cell_type):
        """
        Refine UB matrix by fixing unit cell type
        :param peak_info_list:
        :param set_hkl_int:
        :param ub_matrix_str:
        :param unit_cell_type:
        :return:
        """
        # check inputs and return if not good
        assert isinstance(peak_info_list, list)
        if len(peak_info_list) < 6:
            return False, 'There must be at least 6 peaks for refining UB. Now only %d is given.' % len(peak_info_list)
        assert isinstance(ub_matrix_str, str)
        if len(ub_matrix_str.split(',')) != 9:
            return False, 'UB matrix string must have 9 values. Now given %d as %s.' % (len(ub_matrix_str.split(',')),
                                                                                        ub_matrix_str)
        assert isinstance(unit_cell_type, str) and len(unit_cell_type) >= 5

        # construct a new workspace by combining all single peaks
        ub_peak_ws_name = 'TempRefineUBLatticePeaks'
        self._build_peaks_workspace(peak_info_list, ub_peak_ws_name, False, set_hkl_int)

        # set UB matrix from input string. It is UB(0, 0), UB(0, 1), UB(0, 2), UB(1, 0), ..., UB(3, 3)
        api.SetUB(Workspace=ub_peak_ws_name,
                  UB=ub_matrix_str)

        # optimize UB matrix by constraining lattice parameter to unit cell type
        api.OptimizeLatticeForCellType(PeaksWorkspace=ub_peak_ws_name,
                                       CellType=unit_cell_type,
                                       Apply=True,
                                       OutputDirectory=self._workDir)

        # get refined ub matrix
        self._refinedUBTup = self._get_refined_ub_data(ub_peak_ws_name)

        return True, ''

    def refine_ub_matrix_least_info(self, peak_info_list, d_min, d_max):
        """
        Refine UB matrix with least information from user, i.e., using FindUBFFT
        Requirements: at least 6 PeakInfo objects are given
        Guarantees: Refine UB matrix by FFT
        :return:
        """
        # Check
        assert isinstance(peak_info_list, list) and len(peak_info_list) >= 6
        assert 0 < d_min < d_max

        # Build a new PeaksWorkspace
        peak_ws_name = 'TempUBFFTPeaks'
        self._build_peaks_workspace(peak_info_list, peak_ws_name, True, False)

        # Refine
        api.FindUBUsingFFT(PeaksWorkspace=peak_ws_name,
                           Tolerance=0.15,
                           MinD=d_min,
                           MaxD=d_max)

        # Get result
        self._refinedUBTup = self._get_refined_ub_data(peak_ws_name)

        return

    @staticmethod
    def _get_refined_ub_data(peak_ws_name):
        """ Get UB matrix, lattice parameters and their errors from refined UB matrix
        :param peak_ws_name:
        :return:
        """
        peak_ws = AnalysisDataService.retrieve(peak_ws_name)
        assert peak_ws is not None

        oriented_lattice = peak_ws.sample().getOrientedLattice()

        refined_ub_matrix = oriented_lattice.getUB()
        lattice = [oriented_lattice.a(), oriented_lattice.b(),
                   oriented_lattice.c(), oriented_lattice.alpha(),
                   oriented_lattice.beta(), oriented_lattice.gamma()]
        lattice_error = [oriented_lattice.errora(), oriented_lattice.errorb(),
                         oriented_lattice.errorc(), oriented_lattice.erroralpha(),
                         oriented_lattice.errorbeta(), oriented_lattice.errorgamma()]

<<<<<<< HEAD
        print '[DB-BAT] Refined UB = ', refined_ub_matrix, 'of type', type(refined_ub_matrix)

=======
>>>>>>> af658ada
        result_tuple = (peak_ws, refined_ub_matrix, lattice, lattice_error)

        return result_tuple

    @staticmethod
    def _build_peaks_workspace(peak_info_list, peak_ws_name, zero_hkl, hkl_to_int):
        """ From a list of PeakInfo, using the averaged peak centre of each of them
        to build a new PeaksWorkspace
        Requirements: a list of PeakInfo
        Guarantees: a PeaksWorkspace is created in AnalysisDataService.
        :param peak_info_list:
        :param peak_ws_name:
        :return:
        """
        # check
        assert isinstance(peak_info_list, list)
        assert len(peak_info_list) > 0
        assert isinstance(peak_ws_name, str)

        # create an empty
        api.CreatePeaksWorkspace(NumberOfPeaks=0, OutputWorkspace=peak_ws_name)
        assert AnalysisDataService.doesExist(peak_ws_name)
        peak_ws = AnalysisDataService.retrieve(peak_ws_name)

        # add peak
        num_peak_info = len(peak_info_list)
        for i_peak_info in xrange(num_peak_info):
            # Set HKL as optional
            peak_info_i = peak_info_list[i_peak_info]
            peak_ws_i = peak_info_i.get_peak_workspace()
            assert peak_ws_i.getNumberPeaks() > 0
            # get any peak to add
            peak_temp = peak_ws_i.getPeak(0)
            peak_ws.addPeak(peak_temp)

            # set the peak in ub peak workspace right
            peak_i = peak_ws.getPeak(i_peak_info)
            # user HKL
            if zero_hkl is True:
                h = k = l = 0.
            else:
                h, k, l = peak_info_i.get_spice_hkl()
                if hkl_to_int:
                    # convert hkl to integer
                    h = float(math.copysign(1, h)*int(abs(h)+0.5))
                    k = float(math.copysign(1, k)*int(abs(k)+0.5))
                    l = float(math.copysign(1, l)*int(abs(l)+0.5))
            # END-IF
            peak_i.setHKL(h, k, l)
            # q-sample
            q_x, q_y, q_z = peak_info_i.get_peak_centre()
            q_sample = V3D(q_x, q_y, q_z)
            peak_i.setQSampleFrame(q_sample)
        # END-FOR(i_peak_info)

        return

    def save_scan_survey(self, file_name):
        """
        Save scan-survey's result to a csv file
        :param file_name:
        :return:
        """
        # Check requirements
        assert isinstance(file_name, str)
        assert len(self._scanSummaryList) > 0

        # Sort
        self._scanSummaryList.sort(reverse=True)

        # File name
        if file_name.endswith('.csv') is False:
            file_name = '%s.csv' % file_name

        # Write file
        titles = ['Max Counts', 'Scan', 'Max Counts Pt', 'H', 'K', 'L', 'Q']
        with open(file_name, 'w') as csvfile:
            csv_writer = csv.writer(csvfile, delimiter=',', quotechar='|', quoting=csv.QUOTE_MINIMAL)
            csv_writer.writerow(titles)

            for scan_summary in self._scanSummaryList:
                # check type
                assert isinstance(scan_summary, list)
                assert len(scan_summary) == len(titles)
                # write to csv
                csv_writer.writerow(scan_summary)
            # END-FOR
        # END-WITH

        return

    def save_roi(self, tag, region_of_interest):
        """
        Save region of interest to controller for future use
        :param tag:
        :param region_of_interest: a 2-tuple for 2-tuple as lower-left and upper-right corners of the region
        :return:
        """
        # check
        assert isinstance(tag, str)
        assert len(region_of_interest) == 2
        assert len(region_of_interest[0]) == 2
        assert len(region_of_interest[1]) == 2

        # example:  ret_value = self._roiDict[exp_number]
        self._roiDict[tag] = region_of_interest

        return

    def set_exp_number(self, exp_number):
        """ Add experiment number
        :param exp_number:
        :return:
        """
        assert isinstance(exp_number, int)
        self._expNumber = exp_number

        return True

    def set_hkl_to_peak(self, exp_number, scan_number, pt_number):
        """
        Get HKL as _h, _k, _l from MDEventWorkspace.  It is for HB3A only
        :return:
        """
        status, peak_info = self.get_peak_info(exp_number, scan_number, pt_number)
        if status is False:
            err_msg = peak_info
            return False, err_msg

        md_ws = self._myPtMDDict[(exp_number, scan_number, pt_number)]
        assert md_ws.getNumExperimentInfo() == 1
        exp_info = md_ws.getExperimentInfo(0)

        try:
            m_h = float(exp_info.run().getProperty('_h').value)
            m_k = float(exp_info.run().getProperty('_k').value)
            m_l = float(exp_info.run().getProperty('_l').value)
        except RuntimeError as error:
            return False, 'Unable to retrieve HKL due to %s.' % (str(error))

        peak_ws = peak_info.get_peak_workspace()
        peak = peak_ws.getPeak(0)
        peak.setHKL(m_h, m_k, m_l)

        return True, (m_h, m_k, m_l)

    def set_k_shift(self, scan_number_list, k_index):
        """ Set k-shift vector
        :param scan_number_list:
        :param k_index:
        :return:
        """
        # check
        assert isinstance(scan_number_list, list) and len(scan_number_list) > 0
        assert isinstance(k_index, int)
        assert k_index == 0 or k_index in self._kShiftDict, \
            'K-index %d is not in K-shift dictionary (%s).' % (k_index, str(self._kShiftDict.keys()))

        # add to the new and remove from the previous placeholder
        for scan_number in scan_number_list:
            # add to the target k-index list
            if k_index > 0 and scan_number not in self._kShiftDict[k_index][1]:
                self._kShiftDict[k_index][1].append(scan_number)

            # remove from the previous placeholder
            for k_i in self._kShiftDict.keys():
                # skip current one
                if k_i == k_index:
                    continue

                # check whether scan number is in this list
                if scan_number in self._kShiftDict[k_i][1]:
                    self._kShiftDict[k_i][1].remove(scan_number)
                    break
            # END-FOR (k_i)
        # END-FOR (scan_number)

        return

    def _add_raw_workspace(self, exp_no, scan_no, pt_no, raw_ws):
        """ Add raw Pt.'s workspace
        :param exp_no:
        :param scan_no:
        :param pt_no:
        :param raw_ws: workspace or name of the workspace
        :return: None
        """
        # Check
        assert isinstance(exp_no, int)
        assert isinstance(scan_no, int)
        assert isinstance(pt_no, int)

        if isinstance(raw_ws, str):
            # Given by name
            matrix_ws = AnalysisDataService.retrieve(raw_ws)
        else:
            matrix_ws = raw_ws
        assert isinstance(matrix_ws, mantid.dataobjects.Workspace2D)

        self._myRawDataWSDict[(exp_no, scan_no, pt_no)] = matrix_ws

        return

    def _set_peak_info(self, exp_number, scan_number, peak_ws_name, md_ws_name):
        """ Add or modify a PeakInfo object for UB matrix calculation and etc.
        :param exp_number:
        :param scan_number:
        :param peak_ws_name:
        :param md_ws_name:
        :param peak_centre: calculated peak center
        :return: (boolean, PeakInfo/string)
        """
        # check
        assert isinstance(exp_number, int)
        assert isinstance(scan_number, int)
        assert isinstance(peak_ws_name, str)
        assert isinstance(md_ws_name, str)

        # create a PeakInfo instance if it does not exist
        peak_info = PeakProcessHelper(exp_number, scan_number, peak_ws_name)
        self._myPeakInfoDict[(exp_number, scan_number)] = peak_info

        # set the other information
        peak_info.set_data_ws_name(md_ws_name)
        peak_info.calculate_peak_center()

        return True, peak_info

    def _add_spice_workspace(self, exp_no, scan_no, spice_table_ws):
        """
        """
        assert isinstance(exp_no, int)
        assert isinstance(scan_no, int)
        assert isinstance(spice_table_ws, mantid.dataobjects.TableWorkspace)
        self._mySpiceTableDict[(exp_no, scan_no)] = spice_table_ws

        return

    def _get_spice_workspace(self, exp_no, scan_no):
        """ Get SPICE's scan table workspace
        :param exp_no:
        :param scan_no:
        :return: Table workspace or None
        """
        try:
            ws = self._mySpiceTableDict[(exp_no, scan_no)]
        except KeyError:
            return None

        return ws

    def get_raw_data_workspace(self, exp_no, scan_no, pt_no):
        """ Get raw workspace
        """
        try:
            ws = self._myRawDataWSDict[(exp_no, scan_no, pt_no)]
            assert isinstance(ws, mantid.dataobjects.Workspace2D)
        except KeyError:
            return None

        return ws

    def _get_pt_list_from_spice_table(self, spice_table_ws):
        """
        Get list of Pt. from a SPICE table workspace
        :param spice_table_ws: SPICE table workspace
        :return: list of Pt.
        """
        numrows = spice_table_ws.rowCount()
        ptlist = []
        for irow in xrange(numrows):
            ptno = int(spice_table_ws.cell(irow, 0))
            ptlist.append(ptno)

        return ptlist

    def set_peak_intensity(self, exp_number, scan_number, intensity):
        """
        Set peak intensity to a scan and set to PeakInfo
        :param exp_number:
        :param scan_number:
        :param intensity:
        :return:
        """
        # check
        assert isinstance(exp_number, int)
        assert isinstance(scan_number, int)
        assert isinstance(intensity, float)

        # get dictionary item
        err_msg = 'Exp %d Scan %d does not exist in peak information' \
                  ' dictionary.' % (exp_number, scan_number)
        assert (exp_number, scan_number) in self._myPeakInfoDict, err_msg
        peak_info = self._myPeakInfoDict[(exp_number, scan_number)]

        # set intensity
        try:
            peak_info.set_intensity(intensity)
        except AssertionError as ass_error:
            return False, 'Unable to set peak intensity due to %s.' % str(ass_error)

        # calculate sigma by simple square root
        if intensity > 0:
            sigma = math.sqrt(intensity)
        else:
            sigma = 1.
        peak_info.set_sigma(sigma)

        return True, ''

    @staticmethod
    def simple_integrate_peak(pt_intensity_dict, bg_value):
        """
        A simple approach to integrate peak in a cuboid with background removed.
        :param pt_intensity_dict:
        :param bg_value:
        :return:
        """
        # check
        assert isinstance(pt_intensity_dict, dict)
        assert isinstance(bg_value, float) and bg_value >= 0.

        # loop over Pt. to sum for peak's intensity
        sum_intensity = 0.
        for intensity in pt_intensity_dict.values():
            sum_intensity += intensity - bg_value

        return sum_intensity

    def survey(self, exp_number, start_scan, end_scan):
        """ Load all the SPICE ascii file to get the big picture such that
        * the strongest peaks and their HKL in order to make data reduction and analysis more convenient
        :param exp_number: experiment number
        :param start_scan:
        :param end_scan:
        :return: a list. first item is max_count
        """
        # Check
        assert isinstance(exp_number, int)
        if isinstance(start_scan, int) is False:
            start_scan = 1
        if isinstance(end_scan , int) is False:
            end_scan = MAX_SCAN_NUMBER

        # Output workspace
        scan_sum_list = list()

        # Download and
        for scan_number in xrange(start_scan, end_scan):
            # check whether file exists
            if self.does_file_exist(exp_number, scan_number) is False:
                # SPICE file does not exist in data directory. Download!
                # set up URL and target file name
                spice_file_url = get_spice_file_url(self._myServerURL, self._instrumentName, exp_number, scan_number)
                spice_file_name = get_spice_file_name(self._instrumentName, exp_number, scan_number)
                spice_file_name = os.path.join(self._dataDir, spice_file_name)

                # download file and load
                try:
                    api.DownloadFile(Address=spice_file_url, Filename=spice_file_name)
                except RuntimeError as download_error:
                    print 'Unable to download scan %d due to %s.' % (scan_number, str(download_error))
                    break
            else:
                spice_file_name = get_spice_file_name(self._instrumentName, exp_number, scan_number)
                spice_file_name = os.path.join(self._dataDir, spice_file_name)

            # Load SPICE file and retrieve information
            try:
                spice_table_ws_name = 'TempTable'
                api.LoadSpiceAscii(Filename=spice_file_name,
                                   OutputWorkspace=spice_table_ws_name,
                                   RunInfoWorkspace='TempInfo')
                spice_table_ws = AnalysisDataService.retrieve(spice_table_ws_name)
                num_rows = spice_table_ws.rowCount()
                col_name_list = spice_table_ws.getColumnNames()
                h_col_index = col_name_list.index('h')
                k_col_index = col_name_list.index('k')
                l_col_index = col_name_list.index('l')
                col_2theta_index = col_name_list.index('2theta')
                m1_col_index = col_name_list.index('m1')

                max_count = 0
                max_row = 0
                max_h = max_k = max_l = 0

                two_theta = m1 = -1

                for i_row in xrange(num_rows):
                    det_count = spice_table_ws.cell(i_row, 5)
                    if det_count > max_count:
                        max_count = det_count
                        max_row = i_row
                        max_h = spice_table_ws.cell(i_row, h_col_index)
                        max_k = spice_table_ws.cell(i_row, k_col_index)
                        max_l = spice_table_ws.cell(i_row, l_col_index)
                        two_theta = spice_table_ws.cell(i_row, col_2theta_index)
                        m1 = spice_table_ws.cell(i_row, m1_col_index)
                # END-FOR

                # calculate wavelength
                wavelength = get_hb3a_wavelength(m1)
                if wavelength is None:
                    q_range = 0.
<<<<<<< HEAD
                    print '[DB-BAT] 2theta = %f, lambda = None, Q = %f' % (two_theta, q_range)
                else:
                    q_range = 4.*math.pi*math.sin(two_theta/180.*math.pi*0.5)/wavelength
                    print '[DB-BAT] 2theta = %f, lambda = %f, Q = %f' % (two_theta, wavelength, q_range)
=======
                else:
                    q_range = 4.*math.pi*math.sin(two_theta/180.*math.pi*0.5)/wavelength
>>>>>>> af658ada

                # appending to list
                scan_sum_list.append([max_count, scan_number, max_row, max_h, max_k, max_l,
                                      q_range])

            except RuntimeError as e:
                print e
                return False, str(e)
            except ValueError as e:
                return False, 'Unable to locate column h, k, or l. See %s.' % str(e)

        # END-FOR (scan_number)

        self._scanSummaryList = scan_sum_list

        return True, scan_sum_list


def convert_spice_ub_to_mantid(spice_ub):
    """ Convert SPICE UB matrix to Mantid UB matrix
    :param spice_ub:
    :return: UB matrix in Mantid format
    """
    mantid_ub = numpy.ndarray((3, 3), 'float')
    # row 0
    for i in xrange(3):
        mantid_ub[0][i] = spice_ub[0][i]
    # row 1
    for i in xrange(3):
        mantid_ub[1][i] = spice_ub[2][i]
    # row 2
    for i in xrange(3):
        mantid_ub[2][i] = -1.*spice_ub[1][i]

    return mantid_ub<|MERGE_RESOLUTION|>--- conflicted
+++ resolved
@@ -117,30 +117,6 @@
 
         return
 
-<<<<<<< HEAD
-    def _add_merged_ws(self, exp_number, scan_number, pt_number_list):
-        """ Record a merged workspace to
-        Requirements: experiment number, scan number and pt numbers are valid
-        :param exp_number:
-        :param scan_number:
-        :param pt_number_list:
-        :return:
-        """
-        assert isinstance(exp_number, int) and isinstance(scan_number, int)
-        assert isinstance(pt_number_list, list) and len(pt_number_list) > 0
-
-        if (exp_number, scan_number, pt_number_list) in self._mergedWSManager:
-            return 'Exp %d Scan %d Pt %s has already been merged and recorded.' % (exp_number,
-                                                                                   scan_number,
-                                                                                   str(pt_number_list))
-
-        self._mergedWSManager.append((exp_number, scan_number, pt_number_list))
-        self._mergedWSManager.sort()
-
-        return
-
-=======
->>>>>>> af658ada
     def add_k_shift_vector(self, k_x, k_y, k_z):
         """
         Add a k-shift vector
@@ -233,11 +209,7 @@
         if self.has_merged_data(exp_number, scan_number, pt_number_list):
             pass
         else:
-<<<<<<< HEAD
-            raise RuntimeError('Data must be merged before')
-=======
             return False, 'Exp %d Scan %d: data must be merged already.' % (exp_number, scan_number)
->>>>>>> af658ada
 
         # Find peak in Q-space
         merged_ws_name = get_merged_md_name(self._instrumentName, exp_number, scan_number, pt_number_list)
@@ -507,7 +479,6 @@
         for bg_pt in bg_pt_list:
             assert bg_pt in pt_intensity_dict, 'Pt. %d is not calculated.' % bg_pt
             bg_sum += pt_intensity_dict[bg_pt]
-<<<<<<< HEAD
 
         avg_bg = float(bg_sum) / len(bg_pt_list)
 
@@ -564,64 +535,6 @@
         spice_table_name = get_spice_table_name(exp_number, scan_number)
         spice_table = AnalysisDataService.retrieve(spice_table_name)
 
-=======
-
-        avg_bg = float(bg_sum) / len(bg_pt_list)
-
-        return avg_bg
-
-    def get_ub_matrix(self, exp_number):
-        """ Get UB matrix assigned to an experiment
-        :param exp_number:
-        :return:
-        """
-        # check
-        assert isinstance(exp_number, int), 'Experiment number must be an integer but not %s.' % str(type(exp_number))
-        assert exp_number in self._myUBMatrixDict, 'Experiment number %d has no UB matrix set up. Here ' \
-                                                   'are list of experiments that have UB matrix set up: ' \
-                                                   '%s.' % (exp_number, str(self._myUBMatrixDict.keys()))
-
-        return self._myUBMatrixDict[exp_number]
-
-    @staticmethod
-    def get_wave_length(exp_number, scan_number_list):
-        """
-        Get the wavelength.
-        Exception: RuntimeError if there are more than 1 wavelength found with all given scan numbers
-        :param scan_number_list:
-        :return:
-        """
-        # get the SPICE workspace
-        wave_length_set = set()
-
-        # go through all the SPICE table workspace
-        for scan_number in scan_number_list:
-            spice_table_name = get_spice_table_name(exp_number, scan_number)
-            curr_wl = get_wave_length(spice_table_name)
-            wave_length_set.add(curr_wl)
-        # END-FOR
-
-        if len(wave_length_set) > 1:
-            raise RuntimeError('There are more than 1 (%s) wave length found in scans.' % str(wave_length_set))
-
-        return wave_length_set.pop()
-
-    @staticmethod
-    def get_motor_step(exp_number, scan_number):
-        """ For omega/phi scan, get the average step of the motor
-        :param exp_number:
-        :param scan_number:
-        :return:
-        """
-        # check
-        assert isinstance(exp_number, int)
-        assert isinstance(scan_number, int)
-
-        # get SPICE table
-        spice_table_name = get_spice_table_name(exp_number, scan_number)
-        spice_table = AnalysisDataService.retrieve(spice_table_name)
-
->>>>>>> af658ada
         # get the motors values
         omega_vec = get_log_data(spice_table, 'omega')
         omega_dev, omega_step, omega_step_dev = get_step_motor_parameters(omega_vec)
@@ -656,27 +569,16 @@
         assert isinstance(exp_number, int), 'Experiment number must be an integer.'
         assert isinstance(scan_number_list, list), 'Scan number list must be a list but not %s.' \
                                                    '' % str(type(scan_number_list))
-<<<<<<< HEAD
-        assert len(scan_number_list) > 0
-=======
         assert len(scan_number_list) > 0, 'Scan number list must larger than 0, but ' \
                                           'now %d. ' % len(scan_number_list)
->>>>>>> af658ada
 
         # get wave-length
         try:
             exp_wave_length = self.get_wave_length(exp_number, scan_number_list)
         except RuntimeError as error:
-<<<<<<< HEAD
-            return False, str(error)
+            return False, 'RuntimeError: %s.' % str(error)
 
         # get the information whether there is any k-shift vector specified by user
-        print '[DB...Prototype] Current k-shift vectors are ... ', self._kShiftDict
-=======
-            return False, 'RuntimeError: %s.' % str(error)
-
-        # get the information whether there is any k-shift vector specified by user
->>>>>>> af658ada
 
         # form k-shift and peak intensity information
         scan_kindex_dict = dict()
@@ -698,15 +600,11 @@
         no_shift = len(scan_kindex_dict) == 0
         for scan_number in scan_number_list:
             peak_dict = dict()
-<<<<<<< HEAD
-            peak_dict['hkl'] = self._myPeakInfoDict[(exp_number, scan_number)]. get_current_hkl()
-=======
             try:
                 peak_dict['hkl'] = self._myPeakInfoDict[(exp_number, scan_number)]. get_current_hkl()
             except RuntimeError as run_err:
                 return False, str('Peak index error: %s.' % run_err)
 
->>>>>>> af658ada
             peak_dict['intensity'] = self._myPeakInfoDict[(exp_number, scan_number)].get_intensity()
             peak_dict['sigma'] = self._myPeakInfoDict[(exp_number, scan_number)].get_sigma()
             if no_shift:
@@ -722,15 +620,9 @@
                 k_vector_dict=k_shift_dict, peak_dict_list=peaks,
                 fp_file_name=fullprof_file_name)
         except AssertionError as error:
-<<<<<<< HEAD
-            return False, str(error)
-        except RuntimeError as error:
-            return False, str(error)
-=======
             return False, 'AssertionError: %s.' % str(error)
         except RuntimeError as error:
             return False, 'RuntimeError: %s.' % str(error)
->>>>>>> af658ada
 
         return True, file_content
 
@@ -784,10 +676,6 @@
         # Find peak in Q-space
         merged_ws_name = get_merged_md_name(self._instrumentName, exp_number, scan_number, pt_number_list)
         peak_ws_name = get_peak_ws_name(exp_number, scan_number, pt_number_list)
-<<<<<<< HEAD
-        print '[DB] Found peaks are output workspace %s.' % peak_ws_name
-=======
->>>>>>> af658ada
         api.FindPeaksMD(InputWorkspace=merged_ws_name,
                         MaxPeaks=10,
                         PeakDistanceThreshold=5.,
@@ -1104,7 +992,6 @@
                                            '' % str(type(exp_number))
         assert isinstance(scan_number, int), 'Scan number must be an integer but not %s.' \
                                              '' % str(type(scan_number))
-<<<<<<< HEAD
 
         # get default Pt list if required
         if pt_list is None:
@@ -1115,18 +1002,6 @@
         # END-IF
         assert isinstance(pt_list, list) and len(pt_list) > 0
 
-=======
-
-        # get default Pt list if required
-        if pt_list is None:
-            status, ret_obj = self.get_pt_numbers(exp_number, scan_number)
-            if status is False:
-                raise RuntimeError(ret_obj)
-            pt_list = ret_obj
-        # END-IF
-        assert isinstance(pt_list, list) and len(pt_list) > 0
-
->>>>>>> af658ada
         peak_ws_name = get_integrated_peak_ws_name(exp_number, scan_number, pt_list, masked,
                                                    normalized_by_monitor, normalized_by_time)
 
@@ -1237,12 +1112,8 @@
 
     def integrate_scan_peaks(self, exp, scan, peak_radius, peak_centre,
                              merge_peaks=True, use_mask=False,
-<<<<<<< HEAD
-                             normalization='', mask_ws_name=None):
-=======
                              normalization='', mask_ws_name=None,
                              scale_factor=1):
->>>>>>> af658ada
         """
         :param exp:
         :param scan:
@@ -1253,10 +1124,7 @@
         :param use_mask:
         :param normalization: normalization set up (by time or ...)
         :param mask_ws_name: mask workspace name or None
-<<<<<<< HEAD
-=======
         :param scale_factor: integrated peaks' scaling factor
->>>>>>> af658ada
         :return:
         """
         # check
@@ -1302,14 +1170,7 @@
         elif normalization == 'monitor':
             norm_by_mon = True
 
-<<<<<<< HEAD
-        print '[DB-INFO] Integrate Pt. with mask workspace %s. Norm by time = %d; Norm by monitor = %d.' \
-              '' % (mask_ws_name, norm_by_time, norm_by_mon)
-
-        # VZ-FUTURE: Are you sure ScaleFactor is 1 !!!
-=======
         # integrate peak of a scan
->>>>>>> af658ada
         api.IntegratePeaksCWSD(InputWorkspace=md_ws_name,
                                OutputWorkspace=integrated_peak_ws_name,
                                PeakRadius=peak_radius,
@@ -1318,20 +1179,12 @@
                                NormalizeByMonitor=norm_by_mon,
                                NormalizeByTime=norm_by_time,
                                MaskWorkspace=mask_ws_name,
-<<<<<<< HEAD
-                               ScaleFactor=1)
-=======
                                ScaleFactor=scale_factor)
->>>>>>> af658ada
 
         # process the output workspace
         pt_dict = dict()
         out_peak_ws = AnalysisDataService.retrieve(integrated_peak_ws_name)
         num_peaks = out_peak_ws.rowCount()
-<<<<<<< HEAD
-        print '[DB....BAT] There are %d peaks to export!' % num_peaks
-=======
->>>>>>> af658ada
 
         for i_peak in xrange(num_peaks):
             peak_i = out_peak_ws.getPeak(i_peak)
@@ -1340,14 +1193,11 @@
             pt_dict[run_number_i] = intensity_i
         # END-FOR
 
-<<<<<<< HEAD
-=======
         # store the data into peak info
         if (exp, scan) not in self._myPeakInfoDict:
             raise RuntimeError('Exp %d Scan %d is not recorded in PeakInfo-Dict' % (exp, scan))
         self._myPeakInfoDict[(exp, scan)].set_pt_intensity(pt_dict)
 
->>>>>>> af658ada
         return True, pt_dict
 
     def integrate_peaks_q(self, exp_no, scan_no):
@@ -1580,17 +1430,10 @@
             xml_file_name = os.path.join(self._dataDir, get_det_xml_file_name(self._instrumentName,
                                                                               exp_no, scan_no, pt_no))
         # END-IF
-<<<<<<< HEAD
 
         # check whether file exists
         assert os.path.exists(xml_file_name)
 
-=======
-
-        # check whether file exists
-        assert os.path.exists(xml_file_name)
-
->>>>>>> af658ada
         # retrieve and check SPICE table workspace
         spice_table_ws = self._get_spice_workspace(exp_no, scan_no)
         assert isinstance(spice_table_ws, mantid.dataobjects.TableWorkspace)
@@ -1659,10 +1502,6 @@
                 continue
             pt_list_str += ',%d' % pt
         # END-FOR (pt)
-<<<<<<< HEAD
-        print '[DB] Pt list = %s' % pt_list_str
-=======
->>>>>>> af658ada
         if pt_list_str == '-1':
             return False, err_msg
 
@@ -1738,7 +1577,6 @@
         assert isinstance(scan_number, int)
         assert not isinstance(lower_left_corner, str) and len(lower_left_corner) == 2
         assert not isinstance(upper_right_corner, str) and len(upper_right_corner) == 2
-<<<<<<< HEAD
 
         ll_x = int(lower_left_corner[0])
         ll_y = int(lower_left_corner[1])
@@ -1754,23 +1592,6 @@
 
         return
 
-=======
-
-        ll_x = int(lower_left_corner[0])
-        ll_y = int(lower_left_corner[1])
-        ur_x = int(upper_right_corner[0])
-        ur_y = int(upper_right_corner[1])
-        assert ll_x < ur_x and ll_y < ur_y
-
-        # Add to dictionary.  Because usually one ROI is defined for all scans in an experiment,
-        # then it is better and easier to support client to search this ROI by experiment number
-        # and only the latest is saved by this key
-        self._roiDict[(exp_number, scan_number)] = ((ll_x, ll_y), (ur_x, ur_y))
-        self._roiDict[exp_number] = ((ll_x, ll_y), (ur_x, ur_y))
-
-        return
-
->>>>>>> af658ada
     def set_server_url(self, server_url, check_link=True):
         """
         Set URL for server to download the data
@@ -2014,11 +1835,6 @@
                          oriented_lattice.errorc(), oriented_lattice.erroralpha(),
                          oriented_lattice.errorbeta(), oriented_lattice.errorgamma()]
 
-<<<<<<< HEAD
-        print '[DB-BAT] Refined UB = ', refined_ub_matrix, 'of type', type(refined_ub_matrix)
-
-=======
->>>>>>> af658ada
         result_tuple = (peak_ws, refined_ub_matrix, lattice, lattice_error)
 
         return result_tuple
@@ -2423,15 +2239,8 @@
                 wavelength = get_hb3a_wavelength(m1)
                 if wavelength is None:
                     q_range = 0.
-<<<<<<< HEAD
-                    print '[DB-BAT] 2theta = %f, lambda = None, Q = %f' % (two_theta, q_range)
                 else:
                     q_range = 4.*math.pi*math.sin(two_theta/180.*math.pi*0.5)/wavelength
-                    print '[DB-BAT] 2theta = %f, lambda = %f, Q = %f' % (two_theta, wavelength, q_range)
-=======
-                else:
-                    q_range = 4.*math.pi*math.sin(two_theta/180.*math.pi*0.5)/wavelength
->>>>>>> af658ada
 
                 # appending to list
                 scan_sum_list.append([max_count, scan_number, max_row, max_h, max_k, max_l,
