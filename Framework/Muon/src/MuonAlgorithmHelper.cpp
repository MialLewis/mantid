--- conflicted
+++ resolved
@@ -5,10 +5,7 @@
 #include "MantidAPI/WorkspaceGroup.h"
 #include "MantidKernel/InstrumentInfo.h"
 #include "MantidKernel/StringTokenizer.h"
-<<<<<<< HEAD
-=======
 #include "MantidKernel/Strings.h"
->>>>>>> 46dc4bf3
 
 #include <fstream>
 #include <string>
@@ -274,8 +271,6 @@
 }
 
 /**
-<<<<<<< HEAD
-=======
  * Find all the detector IDs contained inside a workspace (either matrix or
  * group) and return as an ordered set.
  */
@@ -364,7 +359,6 @@
 }
 
 /**
->>>>>>> 46dc4bf3
  * Parse a workspace name into dataset parameters
  * Format: "INST00012345; Pair; long; Asym;[ 1;] #1"
  * count:     1             2    3      4    (5)  5/6
@@ -508,8 +502,6 @@
   return true;
 }
 
-<<<<<<< HEAD
-=======
 /// Check whether a group or pair name is valid
 bool checkValidGroupPairName(const std::string &name) {
   if (name.empty()) {
@@ -524,6 +516,5 @@
   return true;
 }
 
->>>>>>> 46dc4bf3
 } // namespace MuonAlgorithmHelper
 } // namespace Mantid