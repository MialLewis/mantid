--- conflicted
+++ resolved
@@ -660,7 +660,6 @@
   m_presenter->transfer(runsMap);
 }
 
-<<<<<<< HEAD
 /** Get a cell from the table
  *
  * @param row : the row index
@@ -703,10 +702,10 @@
   }
   setSelection(groups);
   m_presenter->clearTable();
-=======
+}
+
 void QDataProcessorWidget::setForcedReProcessing(bool forceReProcessing) {
   m_presenter->setForcedReProcessing(forceReProcessing);
->>>>>>> 466042d0
 }
 
 } // namespace MantidWidgets
