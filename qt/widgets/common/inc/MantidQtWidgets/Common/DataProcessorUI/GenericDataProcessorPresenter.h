--- conflicted
+++ resolved
@@ -180,16 +180,6 @@
   QString m_loader;
   // The list of selected items to reduce
   TreeData m_selectedData;
-<<<<<<< HEAD
-=======
-  void setPreprocessingOptions(ColumnOptionsMap const &options) {
-    m_preprocessing.m_options = options;
-  }
-
-  void setPostprocessingOptions(QString const &options) {
-    m_postprocessing->m_options = options;
-  }
->>>>>>> b9b26b4d
 
   boost::optional<PostprocessingStep> m_postprocessing;
 
