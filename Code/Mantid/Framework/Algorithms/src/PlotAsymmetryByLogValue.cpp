--- conflicted
+++ resolved
@@ -182,44 +182,10 @@
 */
 void PlotAsymmetryByLogValue::exec() {
 
-<<<<<<< HEAD
   // Check input properties to decide whether or not we can reuse previous
   // results, if any
   size_t is, ie;
   checkProperties(is,ie);
-=======
-  // Get properties
-  // Get grouping property
-  m_forward_list = getProperty("ForwardSpectra");
-  m_backward_list = getProperty("BackwardSpectra");
-  m_autogroup = (m_forward_list.size() == 0 && m_backward_list.size() == 0);
-  // Get log value
-  m_logName = getPropertyValue("LogValue");
-  // Get green and red periods
-  m_red = getProperty("Red");
-  m_green = getProperty("Green");
-  // Get type of computation
-  std::string stype = getProperty("Type");
-  m_int = stype == "Integral";
-  // Get type of dead-time corrections
-  m_dtcType = getPropertyValue("DeadTimeCorrType");
-  // Get runs
-  std::string firstFN = getProperty("FirstRun");
-  std::string lastFN = getProperty("LastRun");
-  // Get function to apply to logValue
-  m_logFunc = getPropertyValue("Function");
-
-  // Parse run names and get the number of runs
-  parseRunNames( firstFN, lastFN, m_filenameBase, m_filenameExt, m_filenameZeros);
-  size_t is = atoi(firstFN.c_str()); // starting run number
-  size_t ie = atoi(lastFN.c_str());  // last run number
-  if ( ie < is ) {
-    throw std::runtime_error("First run number is greater than last run number");
-  }
-
-  // Resize vectors that will store results
-  resizeVectors(ie-is+1);
->>>>>>> 41723770
 
   Progress progress(this, 0, 1, ie - is + 1);
 
@@ -294,6 +260,9 @@
   parseRunNames( firstFN, lastFN, filenameBase, filenameExt, filenameZeros);
   is = atoi(firstFN.c_str()); // starting run number
   ie = atoi(lastFN.c_str());  // last run number
+  if ( ie < is ) {
+    throw std::runtime_error("First run number is greater than last run number");
+  }
 
 
   // Skip checks if there are no previous results
