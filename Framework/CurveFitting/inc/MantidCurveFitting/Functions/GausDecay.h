--- conflicted
+++ resolved
@@ -40,12 +40,6 @@
 
 class DLLExport GausDecay : public API::ParamFunction, public API::IFunction1D {
 public:
-  /// Destructor
-<<<<<<< HEAD
-  virtual ~GausDecay() = default;
-=======
-  ~GausDecay() override {}
->>>>>>> fa8a40d8
 
   /// overwrite IFunction base class methods
   std::string name() const override { return "GausDecay"; }
