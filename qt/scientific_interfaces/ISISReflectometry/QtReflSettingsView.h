#ifndef MANTID_CUSTOMINTERFACES_QTREFLSETTINGSVIEW_H_
#define MANTID_CUSTOMINTERFACES_QTREFLSETTINGSVIEW_H_

#include "IReflSettingsView.h"
#include "ui_ReflSettingsWidget.h"
#include <memory>

namespace MantidQt {
namespace CustomInterfaces {

// Forward decs
class IReflSettingsPresenter;

/** QtReflSettingsView : Provides an interface for the "Settings" widget in the
ISIS Reflectometry interface.

Copyright &copy; 2016 ISIS Rutherford Appleton Laboratory, NScD Oak Ridge
National Laboratory & European Spallation Source

This file is part of Mantid.

Mantid is free software; you can redistribute it and/or modify
it under the terms of the GNU General Public License as published by
the Free Software Foundation; either version 3 of the License, or
(at your option) any later version.

Mantid is distributed in the hope that it will be useful,
but WITHOUT ANY WARRANTY; without even the implied warranty of
MERCHANTABILITY or FITNESS FOR A PARTICULAR PURPOSE.  See the
GNU General Public License for more details.

You should have received a copy of the GNU General Public License
along with this program.  If not, see <http://www.gnu.org/licenses/>.

File change history is stored at: <https://github.com/mantidproject/mantid>
Code Documentation is available at: <http://doxygen.mantidproject.org>
*/
class QtReflSettingsView : public QWidget, public IReflSettingsView {
  Q_OBJECT
public:
  /// Constructor
  explicit QtReflSettingsView(QWidget *parent = nullptr);
  /// Destructor
  ~QtReflSettingsView() override;
  /// Returns the presenter managing this view
  IReflSettingsPresenter *getPresenter() const override;
  /// Returns global options for 'Stitch1DMany'
  std::string getStitchOptions() const override;
  /// Return selected analysis mode
  std::string getAnalysisMode() const override;
  /// Return transmission runs
  std::string getTransmissionRuns() const override;
  /// Return start overlap for transmission runs
  std::string getStartOverlap() const override;
  /// Return end overlap for transmission runs
  std::string getEndOverlap() const override;
  /// Return selected polarisation corrections
  std::string getPolarisationCorrections() const override;
  /// Return CRho
  std::string getCRho() const override;
  /// Return CAlpha
  std::string getCAlpha() const override;
  /// Return CAp
  std::string getCAp() const override;
  /// Return Cpp
  std::string getCPp() const override;
  /// Return momentum transfer limits
  std::string getMomentumTransferStep() const override;
  /// Return scale factor
  std::string getScaleFactor() const override;
  /// Return integrated monitors option
  std::string getIntMonCheck() const override;
  /// Return monitor integral wavelength min
  std::string getMonitorIntegralMin() const override;
  /// Return monitor integral wavelength max
  std::string getMonitorIntegralMax() const override;
  /// Return monitor background wavelength min
  std::string getMonitorBackgroundMin() const override;
  /// Return monitor background wavelength max
  std::string getMonitorBackgroundMax() const override;
  /// Return wavelength min
  std::string getLambdaMin() const override;
  /// Return wavelength max
  std::string getLambdaMax() const override;
  /// Return I0MonitorIndex
  std::string getI0MonitorIndex() const override;
  /// Return processing instructions
  std::string getProcessingInstructions() const override;
  /// Return selected detector correction type
  std::string getDetectorCorrectionType() const override;
  /// Return selected summation type
  std::string getSummationType() const override;
  /// Return selected reduction type
  std::string getReductionType() const override;
  /// Set the status of whether polarisation corrections should be enabled
  void setIsPolCorrEnabled(bool enable) const override;
  /// Set default values for experiment and instrument settings
  void setExpDefaults(const std::vector<std::string> &) const override;
  void setInstDefaults(const std::vector<double> &,
                       const std::vector<std::string> &) const override;
  /// Check if experiment settings are enabled
  bool experimentSettingsEnabled() const override;
  /// Check if instrument settings are enabled
  bool instrumentSettingsEnabled() const override;
  /// Check if detector correction is enabled
  bool detectorCorrectionEnabled() const override;
  /// Creates hints for 'Stitch1DMany'
  void
  createStitchHints(const std::map<std::string, std::string> &hints) override;

public slots:
  /// Request presenter to obtain default values for settings
  void requestExpDefaults() const;
  void requestInstDefaults() const;
  void summationTypeChanged(int reductionTypeIndex);
  /// Sets enabled status for polarisation corrections and parameters
<<<<<<< HEAD
  void setPolarisationOptionsEnabled(bool enable) const override;
  void setReductionTypeEnabled(bool enable) override;
=======
  void setPolarisationOptionsEnabled(bool enable) override;
  void setDetectorCorrectionEnabled(bool enable) override;
>>>>>>> f49209b9

private:
  /// Initialise the interface
  void initLayout();

  /// The widget
  Ui::ReflSettingsWidget m_ui;
  /// The presenter
  std::unique_ptr<IReflSettingsPresenter> m_presenter;
  /// Whether or not polarisation corrections should be enabled
  mutable bool m_isPolCorrEnabled;
};
} // namespace Mantid
} // namespace CustomInterfaces

#endif /* MANTID_CUSTOMINTERFACES_QTREFLSETTINGSVIEW_H_ */<|MERGE_RESOLUTION|>--- conflicted
+++ resolved
@@ -114,14 +114,9 @@
   void requestInstDefaults() const;
   void summationTypeChanged(int reductionTypeIndex);
   /// Sets enabled status for polarisation corrections and parameters
-<<<<<<< HEAD
-  void setPolarisationOptionsEnabled(bool enable) const override;
   void setReductionTypeEnabled(bool enable) override;
-=======
   void setPolarisationOptionsEnabled(bool enable) override;
   void setDetectorCorrectionEnabled(bool enable) override;
->>>>>>> f49209b9
-
 private:
   /// Initialise the interface
   void initLayout();
