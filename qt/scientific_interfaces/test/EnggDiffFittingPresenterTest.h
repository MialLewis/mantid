--- conflicted
+++ resolved
@@ -228,12 +228,8 @@
         testing::NiceMock<MockEnggDiffFittingModel>>();
     auto *mockModel_ptr = mockModel.get();
 
-<<<<<<< HEAD
-    EXPECT_CALL(mockView, getFittingRunNo()).Times(0);
-=======
     EnggDiffFittingPresenterNoThread pres(&mockView, std::move(mockModel));
 
->>>>>>> 181fe7cb
     EXPECT_CALL(mockView, getExpectedPeaksInput())
         .Times(1)
         .WillOnce(Return("2.3445,3.3433,4.5664"));
