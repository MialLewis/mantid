if(CXXTEST_FOUND)
  include_directories(SYSTEM
                      ${CXXTEST_INCLUDE_DIR}
                      ${GMOCK_INCLUDE_DIR}
                      ${GTEST_INCLUDE_DIR}
                      ${Boost_INCLUDE_DIRS}
                      ../../TestHelpers/inc)

  set(TESTHELPER_SRCS ../../TestHelpers/src/NexusGeometryTestHelpers.cpp ../../TestHelpers/src/ComponentCreationHelper.cpp)

  cxxtest_add_test(NexusGeometryTest ${TEST_FILES})

  target_include_directories(NexusGeometryTest SYSTEM
                             PRIVATE ${HDF5_INCLUDE_DIRS})
  target_link_libraries(NexusGeometryTest
                        LINK_PRIVATE
                        ${TCMALLOC_LIBRARIES_LINKTIME}
                        ${MANTIDLIBS}
                        NexusGeometry
                        Geometry
                        Nexus
                        API
						Types
						Kernel
                        ${NEXUS_LIBRARIES}
                        ${HDF5_LIBRARIES}
                        ${HDF5_HL_LIBRARIES}
<<<<<<< HEAD
						${GMOCK_LIBRARIES}
                        ${GTEST_LIBRARIES})
=======
                        ${GMOCK_LIBRARIES})
>>>>>>> cacf6685
  add_dependencies(NexusGeometryTest Geometry)
  add_dependencies(FrameworkTests NexusGeometryTest)
  add_dependencies(NexusGeometryTest StandardTestData)
  # Add to the 'FrameworkTests' group in VS
  set_property(TARGET NexusGeometryTest PROPERTY FOLDER "UnitTests")
endif()<|MERGE_RESOLUTION|>--- conflicted
+++ resolved
@@ -25,12 +25,7 @@
                         ${NEXUS_LIBRARIES}
                         ${HDF5_LIBRARIES}
                         ${HDF5_HL_LIBRARIES}
-<<<<<<< HEAD
-						${GMOCK_LIBRARIES}
-                        ${GTEST_LIBRARIES})
-=======
                         ${GMOCK_LIBRARIES})
->>>>>>> cacf6685
   add_dependencies(NexusGeometryTest Geometry)
   add_dependencies(FrameworkTests NexusGeometryTest)
   add_dependencies(NexusGeometryTest StandardTestData)
