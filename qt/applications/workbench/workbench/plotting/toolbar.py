# Mantid Repository : https://github.com/mantidproject/mantid
#
# Copyright &copy; 2017 ISIS Rutherford Appleton Laboratory UKRI,
#     NScD Oak Ridge National Laboratory, European Spallation Source
#     & Institut Laue - Langevin
# SPDX - License - Identifier: GPL - 3.0 +
#    This file is part of the mantid workbench.
#
#

from __future__ import (absolute_import, division, print_function,
                        unicode_literals)

# system imports

# third-party library imports
from matplotlib.backends.backend_qt5 import NavigationToolbar2QT
from mantidqt.icons import get_icon
from qtpy import QtCore, QtGui, QtPrintSupport, QtWidgets

# local package imports


class WorkbenchNavigationToolbar(NavigationToolbar2QT):

    home_clicked = QtCore.Signal()
    sig_grid_toggle_triggered = QtCore.Signal()
    sig_active_triggered = QtCore.Signal()
    sig_hold_triggered = QtCore.Signal()
    sig_toggle_fit_triggered = QtCore.Signal()
    sig_plot_options_triggered = QtCore.Signal()

    toolitems = (
        ('Home', 'Reset original view', 'mdi.home', 'on_home_clicked', None),
        ('Pan', 'Pan axes with left mouse, zoom with right', 'mdi.arrow-all', 'pan', False),
        ('Zoom', 'Zoom to rectangle', 'mdi.magnify-plus-outline', 'zoom', False),
        (None, None, None, None, None),
        ('Grid', 'Toggle grid on/off', 'mdi.grid', 'toggle_grid', False),
        ('Save', 'Save the figure', 'mdi.content-save', 'save_figure', None),
        ('Print','Print the figure', 'mdi.printer', 'print_figure', None),
        (None, None, None, None, None),
        ('Customize', 'Configure plot options', 'mdi.settings', 'launch_plot_options', None),
        (None, None, None, None, None),
        ('Fit', 'Toggle fit browser on/off', None, 'toggle_fit', False),
    )

    def _init_toolbar(self):
        for text, tooltip_text, mdi_icon, callback, checked in self.toolitems:
            if text is None:
                self.addSeparator()
            else:
                if mdi_icon:
                    a = self.addAction(get_icon(mdi_icon),
                                       text, getattr(self, callback))
                else:
                    a = self.addAction(text, getattr(self, callback))
                self._actions[callback] = a
                if checked is not None:
                    a.setCheckable(True)
                    a.setChecked(checked)
                if tooltip_text is not None:
                    a.setToolTip(tooltip_text)

        self.buttons = {}
        # Add the x,y location widget at the right side of the toolbar
        # The stretch factor is 1 which means any resizing of the toolbar
        # will resize this label instead of the buttons.
        if self.coordinates:
            self.locLabel = QtWidgets.QLabel("", self)
            self.locLabel.setAlignment(
                    QtCore.Qt.AlignRight | QtCore.Qt.AlignTop)
            self.locLabel.setSizePolicy(
                QtWidgets.QSizePolicy(QtWidgets.Expanding,
                                      QtWidgets.QSizePolicy.Ignored))
            labelAction = self.addWidget(self.locLabel)
            labelAction.setVisible(True)

        # reference holder for subplots_adjust window
        self.adj_window = None

        # Adjust icon size or they are too small in PyQt5 by default
        self.setIconSize(QtCore.QSize(24, 24))

<<<<<<< HEAD
    def on_home_clicked(self, *args, **kwargs):
        self.home(*args, **kwargs)
        self.home_clicked.emit()
=======
    def launch_plot_options(self):
        self.sig_plot_options_triggered.emit()
>>>>>>> 490326cc

    def toggle_grid(self):
        self.sig_grid_toggle_triggered.emit()

    def toggle_fit(self):
        fit_action = self._actions['toggle_fit']
        if fit_action.isChecked():
            if self._actions['zoom'].isChecked():
                self.zoom()
            if self._actions['pan'].isChecked():
                self.pan()
        self.sig_toggle_fit_triggered.emit()

    def trigger_fit_toggle_action(self):
        self._actions['toggle_fit'].trigger()

    def print_figure(self):
        printer = QtPrintSupport.QPrinter(QtPrintSupport.QPrinter.HighResolution)
        printer.setOrientation(QtPrintSupport.QPrinter.Landscape)
        print_dlg = QtPrintSupport.QPrintDialog(printer)
        if print_dlg.exec_() == QtWidgets.QDialog.Accepted:
            painter = QtGui.QPainter(printer)
            page_size = printer.pageRect()
            pixmap = self.canvas.grab().scaled(page_size.width(), page_size.height(),
                                               QtCore.Qt.KeepAspectRatio)
            painter.drawPixmap(0, 0, pixmap)
            painter.end()

    def contextMenuEvent(self, event):
        pass


class ToolbarStateManager(object):
    """
    An object that lets users check and manipulate the state of the toolbar
    whilst hiding any implementation details.
    """

    def __init__(self, toolbar):
        self._toolbar = toolbar

    def is_zoom_active(self):
        """
        Check if the Zoom button is checked
        """
        return self._toolbar._actions['zoom'].isChecked()

    def is_pan_active(self):
        """
        Check if the Pan button is checked
        """
        return self._toolbar._actions['pan'].isChecked()

    def is_tool_active(self):
        """
        Check if any of the zoom buttons are checked
        """
        return self.is_pan_active() or self.is_zoom_active()

    def toggle_fit_button_checked(self):
        fit_action = self._toolbar._actions['toggle_fit']
        if fit_action.isChecked():
            fit_action.setChecked(False)
        else:
            fit_action.setChecked(True)<|MERGE_RESOLUTION|>--- conflicted
+++ resolved
@@ -81,14 +81,13 @@
         # Adjust icon size or they are too small in PyQt5 by default
         self.setIconSize(QtCore.QSize(24, 24))
 
-<<<<<<< HEAD
-    def on_home_clicked(self, *args, **kwargs):
-        self.home(*args, **kwargs)
-        self.home_clicked.emit()
-=======
+    # TODO remove & use Harry's changes
+    # def on_home_clicked(self, *args, **kwargs):
+    #     self.home(*args, **kwargs)
+    #     self.home_clicked.emit()
+
     def launch_plot_options(self):
         self.sig_plot_options_triggered.emit()
->>>>>>> 490326cc
 
     def toggle_grid(self):
         self.sig_grid_toggle_triggered.emit()
