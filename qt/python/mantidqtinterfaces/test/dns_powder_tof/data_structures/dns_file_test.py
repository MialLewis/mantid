--- conflicted
+++ resolved
@@ -24,15 +24,9 @@
     def setUpClass(cls):
         cls.filepath = get_filepath()
         cls.data = get_dataset()
-<<<<<<< HEAD
         cls.full_filename = FileFinder.Instance().getFullPath("dnstof.d_dat")
         cls.file = DNSFile('', cls.full_filename)
         cls.txt = "".join(load_txt(cls.full_filename))
-=======
-        cls.fullfilename = FileFinder.Instance().getFullPath("dnstof.d_dat")
-        cls.file = DNSFile("", cls.fullfilename)
-        cls.txt = "".join(load_txt(cls.fullfilename))
->>>>>>> 492a0d40
 
     def test___init__(self):
         self.assertIsInstance(self.file, ObjectDict)
