#ifndef MANTID_GEOMETRY_POINTGROUP_H_
#define MANTID_GEOMETRY_POINTGROUP_H_

#include "MantidGeometry/DllConfig.h"
#include "MantidKernel/V3D.h"
#include "MantidKernel/Matrix.h"
#ifndef Q_MOC_RUN
#include <boost/shared_ptr.hpp>
#endif
#include <vector>
#include <string>
#include <set>

#include "MantidGeometry/Crystal/SymmetryOperation.h"
#include "MantidGeometry/Crystal/Group.h"

namespace Mantid {
namespace Geometry {

/** A class containing the Point Groups for a crystal.
 *
 * @author Vickie Lynch
 * @date 2012-02-02
 */
class MANTID_GEOMETRY_DLL PointGroup : public Group {
public:
  enum class CrystalSystem {
    Triclinic,
    Monoclinic,
    Orthorhombic,
    Tetragonal,
    Hexagonal,
    Trigonal,
    Cubic
  };

  enum class LatticeSystem {
    Triclinic,
    Monoclinic,
    Orthorhombic,
    Tetragonal,
    Hexagonal,
    Rhombohedral,
    Cubic
  };

  PointGroup(const std::string &symbolHM, const Group &group,
             const std::string &description = "");

<<<<<<< HEAD
=======
  PointGroup(const PointGroup &other);
  PointGroup &operator=(const PointGroup &other);

  ~PointGroup() override {}
>>>>>>> fa8a40d8
  /// Name of the point group
  std::string getName() const { return m_name; }
  /// Hermann-Mauguin symbol
  std::string getSymbol() const;

  CrystalSystem crystalSystem() const { return m_crystalSystem; }
  LatticeSystem latticeSystem() const { return m_latticeSystem; }

  /// Return true if the hkls are in same group
  bool isEquivalent(const Kernel::V3D &hkl, const Kernel::V3D &hkl2) const;

  /// Returns a vector with all equivalent hkls
  std::vector<Kernel::V3D> getEquivalents(const Kernel::V3D &hkl) const;
  /// Returns the same hkl for all equivalent hkls
  Kernel::V3D getReflectionFamily(const Kernel::V3D &hkl) const;

protected:
  std::vector<Kernel::V3D> getEquivalentSet(const Kernel::V3D &hkl) const;

  CrystalSystem getCrystalSystemFromGroup() const;
  LatticeSystem getLatticeSystemFromCrystalSystemAndGroup(
      const CrystalSystem &crystalSystem) const;

  std::string m_symbolHM;
  std::string m_name;
  CrystalSystem m_crystalSystem;
  LatticeSystem m_latticeSystem;
};

/// Shared pointer to a PointGroup
typedef boost::shared_ptr<PointGroup> PointGroup_sptr;

MANTID_GEOMETRY_DLL std::vector<PointGroup_sptr> getAllPointGroups();

MANTID_GEOMETRY_DLL
std::string
getCrystalSystemAsString(const PointGroup::CrystalSystem &crystalSystem);

MANTID_GEOMETRY_DLL
PointGroup::CrystalSystem
getCrystalSystemFromString(const std::string &crystalSystem);

MANTID_GEOMETRY_DLL
std::string
getLatticeSystemAsString(const PointGroup::LatticeSystem &latticeSystem);

MANTID_GEOMETRY_DLL
PointGroup::LatticeSystem
getLatticeSystemFromString(const std::string &latticeSystem);

/// This is necessary to make the map work with older compilers. Can be removed
/// when GCC 4.4 is not used anymore.
struct MANTID_GEOMETRY_DLL CrystalSystemComparator {
  bool operator()(const PointGroup::CrystalSystem &lhs,
                  const PointGroup::CrystalSystem &rhs) const;
};

typedef std::multimap<PointGroup::CrystalSystem, PointGroup_sptr,
                      CrystalSystemComparator> PointGroupCrystalSystemMap;

MANTID_GEOMETRY_DLL PointGroupCrystalSystemMap getPointGroupsByCrystalSystem();

} // namespace Mantid
} // namespace Geometry

#endif /* MANTID_GEOMETRY_POINTGROUP_H_ */<|MERGE_RESOLUTION|>--- conflicted
+++ resolved
@@ -46,14 +46,6 @@
 
   PointGroup(const std::string &symbolHM, const Group &group,
              const std::string &description = "");
-
-<<<<<<< HEAD
-=======
-  PointGroup(const PointGroup &other);
-  PointGroup &operator=(const PointGroup &other);
-
-  ~PointGroup() override {}
->>>>>>> fa8a40d8
   /// Name of the point group
   std::string getName() const { return m_name; }
   /// Hermann-Mauguin symbol
