--- conflicted
+++ resolved
@@ -298,11 +298,7 @@
                          TransmissionInputWorkspace='s_tr', OutputWorkspace='sample_flux', FluxInputWorkspace='flux')
 
         # I(Q)
-<<<<<<< HEAD
-        SANSILLIntegration(InputWorkspace='sample_flux', OutputWorkspace='iq', CalculateResolution='None')
-=======
         SANSILLIntegration(InputWorkspace='sample_flux', OutputWorkspace='iq')
->>>>>>> 4dc26334
 
 
 class ILL_D11_AbsoluteScale_Test(systemtesting.MantidSystemTest):
