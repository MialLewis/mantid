#ifndef MANTID_CUSTOMINTERFACES_REFLMOCKOBJECTS_H
#define MANTID_CUSTOMINTERFACES_REFLMOCKOBJECTS_H

#include "../ISISReflectometry/ExperimentOptionDefaults.h"
#include "../ISISReflectometry/IReflAsciiSaver.h"
#include "../ISISReflectometry/IReflEventPresenter.h"
#include "../ISISReflectometry/IReflEventTabPresenter.h"
#include "../ISISReflectometry/IReflEventView.h"
#include "../ISISReflectometry/IReflMainWindowPresenter.h"
#include "../ISISReflectometry/IReflMainWindowView.h"
#include "../ISISReflectometry/IReflRunsTabPresenter.h"
#include "../ISISReflectometry/IReflRunsTabView.h"
#include "../ISISReflectometry/IReflSaveTabPresenter.h"
#include "../ISISReflectometry/IReflSaveTabView.h"
#include "../ISISReflectometry/IReflSettingsPresenter.h"
#include "../ISISReflectometry/IReflSettingsTabPresenter.h"
#include "../ISISReflectometry/IReflSettingsView.h"
#include "../ISISReflectometry/InstrumentOptionDefaults.h"
#include "../ISISReflectometry/ReflLegacyTransferStrategy.h"
#include "../ISISReflectometry/ReflSearchModel.h"
#include "MantidAPI/AlgorithmManager.h"
#include "MantidAPI/ITableWorkspace_fwd.h"
#include "MantidKernel/ICatalogInfo.h"
#include "MantidKernel/ProgressBase.h"
#include "MantidKernel/WarningSuppressions.h"
#include "MantidQtWidgets/Common/DataProcessorUI/Command.h"
#include "MantidQtWidgets/Common/DataProcessorUI/OptionsMap.h"
#include "MantidQtWidgets/Common/DataProcessorUI/TreeData.h"
#include <gmock/gmock.h>

using namespace MantidQt::CustomInterfaces;
using namespace Mantid::API;
using namespace MantidQt::MantidWidgets::DataProcessor;

GNU_DIAG_OFF_SUGGEST_OVERRIDE

/**** Models ****/

class MockReflSearchModel : public ReflSearchModel {
public:
  MockReflSearchModel()
      : ReflSearchModel(ReflLegacyTransferStrategy(), ITableWorkspace_sptr(),
                        std::string()) {}
  ~MockReflSearchModel() override {}
  MOCK_CONST_METHOD2(data, QVariant(const QModelIndex &, int role));
};

/**** Models ****/

class MockReflSearchModel : public ReflSearchModel {
public:
  MockReflSearchModel()
      : ReflSearchModel(ReflLegacyTransferStrategy(), ITableWorkspace_sptr(),
                        std::string()) {}
  ~MockReflSearchModel() override {}
  MOCK_CONST_METHOD2(data, QVariant(const QModelIndex &, int role));
};

/**** Views ****/

class MockRunsTabView : public IReflRunsTabView {
public:
  // Gmock requires parameters and return values of mocked methods to be
  // copyable
  // We can't mock setTableCommands(std::vector<Command_uptr>)
  // because
  // of the vector of unique pointers
  // I will mock a proxy method, setTableCommandsProxy, I just want to test that
  // this method is invoked by the presenter's constructor
  virtual void setTableCommands(
      std::vector<MantidQt::MantidWidgets::DataProcessor::Command_uptr>)
      override {
    setTableCommandsProxy();
  }
  // The same happens for setRowCommands
  virtual void setRowCommands(
      std::vector<MantidQt::MantidWidgets::DataProcessor::Command_uptr>)
      override {
    setRowCommandsProxy();
  }

  // IO
  MOCK_CONST_METHOD0(getSelectedSearchRows, std::set<int>());
  MOCK_CONST_METHOD0(getAllSearchRows, std::set<int>());
  MOCK_CONST_METHOD0(getSearchString, std::string());
  MOCK_CONST_METHOD0(getSearchInstrument, std::string());
  MOCK_CONST_METHOD0(getTransferMethod, std::string());
  MOCK_CONST_METHOD0(getAlgorithmRunner,
                     boost::shared_ptr<MantidQt::API::AlgorithmRunner>());
  MOCK_CONST_METHOD0(getSelectedGroup, int());
  MOCK_METHOD1(setTransferMethods, void(const std::set<std::string> &));
  MOCK_METHOD0(setTableCommandsProxy, void());
  MOCK_METHOD0(setRowCommandsProxy, void());
  MOCK_METHOD0(clearCommands, void());
  MOCK_METHOD2(setInstrumentList,
               void(const std::vector<std::string> &, const std::string &));
  MOCK_METHOD1(updateMenuEnabledState, void(bool));
  MOCK_METHOD1(setAutoreduceButtonEnabled, void(bool));
  MOCK_METHOD1(setAutoreducePauseButtonEnabled, void(bool));
  MOCK_METHOD1(setTransferButtonEnabled, void(bool));
  MOCK_METHOD1(setInstrumentComboEnabled, void(bool));
  MOCK_METHOD1(setTransferMethodComboEnabled, void(bool));
  MOCK_METHOD1(setSearchTextEntryEnabled, void(bool));
  MOCK_METHOD1(setSearchButtonEnabled, void(bool));
  MOCK_METHOD1(startTimer, void(const int));
  MOCK_METHOD0(stopTimer, void());
  MOCK_METHOD0(startIcatSearch, void());

  // Calls we don't care about
  void showSearch(ReflSearchModel_sptr) override{};
  IReflRunsTabPresenter *getPresenter() const override { return nullptr; };
};

class MockSettingsView : public IReflSettingsView {
public:
  // Global options
  MOCK_CONST_METHOD0(getTransmissionOptions, std::string());
  MOCK_CONST_METHOD0(getStartOverlap, std::string());
  MOCK_CONST_METHOD0(getEndOverlap, std::string());
  MOCK_CONST_METHOD0(getReductionOptions, std::string());
  MOCK_CONST_METHOD0(getStitchOptions, std::string());
  MOCK_CONST_METHOD0(getAnalysisMode, std::string());
  MOCK_CONST_METHOD0(getDirectBeam, std::string());
  MOCK_CONST_METHOD0(getPolarisationCorrections, std::string());
  MOCK_CONST_METHOD0(getCRho, std::string());
  MOCK_CONST_METHOD0(getCAlpha, std::string());
  MOCK_CONST_METHOD0(getCAp, std::string());
  MOCK_CONST_METHOD0(getCPp, std::string());
  MOCK_CONST_METHOD0(getIntMonCheck, std::string());
  MOCK_CONST_METHOD0(getMonitorIntegralMin, std::string());
  MOCK_CONST_METHOD0(getMonitorIntegralMax, std::string());
  MOCK_CONST_METHOD0(getMonitorBackgroundMin, std::string());
  MOCK_CONST_METHOD0(getMonitorBackgroundMax, std::string());
  MOCK_CONST_METHOD0(getLambdaMin, std::string());
  MOCK_CONST_METHOD0(getLambdaMax, std::string());
  MOCK_CONST_METHOD0(getI0MonitorIndex, std::string());
  MOCK_CONST_METHOD0(getSummationType, std::string());
  MOCK_CONST_METHOD0(getReductionType, std::string());
<<<<<<< HEAD
=======
  MOCK_CONST_METHOD0(getDebugOption, bool());
>>>>>>> 46dc4bf3
  MOCK_CONST_METHOD0(getIncludePartialBins, bool());
  MOCK_CONST_METHOD0(getPerAngleOptions, std::map<std::string, OptionsQMap>());
  MOCK_CONST_METHOD1(setIsPolCorrEnabled, void(bool));
  MOCK_METHOD1(setReductionTypeEnabled, void(bool));
  MOCK_METHOD1(setIncludePartialBinsEnabled, void(bool));
  MOCK_METHOD1(setPolarisationOptionsEnabled, void(bool));
  MOCK_METHOD1(setDetectorCorrectionEnabled, void(bool));
  MOCK_METHOD1(setExpDefaults, void(ExperimentOptionDefaults));
  MOCK_METHOD1(setInstDefaults, void(InstrumentOptionDefaults));
  MOCK_METHOD0(disableAll, void());
  MOCK_METHOD0(enableAll, void());
  MOCK_CONST_METHOD0(getDetectorCorrectionType, std::string());
  MOCK_CONST_METHOD0(experimentSettingsEnabled, bool());
  MOCK_CONST_METHOD0(instrumentSettingsEnabled, bool());
  MOCK_METHOD2(showOptionLoadErrors,
               void(std::vector<InstrumentParameterTypeMissmatch> const &,
                    std::vector<MissingInstrumentParameterValue> const &));
  MOCK_CONST_METHOD0(detectorCorrectionEnabled, bool());
  // Calls we don't care about
  void
  createStitchHints(const std::map<std::string, std::string> &hints) override {
    UNUSED_ARG(hints);
  };
  IReflSettingsPresenter *getPresenter() const override { return nullptr; }
};

class MockEventView : public IReflEventView {
public:
  // Global options
  MOCK_METHOD1(enableSliceType, void(SliceType));
  MOCK_METHOD1(disableSliceType, void(SliceType));
  MOCK_METHOD0(enableSliceTypeSelection, void());
  MOCK_METHOD0(disableSliceTypeSelection, void());
  MOCK_CONST_METHOD0(getLogValueTimeSlicingValues, std::string());
  MOCK_CONST_METHOD0(getCustomTimeSlicingValues, std::string());
  MOCK_CONST_METHOD0(getUniformTimeSlicingValues, std::string());
  MOCK_CONST_METHOD0(getUniformEvenTimeSlicingValues, std::string());
  MOCK_CONST_METHOD0(getLogValueTimeSlicingType, std::string());

  // Calls we don't care about
  IReflEventPresenter *getPresenter() const override { return nullptr; }
};

class MockSaveTabView : public IReflSaveTabView {
public:
  MOCK_CONST_METHOD1(setSavePath, void(const std::string &path));
  MOCK_CONST_METHOD0(getSavePath, std::string());
  MOCK_CONST_METHOD0(getPrefix, std::string());
  MOCK_CONST_METHOD0(getFilter, std::string());
  MOCK_CONST_METHOD0(getRegexCheck, bool());
  MOCK_CONST_METHOD0(getCurrentWorkspaceName, std::string());
  MOCK_CONST_METHOD0(getSelectedWorkspaces, std::vector<std::string>());
  MOCK_CONST_METHOD0(getSelectedParameters, std::vector<std::string>());
  MOCK_CONST_METHOD0(getFileFormatIndex, int());
  MOCK_CONST_METHOD0(getTitleCheck, bool());
  MOCK_CONST_METHOD0(getQResolutionCheck, bool());
  MOCK_CONST_METHOD0(getSeparator, std::string());
  MOCK_CONST_METHOD0(clearWorkspaceList, void());
  MOCK_CONST_METHOD1(setWorkspaceList, void(const std::vector<std::string> &));
  MOCK_CONST_METHOD0(clearParametersList, void());
  MOCK_CONST_METHOD1(setParametersList, void(const std::vector<std::string> &));
  MOCK_CONST_METHOD0(getAutosavePrefixInput, std::string());
  MOCK_METHOD1(subscribe, void(IReflSaveTabPresenter *));
  MOCK_METHOD0(disallowAutosave, void());
  MOCK_METHOD0(disableAutosaveControls, void());
  MOCK_METHOD0(enableAutosaveControls, void());
  MOCK_METHOD0(enableFileFormatAndLocationControls, void());
  MOCK_METHOD0(disableFileFormatAndLocationControls, void());
  MOCK_METHOD2(giveUserCritical,
               void(const std::string &, const std::string &));
  MOCK_METHOD2(giveUserInfo, void(const std::string &, const std::string &));
  virtual ~MockSaveTabView() = default;
};

class MockMainWindowView : public IReflMainWindowView {
public:
  MOCK_METHOD3(askUserString,
               std::string(const std::string &, const std::string &,
                           const std::string &));
  MOCK_METHOD2(askUserYesNo, bool(const std::string &, const std::string &));
  MOCK_METHOD2(giveUserWarning, void(const std::string &, const std::string &));
  MOCK_METHOD2(giveUserCritical,
               void(const std::string &, const std::string &));
  MOCK_METHOD2(giveUserInfo, void(const std::string &, const std::string &));
  MOCK_METHOD1(runPythonAlgorithm, std::string(const std::string &));
  ~MockMainWindowView() override{};
};

/**** Presenters ****/

class MockRunsTabPresenter : public IReflRunsTabPresenter {
public:
  MOCK_CONST_METHOD0(isAutoreducing, bool());
  MOCK_CONST_METHOD1(isAutoreducing, bool(int));
  MOCK_METHOD1(settingsChanged, void(int));
  void notify(IReflRunsTabPresenter::Flag flag) override { UNUSED_ARG(flag); };
  void acceptMainPresenter(IReflMainWindowPresenter *presenter) override {
    UNUSED_ARG(presenter);
  }
  bool isProcessing(int) const override { return false; }
  bool isProcessing() const override { return false; }
  ~MockRunsTabPresenter() override{};
};

class MockEventPresenter : public IReflEventPresenter {
public:
  MOCK_CONST_METHOD0(getTimeSlicingValues, std::string());
  MOCK_CONST_METHOD0(getTimeSlicingType, std::string());
  MOCK_METHOD1(acceptTabPresenter, void(IReflEventTabPresenter *));
  MOCK_METHOD0(onReductionPaused, void());
  MOCK_METHOD0(onReductionResumed, void());
  MOCK_METHOD1(notifySliceTypeChanged, void(SliceType));
  MOCK_METHOD0(notifySettingsChanged, void());
  ~MockEventPresenter() override{};
};

class MockEventTabPresenter : public IReflEventTabPresenter {
public:
  std::string getTimeSlicingValues(int) const override { return std::string(); }
  std::string getTimeSlicingType(int) const override { return std::string(); }
  MOCK_METHOD1(acceptMainPresenter, void(IReflMainWindowPresenter *));
  MOCK_METHOD1(settingsChanged, void(int));
  MOCK_METHOD1(onReductionPaused, void(int));
  MOCK_METHOD1(onReductionResumed, void(int));

  ~MockEventTabPresenter() override{};
};

class MockSettingsPresenter : public IReflSettingsPresenter {
public:
  MOCK_CONST_METHOD1(getOptionsForAngle, OptionsQMap(const double));
  MOCK_CONST_METHOD0(hasPerAngleOptions, bool());
  MOCK_CONST_METHOD0(getTransmissionOptions, OptionsQMap());
  MOCK_CONST_METHOD0(getReductionOptions, OptionsQMap());
  MOCK_CONST_METHOD0(getStitchOptions, std::string());
  MOCK_METHOD0(onReductionPaused, void());
  MOCK_METHOD0(onReductionResumed, void());
  MOCK_METHOD1(acceptTabPresenter, void(IReflSettingsTabPresenter *));
  MOCK_METHOD1(setInstrumentName, void(const std::string &));
  void notify(IReflSettingsPresenter::Flag flag) override { UNUSED_ARG(flag); }
  IAlgorithm_sptr createReductionAlg() override {
    return AlgorithmManager::Instance().create("ReflectometryReductionOneAuto");
  }
  ~MockSettingsPresenter() override{};
};

class MockSettingsTabPresenter : public IReflSettingsTabPresenter {
public:
  MOCK_CONST_METHOD2(getOptionsForAngle, OptionsQMap(int, const double));
  MOCK_CONST_METHOD1(hasPerAngleOptions, bool(int));
  MOCK_CONST_METHOD0(getTransmissionOptions, OptionsQMap());
  MOCK_CONST_METHOD1(getTransmissionOptions, OptionsQMap(int));
  MOCK_CONST_METHOD1(getReductionOptions, OptionsQMap(int));
  MOCK_CONST_METHOD1(getStitchOptions, std::string(int));
  MOCK_METHOD1(acceptMainPresenter, void(IReflMainWindowPresenter *));
  MOCK_METHOD1(settingsChanged, void(int));
  void setInstrumentName(const std::string &instName) override {
    UNUSED_ARG(instName);
  };
  MOCK_METHOD1(onReductionPaused, void(int));
  MOCK_METHOD1(onReductionResumed, void(int));
  ~MockSettingsTabPresenter() override{};
};

class MockSaveTabPresenter : public IReflSaveTabPresenter {
public:
  MOCK_METHOD2(completedRowReductionSuccessfully,
               void(MantidQt::MantidWidgets::DataProcessor::GroupData const &,
                    std::string const &));
  MOCK_METHOD2(completedGroupReductionSuccessfully,
               void(MantidQt::MantidWidgets::DataProcessor::GroupData const &,
                    std::string const &));
  void notify(IReflSaveTabPresenter::Flag flag) override { UNUSED_ARG(flag); };
  void acceptMainPresenter(IReflMainWindowPresenter *presenter) override {
    UNUSED_ARG(presenter);
  };

  MOCK_METHOD0(onAnyReductionPaused, void());
  MOCK_METHOD0(onAnyReductionResumed, void());
  ~MockSaveTabPresenter() override{};
};

class MockMainWindowPresenter : public IReflMainWindowPresenter {
public:
  MOCK_CONST_METHOD2(getOptionsForAngle, OptionsQMap(int, const double));
  MOCK_CONST_METHOD1(hasPerAngleOptions, bool(int));
  MOCK_CONST_METHOD1(getTransmissionOptions, OptionsQMap(int));
  MOCK_CONST_METHOD1(getReductionOptions, OptionsQMap(int));
  MOCK_CONST_METHOD1(getStitchOptions, std::string(int));
  MOCK_CONST_METHOD1(setInstrumentName, void(const std::string &instName));
  MOCK_CONST_METHOD0(getInstrumentName, std::string());
  MOCK_METHOD2(completedRowReductionSuccessfully,
               void(MantidQt::MantidWidgets::DataProcessor::GroupData const &,
                    std::string const &));
  MOCK_METHOD2(completedGroupReductionSuccessfully,
               void(MantidQt::MantidWidgets::DataProcessor::GroupData const &,
                    std::string const &));
  MOCK_METHOD1(notify, void(IReflMainWindowPresenter::Flag));
  MOCK_METHOD1(notifyReductionPaused, void(int));
  MOCK_METHOD1(notifyReductionResumed, void(int));
  MOCK_METHOD3(askUserString,
               std::string(const std::string &, const std::string &,
                           const std::string &));
  MOCK_METHOD2(askUserYesNo, bool(const std::string &, const std::string &));
  MOCK_METHOD2(giveUserWarning, void(const std::string &, const std::string &));
  MOCK_METHOD2(giveUserCritical,
               void(const std::string &, const std::string &));
  MOCK_METHOD2(giveUserInfo, void(const std::string &, const std::string &));
  MOCK_METHOD1(runPythonAlgorithm, std::string(const std::string &));
  MOCK_METHOD1(settingsChanged, void(int));
  // Other calls we don't care about
  std::string getTimeSlicingValues(int group) const override {
    UNUSED_ARG(group);
    return std::string();
  }
  std::string getTimeSlicingType(int group) const override {
    UNUSED_ARG(group);
    return std::string();
  }
  bool isProcessing() const override { return false; }
  bool isProcessing(int) const override { return false; }

  ~MockMainWindowPresenter() override{};
};

/**** Progress ****/

class MockProgressBase : public Mantid::Kernel::ProgressBase {
public:
  MOCK_METHOD1(doReport, void(const std::string &));
  ~MockProgressBase() override {}
};

/**** Catalog ****/

class MockICatalogInfo : public Mantid::Kernel::ICatalogInfo {
public:
  MOCK_CONST_METHOD0(catalogName, const std::string());
  MOCK_CONST_METHOD0(soapEndPoint, const std::string());
  MOCK_CONST_METHOD0(externalDownloadURL, const std::string());
  MOCK_CONST_METHOD0(catalogPrefix, const std::string());
  MOCK_CONST_METHOD0(windowsPrefix, const std::string());
  MOCK_CONST_METHOD0(macPrefix, const std::string());
  MOCK_CONST_METHOD0(linuxPrefix, const std::string());
  MOCK_CONST_METHOD0(clone, ICatalogInfo *());
  MOCK_CONST_METHOD1(transformArchivePath, std::string(const std::string &));
  ~MockICatalogInfo() override {}
};

class MockReflAsciiSaver : public IReflAsciiSaver {
public:
  MOCK_CONST_METHOD1(isValidSaveDirectory, bool(std::string const &));
  MOCK_CONST_METHOD4(save,
                     void(std::string const &, std::vector<std::string> const &,
                          std::vector<std::string> const &,
                          FileFormatOptions const &));
  virtual ~MockReflAsciiSaver() = default;
};

GNU_DIAG_ON_SUGGEST_OVERRIDE

#endif /*MANTID_CUSTOMINTERFACES_REFLMOCKOBJECTS_H*/<|MERGE_RESOLUTION|>--- conflicted
+++ resolved
@@ -45,17 +45,6 @@
   MOCK_CONST_METHOD2(data, QVariant(const QModelIndex &, int role));
 };
 
-/**** Models ****/
-
-class MockReflSearchModel : public ReflSearchModel {
-public:
-  MockReflSearchModel()
-      : ReflSearchModel(ReflLegacyTransferStrategy(), ITableWorkspace_sptr(),
-                        std::string()) {}
-  ~MockReflSearchModel() override {}
-  MOCK_CONST_METHOD2(data, QVariant(const QModelIndex &, int role));
-};
-
 /**** Views ****/
 
 class MockRunsTabView : public IReflRunsTabView {
@@ -136,10 +125,7 @@
   MOCK_CONST_METHOD0(getI0MonitorIndex, std::string());
   MOCK_CONST_METHOD0(getSummationType, std::string());
   MOCK_CONST_METHOD0(getReductionType, std::string());
-<<<<<<< HEAD
-=======
   MOCK_CONST_METHOD0(getDebugOption, bool());
->>>>>>> 46dc4bf3
   MOCK_CONST_METHOD0(getIncludePartialBins, bool());
   MOCK_CONST_METHOD0(getPerAngleOptions, std::map<std::string, OptionsQMap>());
   MOCK_CONST_METHOD1(setIsPolCorrEnabled, void(bool));
