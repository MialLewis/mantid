set(SRC_FILES
    src/Algorithms/CalculateChiSquared.cpp
    src/Algorithms/CalculateCostFunction.cpp
    src/Algorithms/ConvertToYSpace.cpp
    src/Algorithms/ConvolveWorkspaces.cpp
    src/Algorithms/ConvolutionFit.cpp
    src/Algorithms/CrystalFieldEnergies.cpp
    src/Algorithms/EstimateFitParameters.cpp
    src/Algorithms/EstimatePeakErrors.cpp
    src/Algorithms/EvaluateFunction.cpp
    src/Algorithms/Fit.cpp
    src/Algorithms/Fit1D.cpp
    src/Algorithms/FitPowderDiffPeaks.cpp
    src/Algorithms/IqtFit.cpp
    src/Algorithms/LeBailFit.cpp
    src/Algorithms/LeBailFunction.cpp
    src/Algorithms/NormaliseByPeakArea.cpp
    src/Algorithms/PawleyFit.cpp
    src/Algorithms/PlotPeakByLogValue.cpp
    src/Algorithms/QENSFitSimultaneous.cpp
    src/Algorithms/QENSFitSequential.cpp
    src/Algorithms/RefinePowderInstrumentParameters.cpp
    src/Algorithms/RefinePowderInstrumentParameters3.cpp
    src/Algorithms/SplineBackground.cpp
    src/Algorithms/SplineInterpolation.cpp
    src/Algorithms/SplineSmoothing.cpp
    src/Algorithms/VesuvioCalculateGammaBackground.cpp
    src/Algorithms/VesuvioCalculateMS.cpp
    src/AugmentedLagrangianOptimizer.cpp
    src/ComplexMatrix.cpp
    src/ComplexVector.cpp
    src/Constraints/BoundaryConstraint.cpp
    src/CostFunctions/CostFuncFitting.cpp
    src/CostFunctions/CostFuncLeastSquares.cpp
    src/CostFunctions/CostFuncRwp.cpp
    src/CostFunctions/CostFuncUnweightedLeastSquares.cpp
    src/FitMW.cpp
    src/FuncMinimizers/BFGS_Minimizer.cpp
    src/FuncMinimizers/DampedGaussNewtonMinimizer.cpp
    src/FuncMinimizers/DerivMinimizer.cpp
    src/FuncMinimizers/FABADAMinimizer.cpp
    src/FuncMinimizers/FRConjugateGradientMinimizer.cpp
    src/FuncMinimizers/LevenbergMarquardtMDMinimizer.cpp
    src/FuncMinimizers/LevenbergMarquardtMinimizer.cpp
    src/FuncMinimizers/PRConjugateGradientMinimizer.cpp
    src/FuncMinimizers/SimplexMinimizer.cpp
    src/FuncMinimizers/SteepestDescentMinimizer.cpp
    src/FuncMinimizers/TrustRegionMinimizer.cpp
    src/FunctionDomain1DSpectrumCreator.cpp
    src/Functions/Abragam.cpp
    src/Functions/BSpline.cpp
    src/Functions/BackToBackExponential.cpp
    src/Functions/BackgroundFunction.cpp
    src/Functions/BivariateNormal.cpp
    src/Functions/Bk2BkExpConvPV.cpp
    src/Functions/ChebfunBase.cpp
    src/Functions/Chebyshev.cpp
    src/Functions/ComptonPeakProfile.cpp
    src/Functions/ComptonProfile.cpp
    src/Functions/ComptonScatteringCountRate.cpp
    src/Functions/Convolution.cpp
    src/Functions/CrystalElectricField.cpp
    src/Functions/CrystalFieldControl.cpp
    src/Functions/CrystalFieldFunction.cpp
    src/Functions/CrystalFieldPeaks.cpp
    src/Functions/CrystalFieldPeaksBase.cpp
    src/Functions/CrystalFieldMultiSpectrum.cpp
    src/Functions/CrystalFieldPeakUtils.cpp
    src/Functions/CrystalFieldSpectrum.cpp
    src/Functions/CrystalFieldHeatCapacity.cpp
    src/Functions/CrystalFieldMagnetisation.cpp
    src/Functions/CrystalFieldMoment.cpp
    src/Functions/CrystalFieldMultiSpectrum.cpp
    src/Functions/CrystalFieldPeakUtils.cpp
    src/Functions/CrystalFieldPeaks.cpp
    src/Functions/CrystalFieldPeaksBase.cpp
    src/Functions/CrystalFieldSpectrum.cpp
    src/Functions/CrystalFieldSusceptibility.cpp
    src/Functions/CubicSpline.cpp
    src/Functions/DeltaFunction.cpp
    src/Functions/DiffRotDiscreteCircle.cpp
    src/Functions/DiffSphere.cpp
    src/Functions/DynamicKuboToyabe.cpp
    src/Functions/ElasticDiffRotDiscreteCircle.cpp
    src/Functions/ElasticDiffSphere.cpp
    src/Functions/ElasticIsoRotDiff.cpp
    src/Functions/EndErfc.cpp
    src/Functions/ExpDecay.cpp
    src/Functions/ExpDecayMuon.cpp
    src/Functions/ExpDecayOsc.cpp
    src/Functions/FlatBackground.cpp
    src/Functions/FullprofPolynomial.cpp
    src/Functions/FunctionQDepends.cpp
    src/Functions/GausDecay.cpp
    src/Functions/GausOsc.cpp
    src/Functions/Gaussian.cpp
    src/Functions/GaussianComptonProfile.cpp
    src/Functions/GramCharlier.cpp
    src/Functions/GramCharlierComptonProfile.cpp
    src/Functions/IkedaCarpenterPV.cpp
    src/Functions/InelasticDiffRotDiscreteCircle.cpp
    src/Functions/InelasticDiffSphere.cpp
    src/Functions/InelasticIsoRotDiff.cpp
    src/Functions/IsoRotDiff.cpp
    src/Functions/Keren.cpp
    src/Functions/LinearBackground.cpp
    src/Functions/LogNormal.cpp
    src/Functions/Lorentzian.cpp
    src/Functions/MultivariateGaussianComptonProfile.cpp
    src/Functions/MuonFInteraction.cpp
    src/Functions/NeutronBk2BkExpConvPVoigt.cpp
    src/Functions/PawleyFunction.cpp
    src/Functions/PeakParameterFunction.cpp
    src/Functions/Polynomial.cpp
    src/Functions/ProcessBackground.cpp
    src/Functions/ProductFunction.cpp
    src/Functions/ProductLinearExp.cpp
    src/Functions/ProductQuadraticExp.cpp
    src/Functions/PseudoVoigt.cpp
    src/Functions/Quadratic.cpp
    src/Functions/ReflectivityMulf.cpp
    src/Functions/Resolution.cpp
    src/Functions/SimpleChebfun.cpp
    src/Functions/StaticKuboToyabe.cpp
    src/Functions/StaticKuboToyabeTimesExpDecay.cpp
    src/Functions/StaticKuboToyabeTimesGausDecay.cpp
    src/Functions/StaticKuboToyabeTimesStretchExp.cpp
    src/Functions/StretchExp.cpp
    src/Functions/StretchExpMuon.cpp
    src/Functions/TabulatedFunction.cpp
    src/Functions/TeixeiraWaterSQE.cpp
    src/Functions/ThermalNeutronBk2BkExpAlpha.cpp
    src/Functions/ThermalNeutronBk2BkExpBeta.cpp
    src/Functions/ThermalNeutronBk2BkExpConvPVoigt.cpp
    src/Functions/ThermalNeutronBk2BkExpSigma.cpp
    src/Functions/ThermalNeutronDtoTOFFunction.cpp
    src/Functions/UserFunction.cpp
    src/Functions/UserFunction1D.cpp
    src/Functions/VesuvioResolution.cpp
    src/Functions/Voigt.cpp
    src/GSLFunctions.cpp
    src/GSLMatrix.cpp
    src/GSLVector.cpp
    src/GeneralDomainCreator.cpp
    src/HistogramDomainCreator.cpp
    src/IFittingAlgorithm.cpp
    src/IMWDomainCreator.cpp
    src/LatticeDomainCreator.cpp
    src/LatticeFunction.cpp
    src/MSVesuvioHelpers.cpp
    src/MultiDomainCreator.cpp
    src/ParDomain.cpp
    src/ParameterEstimator.cpp
    src/RalNlls/TrustRegion.cpp
    src/RalNlls/Workspaces.cpp
    src/SeqDomain.cpp
    src/SeqDomainSpectrumCreator.cpp
    src/SpecialFunctionHelper.cpp)

set(SRC_UNITY_IGNORE_FILES src/Fit1D.cpp src/GSLFunctions.cpp)

set(INC_FILES
    inc/MantidCurveFitting/Algorithms/CalculateChiSquared.h
    inc/MantidCurveFitting/Algorithms/CalculateCostFunction.h
    inc/MantidCurveFitting/Algorithms/ConvertToYSpace.h
    inc/MantidCurveFitting/Algorithms/ConvolutionFit.h
    inc/MantidCurveFitting/Algorithms/ConvolveWorkspaces.h
    inc/MantidCurveFitting/Algorithms/CrystalFieldEnergies.h
    inc/MantidCurveFitting/Algorithms/EstimateFitParameters.h
    inc/MantidCurveFitting/Algorithms/EstimatePeakErrors.h
    inc/MantidCurveFitting/Algorithms/EvaluateFunction.h
    inc/MantidCurveFitting/Algorithms/Fit.h
    inc/MantidCurveFitting/Algorithms/Fit1D.h
    inc/MantidCurveFitting/Algorithms/FitPowderDiffPeaks.h
    inc/MantidCurveFitting/Algorithms/IqtFit.h
    inc/MantidCurveFitting/Algorithms/LeBailFit.h
    inc/MantidCurveFitting/Algorithms/LeBailFunction.h
    inc/MantidCurveFitting/Algorithms/NormaliseByPeakArea.h
    inc/MantidCurveFitting/Algorithms/PawleyFit.h
    inc/MantidCurveFitting/Algorithms/PlotPeakByLogValue.h
    inc/MantidCurveFitting/Algorithms/QENSFitSimultaneous.h
    inc/MantidCurveFitting/Algorithms/QENSFitSequential.h
    inc/MantidCurveFitting/Algorithms/RefinePowderInstrumentParameters.h
    inc/MantidCurveFitting/Algorithms/RefinePowderInstrumentParameters3.h
    inc/MantidCurveFitting/Algorithms/SplineBackground.h
    inc/MantidCurveFitting/Algorithms/SplineInterpolation.h
    inc/MantidCurveFitting/Algorithms/SplineSmoothing.h
    inc/MantidCurveFitting/Algorithms/VesuvioCalculateGammaBackground.h
    inc/MantidCurveFitting/Algorithms/VesuvioCalculateMS.h
    inc/MantidCurveFitting/AugmentedLagrangianOptimizer.h
    inc/MantidCurveFitting/ComplexMatrix.h
    inc/MantidCurveFitting/ComplexVector.h
    inc/MantidCurveFitting/Constraints/BoundaryConstraint.h
    inc/MantidCurveFitting/CostFunctions/CostFuncFitting.h
    inc/MantidCurveFitting/CostFunctions/CostFuncLeastSquares.h
    inc/MantidCurveFitting/CostFunctions/CostFuncRwp.h
    inc/MantidCurveFitting/CostFunctions/CostFuncUnweightedLeastSquares.h
    inc/MantidCurveFitting/DllConfig.h
    inc/MantidCurveFitting/FitMW.h
    inc/MantidCurveFitting/FortranDefs.h
    inc/MantidCurveFitting/FortranMatrix.h
    inc/MantidCurveFitting/FortranVector.h
    inc/MantidCurveFitting/FuncMinimizers/BFGS_Minimizer.h
    inc/MantidCurveFitting/FuncMinimizers/DampedGaussNewtonMinimizer.h
    inc/MantidCurveFitting/FuncMinimizers/DerivMinimizer.h
    inc/MantidCurveFitting/FuncMinimizers/FABADAMinimizer.h
    inc/MantidCurveFitting/FuncMinimizers/FRConjugateGradientMinimizer.h
    inc/MantidCurveFitting/FuncMinimizers/LevenbergMarquardtMDMinimizer.h
    inc/MantidCurveFitting/FuncMinimizers/LevenbergMarquardtMinimizer.h
    inc/MantidCurveFitting/FuncMinimizers/PRConjugateGradientMinimizer.h
    inc/MantidCurveFitting/FuncMinimizers/SimplexMinimizer.h
    inc/MantidCurveFitting/FuncMinimizers/SteepestDescentMinimizer.h
    inc/MantidCurveFitting/FuncMinimizers/TrustRegionMinimizer.h
    inc/MantidCurveFitting/FunctionDomain1DSpectrumCreator.h
    inc/MantidCurveFitting/Functions/Abragam.h
    inc/MantidCurveFitting/Functions/BSpline.h
    inc/MantidCurveFitting/Functions/BackToBackExponential.h
    inc/MantidCurveFitting/Functions/BackgroundFunction.h
    inc/MantidCurveFitting/Functions/BivariateNormal.h
    inc/MantidCurveFitting/Functions/Bk2BkExpConvPV.h
    inc/MantidCurveFitting/Functions/ChebfunBase.h
    inc/MantidCurveFitting/Functions/Chebyshev.h
    inc/MantidCurveFitting/Functions/ComptonPeakProfile.h
    inc/MantidCurveFitting/Functions/ComptonProfile.h
    inc/MantidCurveFitting/Functions/ComptonScatteringCountRate.h
    inc/MantidCurveFitting/Functions/Convolution.h
    inc/MantidCurveFitting/Functions/CrystalElectricField.h
    inc/MantidCurveFitting/Functions/CrystalFieldControl.h
    inc/MantidCurveFitting/Functions/CrystalFieldFunction.h
    inc/MantidCurveFitting/Functions/CrystalFieldHeatCapacity.h
    inc/MantidCurveFitting/Functions/CrystalFieldMagnetisation.h
    inc/MantidCurveFitting/Functions/CrystalFieldMoment.h
    inc/MantidCurveFitting/Functions/CrystalFieldMultiSpectrum.h
    inc/MantidCurveFitting/Functions/CrystalFieldPeakUtils.h
    inc/MantidCurveFitting/Functions/CrystalFieldPeaks.h
    inc/MantidCurveFitting/Functions/CrystalFieldPeaksBase.h
    inc/MantidCurveFitting/Functions/CrystalFieldSpectrum.h
    inc/MantidCurveFitting/Functions/CrystalFieldSusceptibility.h
    inc/MantidCurveFitting/Functions/CubicSpline.h
    inc/MantidCurveFitting/Functions/DeltaFunction.h
    inc/MantidCurveFitting/Functions/DiffRotDiscreteCircle.h
    inc/MantidCurveFitting/Functions/DiffSphere.h
    inc/MantidCurveFitting/Functions/DynamicKuboToyabe.h
    inc/MantidCurveFitting/Functions/ElasticDiffRotDiscreteCircle.h
    inc/MantidCurveFitting/Functions/ElasticDiffSphere.h
    inc/MantidCurveFitting/Functions/ElasticIsoRotDiff.h
    inc/MantidCurveFitting/Functions/EndErfc.h
    inc/MantidCurveFitting/Functions/ExpDecay.h
    inc/MantidCurveFitting/Functions/ExpDecayMuon.h
    inc/MantidCurveFitting/Functions/ExpDecayOsc.h
    inc/MantidCurveFitting/Functions/FlatBackground.h
    inc/MantidCurveFitting/Functions/FullprofPolynomial.h
    inc/MantidCurveFitting/Functions/FunctionQDepends.h
    inc/MantidCurveFitting/Functions/GausDecay.h
    inc/MantidCurveFitting/Functions/GausOsc.h
    inc/MantidCurveFitting/Functions/Gaussian.h
    inc/MantidCurveFitting/Functions/GaussianComptonProfile.h
    inc/MantidCurveFitting/Functions/GramCharlier.h
    inc/MantidCurveFitting/Functions/GramCharlierComptonProfile.h
    inc/MantidCurveFitting/Functions/IkedaCarpenterPV.h
    inc/MantidCurveFitting/Functions/InelasticDiffRotDiscreteCircle.h
    inc/MantidCurveFitting/Functions/InelasticDiffSphere.h
    inc/MantidCurveFitting/Functions/InelasticIsoRotDiff.h
    inc/MantidCurveFitting/Functions/IsoRotDiff.h
    inc/MantidCurveFitting/Functions/Keren.h
    inc/MantidCurveFitting/Functions/LinearBackground.h
    inc/MantidCurveFitting/Functions/LogNormal.h
    inc/MantidCurveFitting/Functions/Lorentzian.h
    inc/MantidCurveFitting/Functions/MultivariateGaussianComptonProfile.h
    inc/MantidCurveFitting/Functions/MuonFInteraction.h
    inc/MantidCurveFitting/Functions/NeutronBk2BkExpConvPVoigt.h
    inc/MantidCurveFitting/Functions/PawleyFunction.h
    inc/MantidCurveFitting/Functions/PeakParameterFunction.h
    inc/MantidCurveFitting/Functions/Polynomial.h
    inc/MantidCurveFitting/Functions/ProcessBackground.h
    inc/MantidCurveFitting/Functions/ProductFunction.h
    inc/MantidCurveFitting/Functions/ProductLinearExp.h
    inc/MantidCurveFitting/Functions/ProductQuadraticExp.h
    inc/MantidCurveFitting/Functions/PseudoVoigt.h
    inc/MantidCurveFitting/Functions/Quadratic.h
    inc/MantidCurveFitting/Functions/ReflectivityMulf.h
    inc/MantidCurveFitting/Functions/Resolution.h
    inc/MantidCurveFitting/Functions/SimpleChebfun.h
    inc/MantidCurveFitting/Functions/StaticKuboToyabe.h
    inc/MantidCurveFitting/Functions/StaticKuboToyabeTimesExpDecay.h
    inc/MantidCurveFitting/Functions/StaticKuboToyabeTimesGausDecay.h
    inc/MantidCurveFitting/Functions/StaticKuboToyabeTimesStretchExp.h
    inc/MantidCurveFitting/Functions/StretchExp.h
    inc/MantidCurveFitting/Functions/StretchExpMuon.h
    inc/MantidCurveFitting/Functions/TabulatedFunction.h
    inc/MantidCurveFitting/Functions/TeixeiraWaterSQE.h
    inc/MantidCurveFitting/Functions/ThermalNeutronBk2BkExpAlpha.h
    inc/MantidCurveFitting/Functions/ThermalNeutronBk2BkExpBeta.h
    inc/MantidCurveFitting/Functions/ThermalNeutronBk2BkExpConvPVoigt.h
    inc/MantidCurveFitting/Functions/ThermalNeutronBk2BkExpSigma.h
    inc/MantidCurveFitting/Functions/ThermalNeutronDtoTOFFunction.h
    inc/MantidCurveFitting/Functions/UserFunction.h
    inc/MantidCurveFitting/Functions/UserFunction1D.h
    inc/MantidCurveFitting/Functions/VesuvioResolution.h
    inc/MantidCurveFitting/Functions/Voigt.h
    inc/MantidCurveFitting/GSLFunctions.h
    inc/MantidCurveFitting/GSLJacobian.h
    inc/MantidCurveFitting/GSLMatrix.h
    inc/MantidCurveFitting/GSLVector.h
    inc/MantidCurveFitting/GeneralDomainCreator.h
    inc/MantidCurveFitting/HalfComplex.h
    inc/MantidCurveFitting/HistogramDomainCreator.h
    inc/MantidCurveFitting/IFittingAlgorithm.h
    inc/MantidCurveFitting/IMWDomainCreator.h
    inc/MantidCurveFitting/Jacobian.h
    inc/MantidCurveFitting/LatticeDomainCreator.h
    inc/MantidCurveFitting/LatticeFunction.h
    inc/MantidCurveFitting/MSVesuvioHelpers.h
    inc/MantidCurveFitting/MultiDomainCreator.h
    inc/MantidCurveFitting/ParDomain.h
    inc/MantidCurveFitting/ParameterEstimator.h
    inc/MantidCurveFitting/RalNlls/TrustRegion.h
    inc/MantidCurveFitting/RalNlls/Workspaces.h
    inc/MantidCurveFitting/SeqDomain.h
    inc/MantidCurveFitting/SeqDomainSpectrumCreator.h
    inc/MantidCurveFitting/SpecialFunctionSupport.h)

set(TEST_FILES
    Algorithms/CalculateChiSquaredTest.h
    Algorithms/CalculateCostFunctionTest.h
    Algorithms/ConvertToYSpaceTest.h
    Algorithms/ConvolveWorkspacesTest.h
    Algorithms/ConvolutionFitSequentialTest.h
    Algorithms/EstimateFitParametersTest.h
    Algorithms/EstimatePeakErrorsTest.h
    Algorithms/EvaluateFunctionTest.h
    Algorithms/FitPowderDiffPeaksTest.h
    Algorithms/FitTest.h
    Algorithms/LeBailFitTest.h
    Algorithms/LeBailFunctionTest.h
    Algorithms/NormaliseByPeakAreaTest.h
    Algorithms/PawleyFitTest.h
    Algorithms/PlotPeakByLogValueTest.h
    Algorithms/QENSFitSequentialTest.h
    Algorithms/QENSFitSimultaneousTest.h
    Algorithms/RefinePowderInstrumentParameters3Test.h
    Algorithms/RefinePowderInstrumentParametersTest.h
    Algorithms/SeqDomainSpectrumCreatorTest.h
    Algorithms/SplineBackgroundTest.h
    Algorithms/SplineInterpolationTest.h
    Algorithms/SplineSmoothingTest.h
    Algorithms/VesuvioCalculateGammaBackgroundTest.h
    Algorithms/VesuvioCalculateMSTest.h
    AugmentedLagrangianOptimizerTest.h
    ComplexMatrixTest.h
    ComplexVectorTest.h
    CompositeFunctionTest.h
    Constraints/BoundaryConstraintTest.h
    CostFunctions/CostFuncFittingTest.h
    CostFunctions/CostFuncUnweightedLeastSquaresTest.h
    CostFunctions/LeastSquaresTest.h
    FitMWTest.h
    FortranMatrixTest.h
    FortranVectorTest.h
    FuncMinimizers/BFGSTest.h
    FuncMinimizers/DampedGaussNewtonMinimizerTest.h
    FuncMinimizers/ErrorMessagesTest.h
    FuncMinimizers/FABADAMinimizerTest.h
    FuncMinimizers/FRConjugateGradientTest.h
    FuncMinimizers/LevenbergMarquardtMDTest.h
    FuncMinimizers/LevenbergMarquardtTest.h
    FuncMinimizers/PRConjugateGradientTest.h
    FuncMinimizers/SimplexTest.h
    FuncMinimizers/TrustRegionMinimizerTest.h
    FunctionDomain1DSpectrumCreatorTest.h
    FunctionFactoryConstraintTest.h
    FunctionParameterDecoratorFitTest.h
    Functions/AbragamTest.h
    Functions/BSplineTest.h
    Functions/BackToBackExponentialTest.h
    Functions/BivariateNormalTest.h
    Functions/Bk2BkExpConvPVTest.h
    Functions/ChebfunBaseTest.h
    Functions/ChebyshevTest.h
    Functions/ComptonPeakProfileTest.h
    Functions/ComptonProfileTest.h
    Functions/ComptonScatteringCountRateTest.h
    Functions/ConvolutionTest.h
    Functions/CrystalFieldControlTest.h
    Functions/CrystalFieldEnergiesTest.h
    Functions/CrystalFieldFunctionTest.h
    Functions/CrystalFieldHeatCapacityTest.h
    Functions/CrystalFieldMagnetisationTest.h
    Functions/CrystalFieldMomentTest.h
    Functions/CrystalFieldMultiSpectrumTest.h
    Functions/CrystalFieldPeaksTest.h
    Functions/CrystalFieldSpectrumTest.h
    Functions/CrystalFieldSusceptibilityTest.h
    Functions/CrystalFieldTest.h
    Functions/CubicSplineTest.h
    Functions/DeltaFunctionTest.h
    Functions/DiffRotDiscreteCircleTest.h
    Functions/DiffSphereTest.h
    Functions/DynamicKuboToyabeTest.h
    Functions/ElasticIsoRotDiffTest.h
    Functions/EndErfcTest.h
    Functions/ExpDecayMuonTest.h
    Functions/ExpDecayOscTest.h
    Functions/ExpDecayTest.h
    Functions/FlatBackgroundTest.h
    Functions/FullprofPolynomialTest.h
    Functions/FunctionQDependsTest.h
    Functions/GausDecayTest.h
    Functions/GausOscTest.h
    Functions/GaussianComptonProfileTest.h
    Functions/GaussianTest.h
    Functions/GramCharlierComptonProfileTest.h
    Functions/IkedaCarpenterPVTest.h
    Functions/InelasticIsoRotDiffTest.h
    Functions/IsoRotDiffTest.h
    Functions/KerenTest.h
    Functions/LinearBackgroundTest.h
    Functions/LogNormalTest.h
    Functions/LorentzianTest.h
    Functions/MultivariateGaussianComptonProfileTest.h
    Functions/MuonFInteractionTest.h
    Functions/NeutronBk2BkExpConvPVoigtTest.h
    Functions/PawleyFunctionTest.h
    Functions/PeakParameterFunctionTest.h
    Functions/PolynomialTest.h
    Functions/ProcessBackgroundTest.h
    Functions/ProductFunctionTest.h
    Functions/ProductLinearExpTest.h
    Functions/ProductQuadraticExpTest.h
    Functions/PseudoVoigtTest.h
    Functions/QuadraticTest.h
    Functions/ReflectivityMulfTest.h
    Functions/ResolutionTest.h
    Functions/SimpleChebfunTest.h
    Functions/StaticKuboToyabeTest.h
    Functions/StaticKuboToyabeTimesExpDecayTest.h
    Functions/StaticKuboToyabeTimesGausDecayTest.h
    Functions/StaticKuboToyabeTimesStretchExpTest.h
    Functions/StretchExpMuonTest.h
    Functions/StretchExpTest.h
    Functions/TabulatedFunctionTest.h
    Functions/TeixeiraWaterSQETest.h
    Functions/ThermalNeutronBk2BkExpAlphaTest.h
    Functions/ThermalNeutronBk2BkExpBetaTest.h
    Functions/ThermalNeutronBk2BkExpConvPVoigtTest.h
    Functions/ThermalNeutronBk2BkExpSigmaTest.h
    Functions/ThermalNeutronDtoTOFFunctionTest.h
    Functions/UserFunction1DTest.h
    Functions/UserFunctionTest.h
    Functions/VesuvioResolutionTest.h
    Functions/VoigtTest.h
    GSLMatrixTest.h
    GSLVectorTest.h
    GeneralDomainCreatorTest.h
    GramCharlierTest.h
    HistogramDomainCreatorTest.h
    IPeakFunctionCentreParameterNameTest.h
    IPeakFunctionIntensityTest.h
    LatticeDomainCreatorTest.h
    LatticeFunctionTest.h
    MultiDomainCreatorTest.h
    MultiDomainFunctionTest.h
    ParameterEstimatorTest.h
    RalNlls/NLLSTest.h
    SpecialFunctionSupportTest.h)

if(COVERALLS)
  foreach(loop_var ${SRC_FILES} ${INC_FILES})
    set_property(GLOBAL APPEND
                 PROPERTY COVERAGE_SRCS
                          "${CMAKE_CURRENT_SOURCE_DIR}/${loop_var}")
  endforeach(loop_var)
endif()

if(UNITY_BUILD)
  include(UnityBuild)
  enable_unity_build(CurveFitting SRC_FILES SRC_UNITY_IGNORE_FILES 10)
endif(UNITY_BUILD)

# Add a precompiled header where they are supported
enable_precompiled_headers(inc/MantidCurveFitting/PrecompiledHeader.h SRC_FILES)
# Add the target for this directory
add_library(CurveFitting ${SRC_FILES} ${INC_FILES})
# Set the name of the generated library
set_target_properties(CurveFitting
                      PROPERTIES OUTPUT_NAME
                                 MantidCurveFitting
                                 COMPILE_DEFINITIONS
                                 IN_MANTID_CURVEFITTING)

if(OSX_VERSION VERSION_GREATER 10.8)
  set_target_properties(CurveFitting
                        PROPERTIES INSTALL_RPATH
                                   "@loader_path/../Contents/MacOS")
elseif(${CMAKE_SYSTEM_NAME} STREQUAL "Linux")
  set_target_properties(CurveFitting
                        PROPERTIES INSTALL_RPATH "\$ORIGIN/../${LIB_DIR}")
endif()

# Add to the 'Framework' group in VS
set_property(TARGET CurveFitting PROPERTY FOLDER "MantidFramework")

<<<<<<< HEAD
include_directories ( inc )
target_include_directories ( CurveFitting SYSTEM PUBLIC ${Boost_INCLUDE_DIRS} )
target_link_libraries ( CurveFitting LINK_PRIVATE ${TCMALLOC_LIBRARIES_LINKTIME} ${MANTIDLIBS} ${GSL_LIBRARIES} )
=======
include_directories(inc)

target_link_libraries(CurveFitting
                      LINK_PRIVATE
                      ${TCMALLOC_LIBRARIES_LINKTIME}
                      ${MANTIDLIBS}
                      ${GSL_LIBRARIES})
>>>>>>> 6ce4b118

# Add the unit tests directory
add_subdirectory(test)

# Installation settings

mtd_install_targets(TARGETS
                    CurveFitting
                    INSTALL_DIRS
                    ${PLUGINS_DIR}
                    ${WORKBENCH_PLUGINS_DIR})<|MERGE_RESOLUTION|>--- conflicted
+++ resolved
@@ -500,19 +500,13 @@
 # Add to the 'Framework' group in VS
 set_property(TARGET CurveFitting PROPERTY FOLDER "MantidFramework")
 
-<<<<<<< HEAD
 include_directories ( inc )
 target_include_directories ( CurveFitting SYSTEM PUBLIC ${Boost_INCLUDE_DIRS} )
-target_link_libraries ( CurveFitting LINK_PRIVATE ${TCMALLOC_LIBRARIES_LINKTIME} ${MANTIDLIBS} ${GSL_LIBRARIES} )
-=======
-include_directories(inc)
-
 target_link_libraries(CurveFitting
                       LINK_PRIVATE
                       ${TCMALLOC_LIBRARIES_LINKTIME}
                       ${MANTIDLIBS}
                       ${GSL_LIBRARIES})
->>>>>>> 6ce4b118
 
 # Add the unit tests directory
 add_subdirectory(test)
