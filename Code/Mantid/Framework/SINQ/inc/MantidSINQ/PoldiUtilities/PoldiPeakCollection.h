#ifndef MANTID_SINQ_POLDIPEAKCOLLECTION_H
#define MANTID_SINQ_POLDIPEAKCOLLECTION_H

#include "MantidSINQ/DllConfig.h"
#include "MantidSINQ/PoldiUtilities/PoldiPeak.h"
#include "MantidDataObjects/TableWorkspace.h"
#include "boost/shared_ptr.hpp"

namespace Mantid {
namespace Poldi {

/** PoldiPeakCollection :
 *
  PoldiPeakCollection stores PoldiPeaks and acts as a bridge
  to TableWorkspace

    @author Michael Wedel, Paul Scherrer Institut - SINQ
    @date 15/03/2014

    Copyright © 2014 PSI-MSS

  This file is part of Mantid.

  Mantid is free software; you can redistribute it and/or modify
  it under the terms of the GNU General Public License as published by
  the Free Software Foundation; either version 3 of the License, or
  (at your option) any later version.

  Mantid is distributed in the hope that it will be useful,
  but WITHOUT ANY WARRANTY; without even the implied warranty of
  MERCHANTABILITY or FITNESS FOR A PARTICULAR PURPOSE.  See the
  GNU General Public License for more details.

  You should have received a copy of the GNU General Public License
  along with this program.  If not, see <http://www.gnu.org/licenses/>.

  File change history is stored at: <https://github.com/mantidproject/mantid>
  Code Documentation is available at: <http://doxygen.mantidproject.org>
*/

class MANTID_SINQ_DLL PoldiPeakCollection
{    
public:
<<<<<<< HEAD
    enum IntensityType {
        Maximum,
        Integral
    };

    PoldiPeakCollection(IntensityType intensityType = Maximum);
    PoldiPeakCollection(TableWorkspace_sptr workspace);
=======
    PoldiPeakCollection();
    PoldiPeakCollection(DataObjects::TableWorkspace_sptr workspace);
>>>>>>> 94bdef9c
    virtual ~PoldiPeakCollection() {}

    size_t peakCount() const;

    void addPeak(PoldiPeak_sptr newPeak);
    PoldiPeak_sptr peak(size_t index) const;

<<<<<<< HEAD
    IntensityType intensityType() const;

    void setProfileFunctionName(std::string newProfileFunction);
    std::string getProfileFunctionName() const;
    bool hasProfileFunctionName() const;

    TableWorkspace_sptr asTableWorkspace();

protected:
    void prepareTable(TableWorkspace_sptr table);
    void dataToTableLog(TableWorkspace_sptr table);
    void peaksToTable(TableWorkspace_sptr table);
=======
    DataObjects::TableWorkspace_sptr asTableWorkspace();

protected:
    void prepareTable(DataObjects::TableWorkspace_sptr table);
    void peaksToTable(DataObjects::TableWorkspace_sptr table);
>>>>>>> 94bdef9c

    void constructFromTableWorkspace(DataObjects::TableWorkspace_sptr tableWorkspace);
    bool checkColumns(DataObjects::TableWorkspace_sptr tableWorkspace);

    void recoverDataFromLog(TableWorkspace_sptr TableWorkspace);

    std::string getIntensityTypeFromLog(LogManager_sptr tableLog);
    std::string getProfileFunctionNameFromLog(LogManager_sptr tableLog);

    std::string getStringValueFromLog(LogManager_sptr logManager, std::string valueName);

    std::string intensityTypeToString(IntensityType type) const;
    IntensityType intensityTypeFromString(std::string typeString) const;

    std::vector<PoldiPeak_sptr> m_peaks;
    IntensityType m_intensityType;
    std::string m_profileFunctionName;
};

typedef boost::shared_ptr<PoldiPeakCollection> PoldiPeakCollection_sptr;

}
}

#endif // MANTID_SINQ_POLDIPEAKCOLLECTION_H<|MERGE_RESOLUTION|>--- conflicted
+++ resolved
@@ -41,18 +41,13 @@
 class MANTID_SINQ_DLL PoldiPeakCollection
 {    
 public:
-<<<<<<< HEAD
     enum IntensityType {
         Maximum,
         Integral
     };
 
     PoldiPeakCollection(IntensityType intensityType = Maximum);
-    PoldiPeakCollection(TableWorkspace_sptr workspace);
-=======
-    PoldiPeakCollection();
     PoldiPeakCollection(DataObjects::TableWorkspace_sptr workspace);
->>>>>>> 94bdef9c
     virtual ~PoldiPeakCollection() {}
 
     size_t peakCount() const;
@@ -60,7 +55,6 @@
     void addPeak(PoldiPeak_sptr newPeak);
     PoldiPeak_sptr peak(size_t index) const;
 
-<<<<<<< HEAD
     IntensityType intensityType() const;
 
     void setProfileFunctionName(std::string newProfileFunction);
@@ -70,21 +64,15 @@
     TableWorkspace_sptr asTableWorkspace();
 
 protected:
-    void prepareTable(TableWorkspace_sptr table);
-    void dataToTableLog(TableWorkspace_sptr table);
-    void peaksToTable(TableWorkspace_sptr table);
-=======
+    void prepareTable(DataObjects::TableWorkspace_sptr table);
+    void dataToTableLog(DataObjects::TableWorkspace_sptr table);
+    void peaksToTable(DataObjects::TableWorkspace_sptr table);
     DataObjects::TableWorkspace_sptr asTableWorkspace();
-
-protected:
-    void prepareTable(DataObjects::TableWorkspace_sptr table);
-    void peaksToTable(DataObjects::TableWorkspace_sptr table);
->>>>>>> 94bdef9c
 
     void constructFromTableWorkspace(DataObjects::TableWorkspace_sptr tableWorkspace);
     bool checkColumns(DataObjects::TableWorkspace_sptr tableWorkspace);
 
-    void recoverDataFromLog(TableWorkspace_sptr TableWorkspace);
+    void recoverDataFromLog(DataObjects::TableWorkspace_sptr TableWorkspace);
 
     std::string getIntensityTypeFromLog(LogManager_sptr tableLog);
     std::string getProfileFunctionNameFromLog(LogManager_sptr tableLog);
