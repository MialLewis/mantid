--- conflicted
+++ resolved
@@ -62,11 +62,7 @@
   OSIRISDiffractionReductionTest.py
   ResNorm2Test.py
   RetrieveRunInfoTest.py
-<<<<<<< HEAD
-  SANSDarkRunBackgroundCorrectionTest.py
-=======
   SANSFitShiftScaleTest.py
->>>>>>> 334f61b5
   SANSWideAngleCorrectionTest.py
   SavePlot1DTest.py
   SaveVulcanGSSTest.py
