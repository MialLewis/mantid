#pylint: disable=no-init, too-many-instance-attributes

from __future__ import (absolute_import, division, print_function)

from mantid.simpleapi import *
from mantid.api import DataProcessorAlgorithm, AlgorithmFactory, MatrixWorkspaceProperty, WorkspaceGroupProperty, PropertyMode, Progress
from mantid.kernel import (StringMandatoryValidator, Direction, logger, FloatBoundedValidator,
                           IntBoundedValidator, MaterialBuilder, StringListValidator)


<<<<<<< HEAD
#pylint: disable=too-many-instance-attributes


=======
>>>>>>> 8ab67e8d
class IndirectCylinderAbsorption(DataProcessorAlgorithm):

    # Sample variables
    _sample_ws_name = None
    _sample_chemical_formula = None
    _sample_density_type = None
    _sample_density = None
    _sample_radius = None

    # Container variables
    _can_ws_name = None
    _use_can_corrections = None
    _can_chemical_formula = None
    _can_density_type = None
    _can_density = None
    _can_radius = None
    _can_scale = None

    _events = None
    _output_ws = None
    _abs_ws = None
    _ass_ws = None
    _acc_ws = None

    def category(self):
        return "Workflow\\Inelastic;CorrectionFunctions\\AbsorptionCorrections;Workflow\\MIDAS"

    def summary(self):
        return "Calculates indirect absorption corrections for a cylinder sample shape."

    def PyInit(self):
        # Sample options
        self.declareProperty(MatrixWorkspaceProperty('SampleWorkspace', '', direction=Direction.Input),
                             doc='Sample workspace.')
        self.declareProperty(name='SampleChemicalFormula', defaultValue='', validator=StringMandatoryValidator(),
                             doc='Sample chemical formula')
        self.declareProperty(name='SampleDensityType', defaultValue = 'Mass Density',
                             validator=StringListValidator(['Mass Density', 'Number Density']),
                             doc = 'Use of Mass density or Number density')
        self.declareProperty(name='SampleDensity', defaultValue=0.1,
                             doc='Mass density (g/cm^3) or Number density (atoms/Angstrom^3)')
        self.declareProperty(name='SampleRadius', defaultValue=0.1,
                             validator=FloatBoundedValidator(0.0),
                             doc='Sample radius')

        # Container options
        self.declareProperty(MatrixWorkspaceProperty('CanWorkspace', '', optional=PropertyMode.Optional,
                                                     direction=Direction.Input),
                             doc='Container workspace.')
        self.declareProperty(name='UseCanCorrections', defaultValue=False,
                             doc='Use can corrections in subtraction')
        self.declareProperty(name='CanChemicalFormula', defaultValue='',
                             doc='Can chemical formula')
        self.declareProperty(name='CanDensityType', defaultValue = 'Mass Density',
                             validator=StringListValidator(['Mass Density', 'Number Density']),
                             doc = 'Use of Mass density or Number density')
        self.declareProperty(name='CanDensity', defaultValue=0.1,
                             doc='Mass density (g/cm^3) or Number density (atoms/Angstrom^3)')
        self.declareProperty(name='CanRadius', defaultValue=0.2,
                             validator=FloatBoundedValidator(0.0),
                             doc='Can radius')
        self.declareProperty(name='CanScaleFactor', defaultValue=1.0,
                             validator=FloatBoundedValidator(0.0),
                             doc='Scale factor to multiply can data')

        # General options
        self.declareProperty(name='Events', defaultValue=5000,
                             validator=IntBoundedValidator(0),
                             doc='Number of neutron events')

        # Output options
        self.declareProperty(MatrixWorkspaceProperty('OutputWorkspace', '', direction=Direction.Output),
                             doc='The output corrected workspace.')

        self.declareProperty(WorkspaceGroupProperty('CorrectionsWorkspace', '', direction=Direction.Output,
                                                    optional=PropertyMode.Optional),
                             doc='The corrections workspace for scattering and absorptions in sample.')

    #pylint: disable=too-many-branches
    def PyExec(self):
        from IndirectCommon import getEfixed

        self._setup()

        # Set up progress reporting
        n_prog_reports = 2
        if self._can_ws_name is not None:
            n_prog_reports += 1
        prog = Progress(self, 0.0, 1.0, n_prog_reports)

        efixed = getEfixed(self._sample_ws_name)

        sample_wave_ws = '__sam_wave'
        ConvertUnits(InputWorkspace=self._sample_ws_name, OutputWorkspace=sample_wave_ws,
                     Target='Wavelength', EMode='Indirect', EFixed=efixed, EnableLogging = False)

        prog.report('Calculating sample corrections')
        if self._sample_density_type == 'Mass Density':
            builder = MaterialBuilder()
            mat = builder.setFormula(self._sample_chemical_formula).setMassDensity(self._sample_density).build()
            self._sample_density = mat.numberDensity
        SetSampleMaterial(sample_wave_ws, ChemicalFormula=self._sample_chemical_formula, SampleNumberDensity=self._sample_density)
        prog.report('Calculating sample corrections')
        CylinderAbsorption(InputWorkspace=sample_wave_ws,
                           OutputWorkspace=self._ass_ws,
                           SampleNumberDensity=self._sample_density,
                           NumberOfWavelengthPoints=10,
                           CylinderSampleHeight=3.0,
                           CylinderSampleRadius=self._sample_radius,
                           NumberOfSlices=1,
                           NumberOfAnnuli=10)

        group = self._ass_ws

        if self._can_ws_name is not None:
            can_wave_ws = '__can_wave'
            ConvertUnits(InputWorkspace=self._can_ws_name, OutputWorkspace=can_wave_ws,
                         Target='Wavelength', EMode='Indirect', EFixed=efixed, EnableLogging = False)
            if self._can_scale != 1.0:
                logger.information('Scaling can by: ' + str(self._can_scale))
                Scale(InputWorkspace=can_wave_ws, OutputWorkspace=can_wave_ws, Factor=self._can_scale, Operation='Multiply')

            can_thickness = self._can_radius - self._sample_radius
            logger.information('Container thickness: ' + str(can_thickness))

            if self._use_can_corrections:
                # Doing can corrections
                prog.report('Calculating container corrections')
                Divide(LHSWorkspace=sample_wave_ws, RHSWorkspace=self._ass_ws, OutputWorkspace=sample_wave_ws)

                if self._sample_density_type == 'Mass Density':
                    builder = MaterialBuilder()
                    mat = builder.setFormula(self._can_chemical_formula).setMassDensity(self._can_density).build()
                    self._can_density = mat.numberDensity
                SetSampleMaterial(can_wave_ws, ChemicalFormula=self._can_chemical_formula, SampleNumberDensity=self._can_density)

                AnnularRingAbsorption(InputWorkspace=can_wave_ws,
                                      OutputWorkspace=self._acc_ws,
                                      SampleHeight=3.0,
                                      SampleThickness=can_thickness,
                                      CanInnerRadius=0.9*self._sample_radius,
                                      CanOuterRadius=1.1*self._can_radius,
                                      SampleChemicalFormula=self._can_chemical_formula,
                                      SampleNumberDensity=self._can_density,
                                      NumberOfWavelengthPoints=10,
                                      EventsPerPoint=self._events)

                Divide(LHSWorkspace=can_wave_ws, RHSWorkspace=self._acc_ws, OutputWorkspace=can_wave_ws)
                Minus(LHSWorkspace=sample_wave_ws, RHSWorkspace=can_wave_ws, OutputWorkspace=sample_wave_ws)
                group += ',' + self._acc_ws

            else:
                # Doing simple can subtraction
                prog.report('Calculating container scaling')
                Minus(LHSWorkspace=sample_wave_ws, RHSWorkspace=can_wave_ws, OutputWorkspace=sample_wave_ws)
                Divide(LHSWorkspace=sample_wave_ws, RHSWorkspace=self._ass_ws, OutputWorkspace=sample_wave_ws)

            DeleteWorkspace(can_wave_ws, EnableLogging = False)

        else:
            Divide(LHSWorkspace=sample_wave_ws, RHSWorkspace=self._ass_ws, OutputWorkspace=sample_wave_ws)

        ConvertUnits(InputWorkspace=sample_wave_ws, OutputWorkspace=self._output_ws,
                     Target='DeltaE', EMode='Indirect', EFixed=efixed, EnableLogging = False)
        DeleteWorkspace(sample_wave_ws, EnableLogging = False)

        # Record sample logs
        prog.report('Recording sample logs')
        sample_log_workspaces = [self._output_ws, self._ass_ws]
        sample_logs = [('sample_shape', 'cylinder'),
                       ('sample_filename', self._sample_ws_name),
                       ('sample_radius', self._sample_radius)]

        if self._can_ws_name is not None:
            sample_logs.append(('container_filename', self._can_ws_name))
            sample_logs.append(('container_scale', self._can_scale))
            if self._use_can_corrections:
                sample_log_workspaces.append(self._acc_ws)
                sample_logs.append(('container_thickness', can_thickness))

        log_names = [item[0] for item in sample_logs]
        log_values = [item[1] for item in sample_logs]

        for ws_name in sample_log_workspaces:
            AddSampleLogMultiple(Workspace=ws_name, LogNames=log_names, LogValues=log_values, EnableLogging = False)

        self.setProperty('OutputWorkspace', self._output_ws)

        # Output the Abs group workspace if it is wanted, delete if not
        if self._abs_ws == '':
            DeleteWorkspace(self._ass_ws, EnableLogging = False)
            if self._can_ws_name is not None and self._use_can_corrections:
                DeleteWorkspace(self._acc_ws, EnableLogging = False)

        else:
            GroupWorkspaces(InputWorkspaces=group, OutputWorkspace=self._abs_ws, EnableLogging = False)
            self.setProperty('CorrectionsWorkspace', self._abs_ws)

    def _setup(self):
        """
        Get algorithm properties.
        """

        self._sample_ws_name = self.getPropertyValue('SampleWorkspace')
        self._sample_chemical_formula = self.getPropertyValue('SampleChemicalFormula')
        self._sample_density_type = self.getPropertyValue('SampleDensityType')
        self._sample_density = self.getProperty('SampleDensity').value
        self._sample_radius = self.getProperty('SampleRadius').value

        self._can_ws_name = self.getPropertyValue('CanWorkspace')
        if self._can_ws_name == '':
            self._can_ws_name = None

        self._use_can_corrections = self.getProperty('UseCanCorrections').value
        self._can_chemical_formula = self.getPropertyValue('CanChemicalFormula')
        self._can_density_type = self.getPropertyValue('CanDensityType')
        self._can_density = self.getProperty('CanDensity').value
        self._can_radius = self.getProperty('CanRadius').value
        self._can_scale = self.getProperty('CanScaleFactor').value

        self._events = self.getPropertyValue('Events')

        self._output_ws = self.getPropertyValue('OutputWorkspace')

        self._abs_ws = self.getPropertyValue('CorrectionsWorkspace')
        if self._abs_ws == '':
            self._ass_ws = '__ass'
            self._acc_ws = '__acc'
        else:
            self._ass_ws = self._abs_ws + '_ass'
            self._acc_ws = self._abs_ws + '_acc'

    def validateInputs(self):
        """
        Validate algorithm options.
        """

        self._setup()
        issues = dict()

        if self._sample_radius > self._can_radius:
            issues['CanRadius'] = 'Must be greater than SampleRadius'

        if self._use_can_corrections and self._can_chemical_formula == '':
            issues['CanChemicalFormula'] = 'Must be set to use can corrections'

        if self._use_can_corrections and self._can_ws_name is None:
            issues['UseCanCorrections'] = 'Must specify a can workspace to use can corrections'

        return issues


# Register algorithm with Mantid
AlgorithmFactory.subscribe(IndirectCylinderAbsorption)<|MERGE_RESOLUTION|>--- conflicted
+++ resolved
@@ -8,12 +8,6 @@
                            IntBoundedValidator, MaterialBuilder, StringListValidator)
 
 
-<<<<<<< HEAD
-#pylint: disable=too-many-instance-attributes
-
-
-=======
->>>>>>> 8ab67e8d
 class IndirectCylinderAbsorption(DataProcessorAlgorithm):
 
     # Sample variables
