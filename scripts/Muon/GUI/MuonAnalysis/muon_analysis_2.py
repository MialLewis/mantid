--- conflicted
+++ resolved
@@ -71,17 +71,12 @@
         self.phase_context = PhaseTableContext()
         self.fitting_context = FittingContext()
 
-<<<<<<< HEAD
-        self.context = MuonContext(muon_data_context=self.data_context, muon_gui_context=self.gui_context,
-                                   muon_group_context=self.group_pair_context, muon_phase_context=self.phase_context,
-                                   workspace_suffix=' MA')
-=======
         self.context = MuonContext(muon_data_context=self.data_context,
                                    muon_gui_context=self.gui_context,
                                    muon_group_context=self.group_pair_context,
                                    muon_phase_context=self.phase_context,
-                                   fitting_context=self.fitting_context)
->>>>>>> 970e0c53
+                                   fitting_context=self.fitting_context,
+                                   workspace_suffix=' MA')
 
         # construct all the widgets.
         self.load_widget = LoadWidget(self.loaded_data, self.context, self)
