// Mantid Repository : https://github.com/mantidproject/mantid
//
// Copyright &copy; 2018 ISIS Rutherford Appleton Laboratory UKRI,
//   NScD Oak Ridge National Laboratory, European Spallation Source,
//   Institut Laue - Langevin & CSNS, Institute of High Energy Physics, CAS
// SPDX - License - Identifier: GPL - 3.0 +
#include "MantidAlgorithms/Stitch1DMany.h"
#include "MantidAPI/ADSValidator.h"
#include "MantidAPI/MatrixWorkspace.h"
#include "MantidAPI/WorkspaceHistory.h"
#include "MantidAPI/WorkspaceProperty.h"
#include "MantidAlgorithms/RunCombinationHelpers/RunCombinationHelper.h"
#include "MantidKernel/ArrayProperty.h"
#include "MantidKernel/BoundedValidator.h"
#include "MantidKernel/RebinParamsValidator.h"
#include "MantidKernel/VisibleWhenProperty.h"
#include <memory>

using namespace Mantid::Kernel;
using namespace Mantid::API;

namespace Mantid {
namespace Algorithms {
DECLARE_ALGORITHM(Stitch1DMany)

/// Initialize the algorithm's properties.
void Stitch1DMany::init() {

  declareProperty(std::make_unique<ArrayProperty<std::string>>("InputWorkspaces", std::make_shared<ADSValidator>()),
                  "List or group of MatrixWorkspaces");

  declareProperty(std::make_unique<WorkspaceProperty<Workspace>>("OutputWorkspace", "", Direction::Output),
                  "Stitched workspace.");

  declareProperty(
      std::make_unique<ArrayProperty<double>>("Params", std::make_shared<RebinParamsValidator>(true), Direction::Input),
      "Rebinning Parameters, see Rebin algorithm for format.");

  declareProperty(std::make_unique<ArrayProperty<double>>("StartOverlaps", Direction::Input),
                  "Start overlaps for stitched workspaces "
                  "(number of input workspaces minus one).");

  declareProperty(std::make_unique<ArrayProperty<double>>("EndOverlaps", Direction::Input),
                  "End overlaps for stitched workspaces "
                  "(number of input workspaces minus one).");

  declareProperty(std::make_unique<PropertyWithValue<bool>>("ScaleRHSWorkspace", true, Direction::Input),
                  "Scaling either with respect to first (first hand side, LHS) "
                  "or second (right hand side, RHS) workspace.");

  declareProperty(std::make_unique<PropertyWithValue<bool>>("UseManualScaleFactors", false, Direction::Input),
                  "True to use provided values for the scale factor.");

  declareProperty(std::make_unique<ArrayProperty<double>>("ManualScaleFactors", Direction::Input),
                  "Either a single scale factor which will be applied to all "
                  "input workspaces or individual scale factors "
                  "(number of input workspaces minus one)");
  setPropertySettings("ManualScaleFactors",
                      std::make_unique<VisibleWhenProperty>("UseManualScaleFactors", IS_EQUAL_TO, "1"));

  declareProperty(std::make_unique<ArrayProperty<double>>("OutScaleFactors", Direction::Output),
                  "The actual used values for the scaling factors at each stitch step.");

  auto scaleFactorFromPeriodValidator = std::make_shared<BoundedValidator<int>>();
  scaleFactorFromPeriodValidator->setLower(1);
  declareProperty(std::make_unique<PropertyWithValue<int>>("ScaleFactorFromPeriod", 1, scaleFactorFromPeriodValidator,
                                                           Direction::Input),
                  "Provided index of period to obtain scale factor from; "
                  "periods are indexed from 1 and used only if stitching group "
                  "workspaces, UseManualScaleFactors is true and "
                  "ManualScaleFactors is set to default.");

  auto useManualScaleFactorsTrue = VisibleWhenProperty("UseManualScaleFactors", IS_EQUAL_TO, "1");
  auto manualScaleFactorsDefault = VisibleWhenProperty("ManualScaleFactors", IS_DEFAULT);
  auto scaleFactorFromPeriodVisible =
      std::make_unique<VisibleWhenProperty>(useManualScaleFactorsTrue, manualScaleFactorsDefault, AND);

<<<<<<< HEAD
  setPropertySettings("ScaleFactorFromPeriod",
                      std::move(scaleFactorFromPeriodVisible));

  auto mustBePositive = std::make_shared<BoundedValidator<size_t>>();
  mustBePositive->setLower(0);
  declareProperty(
      std::make_unique<PropertyWithValue<size_t>>(
          "IndexOfReference", 0, mustBePositive, Direction::Input),
      "Index of the workspace to be used as reference for scaling.");
=======
  setPropertySettings("ScaleFactorFromPeriod", std::move(scaleFactorFromPeriodVisible));
>>>>>>> 8b5ed231
}

/// Load and validate the algorithm's properties.
std::map<std::string, std::string> Stitch1DMany::validateInputs() {
  std::map<std::string, std::string> issues;
  const std::vector<std::string> inputWorkspacesStr = this->getProperty("InputWorkspaces");
  if (inputWorkspacesStr.size() < 2)
    issues["InputWorkspaces"] = "Nothing to stitch";
  else {
    try { // input workspaces must be group or MatrixWorkspaces
      auto workspaces = RunCombinationHelper::unWrapGroups(inputWorkspacesStr);
      /*
       * Column:    one column of MatrixWorkspaces or several columns of
       * MatrixWorkspaces from a group
       * Row:       each period only for groups
       */
      m_inputWSMatrix.reserve(inputWorkspacesStr.size());
      std::vector<MatrixWorkspace_sptr> column;
      for (const auto &ws : inputWorkspacesStr) {
        auto groupWS = AnalysisDataService::Instance().retrieveWS<WorkspaceGroup>(ws);
        if (groupWS) {
          for (size_t i = 0; i < groupWS->size(); i++) {
            auto inputMatrix = std::dynamic_pointer_cast<MatrixWorkspace>(groupWS->getItem(i));
            if (inputMatrix) {
              column.emplace_back(inputMatrix);
            } else
              issues["InputWorkspaces"] = "Input workspace " + ws + " must be a MatrixWorkspace";
          }
          m_inputWSMatrix.emplace_back(column);
          column.clear();
        } else {
          auto inputMatrix = AnalysisDataService::Instance().retrieveWS<MatrixWorkspace>(ws);
          column.emplace_back(inputMatrix);
        }
      }
      if (!isDefault("IndexOfReference")) {
        m_indexOfReference = this->getProperty("IndexOfReference");
        if (m_indexOfReference >= column.size() &&
            m_indexOfReference >= m_inputWSMatrix.size()) {
          issues["IndexOfReference"] =
              "The index of reference workspace is larger than the number of "
              "provided workspaces.";
        }
      }

      if (m_inputWSMatrix.empty()) { // no group workspaces
        // A column of matrix workspaces will be stitched
        RunCombinationHelper combHelper;
        combHelper.setReferenceProperties(column.front());
        for (const auto &ws : column) {
          // check if all the others are compatible with the reference
          std::string compatible = combHelper.checkCompatibility(ws, true);
          if (!compatible.empty()) {
            if (!(compatible == "spectra must have either Dx values or not; ") ||
                (ws->isHistogramData())) // Issue only for point data
              issues["RHSWorkspace"] = "Workspace " + ws->getName() + " is not compatible: " + compatible + "\n";
          }
        }
        m_inputWSMatrix.emplace_back(column);
      } else if (m_inputWSMatrix.size() != inputWorkspacesStr.size()) { // not only group workspaces
        issues["InputWorkspaces"] = "All input workspaces must be groups";
      } else { // only group workspaces
        // Each row of matrix workspaces will be stitched
        for (size_t spec = 1; spec < m_inputWSMatrix.front().size(); ++spec) {
          for (const auto &ws : m_inputWSMatrix) {
            if (ws.size() != m_inputWSMatrix.front().size()) {
              issues["InputWorkspaces"] = "Size mismatch of group workspaces";
            } else {
              RunCombinationHelper combHelper;
              combHelper.setReferenceProperties(ws[0]);
              // check if all the others are compatible with the reference
              std::string compatible = combHelper.checkCompatibility(ws[spec], true);
              if (!compatible.empty())
                issues["InputWorkspaces"] =
                    "Workspace " + ws[spec]->getName() + " is not compatible: " + compatible + "\n";
            }
          }
        }
        int scaleFactorFromPeriod = this->getProperty("ScaleFactorFromPeriod");
        // Period -1 corresponds to workspace index
        m_scaleFactorFromPeriod = static_cast<size_t>(--scaleFactorFromPeriod);
        if (m_scaleFactorFromPeriod >= m_inputWSMatrix.front().size()) {
          std::stringstream expectedRange;
          expectedRange << m_inputWSMatrix.front().size() + 1;
          issues["ScaleFactorFromPeriod"] = "Period index out of range, must be smaller than " + expectedRange.str();
        }
      }

      m_startOverlaps = this->getProperty("StartOverlaps");
      m_endOverlaps = this->getProperty("EndOverlaps");
      m_scaleRHSWorkspace = this->getProperty("ScaleRHSWorkspace");
      m_params = this->getProperty("Params");

      // Either stitch MatrixWorkspaces or workspaces of the group
      size_t numStitchableWS =
          (workspaces.size() == inputWorkspacesStr.size()) ? workspaces.size() : inputWorkspacesStr.size();
      std::stringstream expectedVal;
      expectedVal << numStitchableWS - 1;
      if (!m_startOverlaps.empty() && m_startOverlaps.size() != numStitchableWS - 1)
        issues["StartOverlaps"] = "Expected " + expectedVal.str() + " value(s)";

      if (m_startOverlaps.size() != m_endOverlaps.size())
        issues["EndOverlaps"] = "EndOverlaps must have the same number of "
                                "entries as StartOverlaps.";

      m_useManualScaleFactors = this->getProperty("UseManualScaleFactors");
      m_manualScaleFactors = this->getProperty("ManualScaleFactors");

      if (!m_manualScaleFactors.empty()) {
        if (m_manualScaleFactors.size() == 1) {
          // Single value: fill with list of the same scale factor value
          m_manualScaleFactors = std::vector<double>(numStitchableWS - 1, m_manualScaleFactors.front());
        } else if (m_manualScaleFactors.size() != numStitchableWS - 1) {
          if ((numStitchableWS - 1) == 1)
            issues["ManualScaleFactors"] = "Must be a single value";
          else
            issues["ManualScaleFactors"] =
                "Must be a single value for all input workspaces or " + expectedVal.str() + " values";
        }
      } else { // if not a group, no period scaling possible
        if (m_useManualScaleFactors && (m_inputWSMatrix.size() == 1))
          issues["ManualScaleFactors"] = "Must contain scale factors";
      }
    } catch (const std::exception &e) {
      issues["InputWorkspaces"] = std::string(e.what());
    }
  }
  return issues;
}

/// Execute the algorithm.
void Stitch1DMany::exec() {
  if (m_inputWSMatrix.size() > 1) {   // groups
    std::vector<std::string> toGroup; // List of workspaces to be grouped
    std::string groupName = this->getProperty("OutputWorkspace");
    std::string outName;

    // Determine whether or not we are scaling workspaces using scale
    // factors from a specific period
    const bool usingScaleFromPeriod = m_useManualScaleFactors && isDefault("ManualScaleFactors");

    if (!usingScaleFromPeriod) {
      for (size_t i = 0; i < m_inputWSMatrix.front().size(); ++i) {

        outName = groupName;
        std::vector<double> scaleFactors;
        doStitch1DMany(i, m_useManualScaleFactors, outName, scaleFactors,
                       m_indexOfReference);

        // Add the resulting workspace to the list to be grouped together
        toGroup.emplace_back(outName);

        // Add the scalefactors to the list so far
        m_scaleFactors.insert(m_scaleFactors.end(), scaleFactors.begin(), scaleFactors.end());
      }
    } else {
      // Obtain scale factors for the specified period
      std::string tempOutName;
      std::vector<double> periodScaleFactors;
      constexpr bool storeInADS = false;

<<<<<<< HEAD
      doStitch1DMany(m_scaleFactorFromPeriod, false, tempOutName,
                     periodScaleFactors, m_indexOfReference, storeInADS);
=======
      doStitch1DMany(m_scaleFactorFromPeriod, false, tempOutName, periodScaleFactors, storeInADS);
>>>>>>> 8b5ed231

      // Iterate over each period
      for (size_t i = 0; i < m_inputWSMatrix.front().size(); ++i) {
        std::vector<MatrixWorkspace_sptr> inMatrix;
        inMatrix.reserve(m_inputWSMatrix.size());

        std::transform(m_inputWSMatrix.begin(), m_inputWSMatrix.end(), std::back_inserter(inMatrix),
                       [i](const auto &ws) { return ws[i]; });

        outName = groupName;
        Workspace_sptr outStitchedWS;
        doStitch1D(inMatrix, periodScaleFactors, outStitchedWS, outName);
        // Add name of stitched workspaces to group list and ADS
        toGroup.emplace_back(outName);
        AnalysisDataService::Instance().addOrReplace(outName, outStitchedWS);
      }
    }

    IAlgorithm_sptr groupAlg = createChildAlgorithm("GroupWorkspaces");
    groupAlg->initialize();
    groupAlg->setAlwaysStoreInADS(true);
    groupAlg->setProperty("InputWorkspaces", toGroup);
    groupAlg->setProperty("OutputWorkspace", groupName);
    groupAlg->execute();

    m_outputWorkspace = AnalysisDataService::Instance().retrieveWS<Workspace>(groupName);
  } else {
    std::string tempOutName;
    doStitch1D(m_inputWSMatrix.front(), m_manualScaleFactors, m_outputWorkspace, tempOutName);
  }
  // Save output
  this->setProperty("OutputWorkspace", m_outputWorkspace);
  this->setProperty("OutScaleFactors", m_scaleFactors);
}

/** Performs the Stitch1D algorithm at a specific workspace index.
 * @param toStitch :: Vector of workspaces to be stitched
 * @param manualScaleFactors :: Provided values for scaling factors
 * @param outWS :: Output stitched workspace
 * @param outName :: Output stitched workspace name
 */
void Stitch1DMany::doStitch1D(std::vector<MatrixWorkspace_sptr> &toStitch,
                              const std::vector<double> &manualScaleFactors, Workspace_sptr &outWS,
                              std::string &outName) {

  auto lhsWS = toStitch.front();
  outName += "_" + lhsWS->getName();
  auto scaleRHSWorkspace = m_scaleRHSWorkspace;

  for (size_t i = 1; i < toStitch.size(); i++) {
    auto rhsWS = toStitch[i];
    outName += "_" + rhsWS->getName();
    if (i >= m_indexOfReference) {
      if (i == m_indexOfReference) {
        // don't scale the RHS unless the desired index is the first ws
        scaleRHSWorkspace = false;
      } else { // after scaling to the desired ws, keep the scaling
        scaleRHSWorkspace = true;
      }
    }

    IAlgorithm_sptr alg = createChildAlgorithm("Stitch1D");
    alg->initialize();
    alg->setProperty("LHSWorkspace", lhsWS);
    alg->setProperty("RHSWorkspace", rhsWS);
    if (m_startOverlaps.size() > i - 1) {
      alg->setProperty("StartOverlap", m_startOverlaps[i - 1]);
      alg->setProperty("EndOverlap", m_endOverlaps[i - 1]);
    }
    alg->setProperty("Params", m_params);
    alg->setProperty("ScaleRHSWorkspace", scaleRHSWorkspace);
    alg->setProperty("UseManualScaleFactor", m_useManualScaleFactors);
    if (m_useManualScaleFactors)
      alg->setProperty("ManualScaleFactor", manualScaleFactors[i - 1]);
    alg->execute();

    lhsWS = alg->getProperty("OutputWorkspace");
    double outScaleFactor = alg->getProperty("OutScaleFactor");
    m_scaleFactors.emplace_back(outScaleFactor);

    if (!isChild()) {
      // Copy each input workspace's history into our output workspace's
      // history
      for (const auto &inputWS : toStitch) {
        lhsWS->history().addHistory(inputWS->getHistory());
      }
    }
  }

  outWS = lhsWS;
}

/** Performs the Stitch1DMany algorithm at a specific period
 * @param period :: The period index we are stitching at
 * @param useManualScaleFactors :: True to use provided values for scale
 * factors
 * @param outName :: Output stitched workspace name
 * @param outScaleFactors :: Actual values used for scale factors
 * @param indexOfReference :: Index of reference for scaling
 * @param storeInADS :: Whether to store in ADS or not
 */
<<<<<<< HEAD
void Stitch1DMany::doStitch1DMany(const size_t period,
                                  const bool useManualScaleFactors,
                                  std::string &outName,
                                  std::vector<double> &outScaleFactors,
                                  const size_t indexOfReference,
                                  const bool storeInADS) {
=======
void Stitch1DMany::doStitch1DMany(const size_t period, const bool useManualScaleFactors, std::string &outName,
                                  std::vector<double> &outScaleFactors, const bool storeInADS) {
>>>>>>> 8b5ed231

  // List of workspaces to stitch
  std::vector<std::string> toProcess;

  for (const auto &ws : m_inputWSMatrix) {
    const std::string &wsName = ws[period]->getName();
    toProcess.emplace_back(wsName);
    outName += "_" + wsName;
  }

  IAlgorithm_sptr alg = createChildAlgorithm("Stitch1DMany");
  alg->initialize();
  alg->setAlwaysStoreInADS(storeInADS);
  alg->setProperty("InputWorkspaces", toProcess);
  if (!outName.empty())
    alg->setProperty("OutputWorkspace", outName);
  alg->setProperty("StartOverlaps", m_startOverlaps);
  alg->setProperty("EndOverlaps", m_endOverlaps);
  alg->setProperty("Params", m_params);
  alg->setProperty("ScaleRHSWorkspace", m_scaleRHSWorkspace);
  alg->setProperty("UseManualScaleFactors", useManualScaleFactors);
  if (useManualScaleFactors)
    alg->setProperty("ManualScaleFactors", m_manualScaleFactors);
  alg->setProperty("IndexOfReference", indexOfReference);
  alg->execute();

  outScaleFactors = alg->getProperty("OutScaleFactors");
}

} // namespace Algorithms
} // namespace Mantid<|MERGE_RESOLUTION|>--- conflicted
+++ resolved
@@ -75,7 +75,6 @@
   auto scaleFactorFromPeriodVisible =
       std::make_unique<VisibleWhenProperty>(useManualScaleFactorsTrue, manualScaleFactorsDefault, AND);
 
-<<<<<<< HEAD
   setPropertySettings("ScaleFactorFromPeriod",
                       std::move(scaleFactorFromPeriodVisible));
 
@@ -85,9 +84,6 @@
       std::make_unique<PropertyWithValue<size_t>>(
           "IndexOfReference", 0, mustBePositive, Direction::Input),
       "Index of the workspace to be used as reference for scaling.");
-=======
-  setPropertySettings("ScaleFactorFromPeriod", std::move(scaleFactorFromPeriodVisible));
->>>>>>> 8b5ed231
 }
 
 /// Load and validate the algorithm's properties.
@@ -249,12 +245,8 @@
       std::vector<double> periodScaleFactors;
       constexpr bool storeInADS = false;
 
-<<<<<<< HEAD
-      doStitch1DMany(m_scaleFactorFromPeriod, false, tempOutName,
-                     periodScaleFactors, m_indexOfReference, storeInADS);
-=======
-      doStitch1DMany(m_scaleFactorFromPeriod, false, tempOutName, periodScaleFactors, storeInADS);
->>>>>>> 8b5ed231
+      doStitch1DMany(m_scaleFactorFromPeriod, false, tempOutName, periodScaleFactors,
+		     m_indexOfReference, storeInADS);
 
       // Iterate over each period
       for (size_t i = 0; i < m_inputWSMatrix.front().size(); ++i) {
@@ -356,17 +348,9 @@
  * @param indexOfReference :: Index of reference for scaling
  * @param storeInADS :: Whether to store in ADS or not
  */
-<<<<<<< HEAD
-void Stitch1DMany::doStitch1DMany(const size_t period,
-                                  const bool useManualScaleFactors,
-                                  std::string &outName,
-                                  std::vector<double> &outScaleFactors,
-                                  const size_t indexOfReference,
+void Stitch1DMany::doStitch1DMany(const size_t period, const bool useManualScaleFactors, std::string &outName,
+                                  std::vector<double> &outScaleFactors, const size_t indexOfReference,
                                   const bool storeInADS) {
-=======
-void Stitch1DMany::doStitch1DMany(const size_t period, const bool useManualScaleFactors, std::string &outName,
-                                  std::vector<double> &outScaleFactors, const bool storeInADS) {
->>>>>>> 8b5ed231
 
   // List of workspaces to stitch
   std::vector<std::string> toProcess;
