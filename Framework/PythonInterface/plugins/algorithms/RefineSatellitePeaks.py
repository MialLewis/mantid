from mantid.kernel import *
from mantid.dataobjects import PeaksWorkspaceProperty
from mantid.api import *
from mantid.simpleapi import *
import fractional_indexing as indexing


class RefineSatellitePeaks(DataProcessorAlgorithm):

    def category(self):
        return 'Crystal\\Peaks'

    def PyInit(self):
        self.declareProperty(PeaksWorkspaceProperty(name="NuclearPeaks",
                                                    defaultValue="",
                                                    direction=Direction.Input),
                             doc="Main integer HKL peaks. Q vectors will be calculated relative to these peaks.")

        self.declareProperty(PeaksWorkspaceProperty(name="SatellitePeaks",
                                                    defaultValue="",
                                                    direction=Direction.Input),
                             doc="Positions of seed satellite peaks. These will be used to define the modulation (q) \
                             vectors for each satellite.")

        self.declareProperty(WorkspaceProperty(name="MDWorkspace",
                                               defaultValue="",
                                               direction=Direction.Input,
                                               validator=MDFrameValidator("HKL")),
                             doc="MD workspace to search for satellites peak in. This data must be in the HKL frame.")

        self.declareProperty(PeaksWorkspaceProperty(name="OutputWorkspace",
                                                    defaultValue="",
                                                    direction=Direction.Output),
                             doc="All found satellite peaks. These will be given with satellite coordinates.")

        self.declareProperty('NumOfQs', -1, direction=Direction.Input,
                             doc="The number of satellite peaks to look for. If this option is not set to the default then all the \
                             provided satellites will be grouped into exactly this number of modulation (q) vectors")
        self.declareProperty('ClusterThreshold', 1.5, direction=Direction.Input,
<<<<<<< HEAD
                             doc="Threshold for automaticallty deciding on the number of q vectors to use. If NumOfQs found is set then this \
                             property is ignored.")
=======
                             doc="Threshold for automaticallty deciding on the number of modulation (q) vectors to use. If NumOfQs found is set then this \
                             is property is ignored.")
>>>>>>> cd88223d
        self.declareProperty('PeakRadius', 0.1, direction=Direction.Input,
                             doc="The peak radius used to integrate the satellite peaks. This is Euclidean distance in HKL space. \
                             This is passed directly to IntegratePeaksMD")
        self.declareProperty('BackgroundInnerRadius', 0.1, direction=Direction.Input,
                             doc="The inner background radius used to integrate the satellite peaks. This is Euclidean distance in HKL space. This is passed directly to \
                             IntegratePeaksMD")
        self.declareProperty('BackgroundOuterRadius', 0.2, direction=Direction.Input,
                             doc="The outer background radius used to integrate satellite peaks. TThis is Euclidean distance in HKL space. his is passed directly to \
                             IntegratePeaksMD")
        self.declareProperty('IOverSigma', 2, direction=Direction.Input,
                             doc="The I/sigma threshold use to identify if peaks exist. This is passed direclty to FilterPeaks")

    def PyExec(self):
        k = self.getProperty("NumOfQs").value
        peak_radius = self.getProperty("PeakRadius").value
        background_radii = (self.getProperty("BackgroundInnerRadius").value, self.getProperty("BackgroundOuterRadius").value)
        I_over_sigma = self.getProperty("IOverSigma").value
        cluster_threshold = self.getProperty("ClusterThreshold").value

        # if user did not specify the number of qs then
        # set the k value to None
        if k == -1:
            k = None

        md = self.getProperty("MDWorkspace").value
        nuclear = self.getProperty("NuclearPeaks").value
        sats = self.getProperty("SatellitePeaks").value

        nuclear_hkls = indexing.get_hkls(nuclear)
        sats_hkls = indexing.get_hkls(sats)

        qs = indexing.find_q_vectors(nuclear_hkls, sats_hkls)
        clusters, k = indexing.cluster_qs(qs, threshold=cluster_threshold)
        qs = indexing.average_clusters(qs, clusters)
        predicted_satellites = self.create_fractional_peaks_workspace(qs, nuclear)

        centroid_satellites = CentroidPeaksMD(InputWorkspace=md, PeaksWorkspace=predicted_satellites,
                                              PeakRadius=peak_radius, StoreInADS=False)
        satellites_int_spherical = IntegratePeaksMD(InputWorkspace=md, PeaksWorkspace=centroid_satellites, PeakRadius=peak_radius,
                                                    BackgroundInnerRadius=background_radii[0], BackgroundOuterRadius=background_radii[1],
                                                    IntegrateIfOnEdge=True, StoreInADS=False)
        satellites_int_spherical = FilterPeaks(satellites_int_spherical, FilterVariable="Intensity",
                                               FilterValue=0, Operator=">", StoreInADS=False)
        satellites_int_spherical = FilterPeaks(satellites_int_spherical, FilterVariable="Signal/Noise",
                                               FilterValue=I_over_sigma, Operator=">", StoreInADS=False)

        self.log().notice("Q vectors are: \n{}".format(qs))
        self.setProperty("OutputWorkspace", satellites_int_spherical)

    def create_fractional_peaks_workspace(self, qs, nuclear):
        """Generate a peaks workspace of possible satellite peaks from a list of q vectors.

        :param qs: list of q vectors to use to generate fractional peaks.
        :param nuclear: list of integer HKL peak positions.
        :returns: PeaksWorkspace -- containing predicted locations of satellite peaks.
        """
        predicted_satellites = CloneWorkspace(nuclear, StoreInADS=False)
        for _ in range(predicted_satellites.getNumberPeaks()):
            predicted_satellites.removePeak(0)

        for q in qs:
            predicted_q = PredictFractionalPeaks(nuclear, HOffset=q[0], KOffset=q[1],
                                                 LOffset=q[2], StoreInADS=False, FracPeaks='predicted_q')
            predicted_satellites = CombinePeaksWorkspaces(predicted_satellites, predicted_q,
                                                          StoreInADS=False, OutputWorkspace='predicted_satellites')

        return predicted_satellites


AlgorithmFactory.subscribe(RefineSatellitePeaks)<|MERGE_RESOLUTION|>--- conflicted
+++ resolved
@@ -37,13 +37,8 @@
                              doc="The number of satellite peaks to look for. If this option is not set to the default then all the \
                              provided satellites will be grouped into exactly this number of modulation (q) vectors")
         self.declareProperty('ClusterThreshold', 1.5, direction=Direction.Input,
-<<<<<<< HEAD
-                             doc="Threshold for automaticallty deciding on the number of q vectors to use. If NumOfQs found is set then this \
-                             property is ignored.")
-=======
                              doc="Threshold for automaticallty deciding on the number of modulation (q) vectors to use. If NumOfQs found is set then this \
                              is property is ignored.")
->>>>>>> cd88223d
         self.declareProperty('PeakRadius', 0.1, direction=Direction.Input,
                              doc="The peak radius used to integrate the satellite peaks. This is Euclidean distance in HKL space. \
                              This is passed directly to IntegratePeaksMD")
